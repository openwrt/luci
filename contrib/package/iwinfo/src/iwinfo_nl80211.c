/*
 * iwinfo - Wireless Information Library - NL80211 Backend
 *
 *   Copyright (C) 2010 Jo-Philipp Wich <xm@subsignal.org>
 *
 * The iwinfo library is free software: you can redistribute it and/or
 * modify it under the terms of the GNU General Public License version 2
 * as published by the Free Software Foundation.
 *
 * The iwinfo library is distributed in the hope that it will be useful,
 * but WITHOUT ANY WARRANTY; without even the implied warranty of
 * MERCHANTABILITY or FITNESS FOR A PARTICULAR PURPOSE.
 * See the GNU General Public License for more details.
 *
 * You should have received a copy of the GNU General Public License along
 * with the iwinfo library. If not, see http://www.gnu.org/licenses/.
 *
 * The signal handling code is derived from the official madwifi tools,
 * wlanconfig.c in particular. The encryption property handling was
 * inspired by the hostapd madwifi driver.
 *
 * Parts of this code are derived from the Linux iw utility.
 */

#include "iwinfo_nl80211.h"
#include "iwinfo_wext.h"

#define min(x, y) ((x) < (y)) ? (x) : (y)

extern struct iwinfo_iso3166_label ISO3166_Names[];
static struct nl80211_state *nls = NULL;

static int nl80211_init(void)
{
	int err, fd;

	if (!nls)
	{
		nls = malloc(sizeof(struct nl80211_state));
		if (!nls) {
			err = -ENOMEM;
			goto err;
		}

		nls->nl_sock = nl_socket_alloc();
		if (!nls->nl_sock) {
			err = -ENOMEM;
			goto err;
		}

		if( genl_connect(nls->nl_sock)) {
			err = -ENOLINK;
			goto err;
		}

		fd = nl_socket_get_fd(nls->nl_sock);
		if (fcntl(fd, F_SETFD, fcntl(fd, F_GETFD) | FD_CLOEXEC) < 0)
		{
			err = -EINVAL;
			goto err;
		}

		if( genl_ctrl_alloc_cache(nls->nl_sock, &nls->nl_cache)) {
			err = -ENOMEM;
			goto err;
		}

		nls->nl80211 = genl_ctrl_search_by_name(nls->nl_cache, "nl80211");
		if (!nls->nl80211)
		{
			err = -ENOENT;
			goto err;
		}
	}

	return 0;


err:
	nl80211_close();
	return err;
}

static int nl80211_msg_error(struct sockaddr_nl *nla,
	struct nlmsgerr *err, void *arg)
{
	int *ret = arg;
	*ret = err->error;
	return NL_STOP;
}

static int nl80211_msg_finish(struct nl_msg *msg, void *arg)
{
	int *ret = arg;
	*ret = 0;
	return NL_SKIP;
}

static int nl80211_msg_ack(struct nl_msg *msg, void *arg)
{
	int *ret = arg;
	*ret = 0;
	return NL_STOP;
}

static int nl80211_msg_response(struct nl_msg *msg, void *arg)
{
	return NL_SKIP;
}

static void nl80211_free(struct nl80211_msg_conveyor *cv)
{
	if (cv)
	{
		if (cv->cb)
			nl_cb_put(cv->cb);

		if (cv->msg)
			nlmsg_free(cv->msg);

		cv->cb  = NULL;
		cv->msg = NULL;
	}
}

static struct nl80211_msg_conveyor * nl80211_msg(const char *ifname, int cmd, int flags)
{
	static struct nl80211_msg_conveyor cv;

	int ifidx = -1, phyidx = -1;
	struct nl_msg *req = NULL;
	struct nl_cb *cb = NULL;

	if (nl80211_init() < 0)
		goto err;

	if (!strncmp(ifname, "phy", 3))
		phyidx = atoi(&ifname[3]);
	else if (!strncmp(ifname, "radio", 5))
		phyidx = atoi(&ifname[5]);
	else if (!strncmp(ifname, "mon.", 4))
		ifidx = if_nametoindex(&ifname[4]);
	else
		ifidx = if_nametoindex(ifname);

	if ((ifidx < 0) && (phyidx < 0))
		return NULL;

	req = nlmsg_alloc();
	if (!req)
		goto err;

	cb = nl_cb_alloc(NL_CB_DEFAULT);
	if (!cb)
		goto err;

	genlmsg_put(req, 0, 0, genl_family_get_id(nls->nl80211), 0,
		flags, cmd, 0);

	if (ifidx > -1)
		NLA_PUT_U32(req, NL80211_ATTR_IFINDEX, ifidx);

	if (phyidx > -1)
		NLA_PUT_U32(req, NL80211_ATTR_WIPHY, phyidx);

	cv.msg = req;
	cv.cb  = cb;

	return &cv;

err:
nla_put_failure:
	if (cb)
		nl_cb_put(cb);

	if (req)
		nlmsg_free(req);

	return NULL;
}

static struct nl80211_msg_conveyor * nl80211_send(
	struct nl80211_msg_conveyor *cv,
	int (*cb_func)(struct nl_msg *, void *), void *cb_arg
) {
	static struct nl80211_msg_conveyor rcv;
	int err = 1;

	if (cb_func)
		nl_cb_set(cv->cb, NL_CB_VALID, NL_CB_CUSTOM, cb_func, cb_arg);
	else
		nl_cb_set(cv->cb, NL_CB_VALID, NL_CB_CUSTOM, nl80211_msg_response, &rcv);

	if (nl_send_auto_complete(nls->nl_sock, cv->msg) < 0)
		goto err;

	nl_cb_err(cv->cb,               NL_CB_CUSTOM, nl80211_msg_error,  &err);
	nl_cb_set(cv->cb, NL_CB_FINISH, NL_CB_CUSTOM, nl80211_msg_finish, &err);
	nl_cb_set(cv->cb, NL_CB_ACK,    NL_CB_CUSTOM, nl80211_msg_ack,    &err);

	while (err > 0)
		nl_recvmsgs(nls->nl_sock, cv->cb);

	return &rcv;

err:
	nl_cb_put(cv->cb);
	nlmsg_free(cv->msg);

	return NULL;
}

static struct nlattr ** nl80211_parse(struct nl_msg *msg)
{
	struct genlmsghdr *gnlh = nlmsg_data(nlmsg_hdr(msg));
	static struct nlattr *attr[NL80211_ATTR_MAX + 1];

	nla_parse(attr, NL80211_ATTR_MAX, genlmsg_attrdata(gnlh, 0),
		genlmsg_attrlen(gnlh, 0), NULL);

	return attr;
}

static int nl80211_freq2channel(int freq)
{
    if (freq == 2484)
        return 14;

    if (freq < 2484)
        return (freq - 2407) / 5;

    return (freq / 5) - 1000;
}

static char * nl80211_getval(const char *ifname, const char *buf, const char *key)
{
	int i, len;
	char lkey[64] = { 0 };
	const char *ln = buf;
	static char lval[256] = { 0 };

	int matched_if = ifname ? 0 : 1;


	for( i = 0, len = strlen(buf); i < len; i++ )
	{
		if (!lkey[0] && (buf[i] == ' ' || buf[i] == '\t'))
		{
			ln++;
		}
		else if (!lkey[0] && (buf[i] == '='))
		{
			if ((&buf[i] - ln) > 0)
				memcpy(lkey, ln, min(sizeof(lkey) - 1, &buf[i] - ln));
		}
		else if (buf[i] == '\n')
		{
			if (lkey[0])
			{
				memcpy(lval, ln + strlen(lkey) + 1,
					min(sizeof(lval) - 1, &buf[i] - ln - strlen(lkey) - 1));

				if ((ifname != NULL) &&
				    (!strcmp(lkey, "interface") || !strcmp(lkey, "bss")) )
				{
					matched_if = !strcmp(lval, ifname);
				}
				else if (matched_if && !strcmp(lkey, key))
				{
					return lval;
				}
			}

			ln = &buf[i+1];
			memset(lkey, 0, sizeof(lkey));
			memset(lval, 0, sizeof(lval));
		}
	}

	return NULL;
}

static int nl80211_ifname2phy_cb(struct nl_msg *msg, void *arg)
{
	char *buf = arg;
	struct nlattr **attr = nl80211_parse(msg);

	if (attr[NL80211_ATTR_WIPHY_NAME])
		sprintf(buf, "%s", nla_data(attr[NL80211_ATTR_WIPHY_NAME]));
	else
		buf[0] = 0;

	return NL_SKIP;
}

static char * nl80211_ifname2phy(const char *ifname)
{
	static char phy[32] = { 0 };
	struct nl80211_msg_conveyor *req;

	req = nl80211_msg(ifname, NL80211_CMD_GET_WIPHY, 0);
	if (req)
	{
		nl80211_send(req, nl80211_ifname2phy_cb, phy);
		nl80211_free(req);
	}

	return phy[0] ? phy : NULL;
}

static char * nl80211_hostapd_info(const char *ifname)
{
	char *phy;
	char path[32] = { 0 };
	static char buf[4096] = { 0 };
	FILE *conf;

	if ((phy = nl80211_ifname2phy(ifname)) != NULL)
	{
		snprintf(path, sizeof(path), "/var/run/hostapd-%s.conf", phy);

		if ((conf = fopen(path, "r")) != NULL)
		{
			fread(buf, sizeof(buf) - 1, 1, conf);
			fclose(conf);

			return buf;
		}
	}

	return NULL;
}

static inline int nl80211_wpactl_recv(int sock, char *buf, int blen)
{
	fd_set rfds;
	struct timeval tv = { 2, 0 };

	FD_ZERO(&rfds);
	FD_SET(sock, &rfds);

	memset(buf, 0, blen);


	if (select(sock + 1, &rfds, NULL, NULL, &tv) < 0)
		return -1;

	if (!FD_ISSET(sock, &rfds))
		return -1;

	return recv(sock, buf, blen, 0);
}

static char * nl80211_wpactl_info(const char *ifname, const char *cmd,
								   const char *event)
{
	int numtry = 0;
	int sock = -1;
	char *rv = NULL;
	size_t remote_length, local_length;
	static char buffer[10240] = { 0 };

	struct sockaddr_un local = { 0 };
	struct sockaddr_un remote = { 0 };


	sock = socket(PF_UNIX, SOCK_DGRAM, 0);
	if (sock < 0)
		return NULL;

	remote.sun_family = AF_UNIX;
	remote_length = sizeof(remote.sun_family) + sprintf(remote.sun_path,
		"/var/run/wpa_supplicant-%s/%s", ifname, ifname);

	if (fcntl(sock, F_SETFD, fcntl(sock, F_GETFD) | FD_CLOEXEC) < 0)
		goto out;

	if (connect(sock, (struct sockaddr *) &remote, remote_length))
		goto out;

	local.sun_family = AF_UNIX;
	local_length = sizeof(local.sun_family) + sprintf(local.sun_path,
		"/var/run/iwinfo-%s-%d", ifname, getpid());

	if (bind(sock, (struct sockaddr *) &local, local_length))
		goto out;


	send(sock, "ATTACH", 6, 0);

	if (nl80211_wpactl_recv(sock, buffer, sizeof(buffer)) <= 0)
		goto out;


	send(sock, cmd, strlen(cmd), 0);

	while( numtry++ < 5 )
	{
		if (nl80211_wpactl_recv(sock, buffer, sizeof(buffer)) <= 0)
		{
			if (event)
				continue;

			break;
		}

		if ((!event && buffer[0] != '<') || strstr(buffer, event))
			break;
	}

	rv = buffer;

out:
	close(sock);

	if (local.sun_family)
		unlink(local.sun_path);

	return rv;
}

static inline int nl80211_readint(const char *path)
{
	int fd;
	int rv = -1;
	char buffer[16];

	if ((fd = open(path, O_RDONLY)) > -1)
	{
		if (read(fd, buffer, sizeof(buffer)) > 0)
			rv = atoi(buffer);

		close(fd);
	}

	return rv;
}

static char * nl80211_phy2ifname(const char *ifname)
{
	int fd, ifidx = -1, cifidx = -1, phyidx = -1;
	char buffer[64];
	static char nif[IFNAMSIZ] = { 0 };

	DIR *d;
	struct dirent *e;

	if (!ifname)
		return NULL;
	else if (!strncmp(ifname, "phy", 3))
		phyidx = atoi(&ifname[3]);
	else if (!strncmp(ifname, "radio", 5))
		phyidx = atoi(&ifname[5]);

	if (phyidx > -1)
	{
		if ((d = opendir("/sys/class/net")) != NULL)
		{
			while( (e = readdir(d)) != NULL )
			{
				snprintf(buffer, sizeof(buffer),
					"/sys/class/net/%s/phy80211/index", e->d_name);

				if (nl80211_readint(buffer) == phyidx)
				{
					snprintf(buffer, sizeof(buffer),
						"/sys/class/net/%s/ifindex", e->d_name);

					if( (cifidx = nl80211_readint(buffer)) >= 0 &&
					    ((ifidx < 0) || (cifidx < ifidx)) )
					{
						ifidx = cifidx;
						strncpy(nif, e->d_name, sizeof(nif));
					}
				}
			}

			closedir(d);
		}
	}

	return nif[0] ? nif : NULL;
}

static char * nl80211_ifadd(const char *ifname)
{
	int phyidx;
	char *rv = NULL;
	static char nif[IFNAMSIZ] = { 0 };
	struct nl80211_msg_conveyor *req, *res;

	req = nl80211_msg(ifname, NL80211_CMD_NEW_INTERFACE, 0);
	if (req)
	{
		snprintf(nif, sizeof(nif), "tmp.%s", ifname);

		NLA_PUT_STRING(req->msg, NL80211_ATTR_IFNAME, nif);
		NLA_PUT_U32(req->msg, NL80211_ATTR_IFTYPE, NL80211_IFTYPE_STATION);

		nl80211_send(req, NULL, NULL);

		rv = nif;

	nla_put_failure:
		nl80211_free(req);
	}

	return rv;
}

static void nl80211_ifdel(const char *ifname)
{
	struct nl80211_msg_conveyor *req;

	req = nl80211_msg(ifname, NL80211_CMD_DEL_INTERFACE, 0);
	if (req)
	{
		NLA_PUT_STRING(req->msg, NL80211_ATTR_IFNAME, ifname);

		nl80211_send(req, NULL, NULL);

	nla_put_failure:
		nl80211_free(req);
	}
}

static void nl80211_hostapd_hup(const char *ifname)
{
	int fd, pid = 0;
	char buf[32];
	char *phy = nl80211_ifname2phy(ifname);

	if (phy)
	{
		snprintf(buf, sizeof(buf), "/var/run/wifi-%s.pid", phy);
		if ((fd = open(buf, O_RDONLY)) > 0)
		{
			if (read(fd, buf, sizeof(buf)) > 0)
				pid = atoi(buf);

			close(fd);
		}

		if (pid > 0)
			kill(pid, 1);
	}
}


int nl80211_probe(const char *ifname)
{
	return !!nl80211_ifname2phy(ifname);
}

void nl80211_close(void)
{
	if (nls)
	{
		if (nls->nl_sock)
			nl_socket_free(nls->nl_sock);

		if (nls->nl_cache)
			nl_cache_free(nls->nl_cache);

		free(nls);
		nls = NULL;
	}
}

int nl80211_get_mode(const char *ifname, char *buf)
{
	return wext_get_mode(ifname, buf);
}

int nl80211_get_ssid(const char *ifname, char *buf)
{
	char *ssid;

	if (!wext_get_ssid(ifname, buf))
	{
		return 0;
	}
	else if( (ssid = nl80211_hostapd_info(ifname)) &&
	         (ssid = nl80211_getval(ifname, ssid, "ssid")) )
	{
		memcpy(buf, ssid, strlen(ssid));
		return 0;
	}

	return -1;
}

int nl80211_get_bssid(const char *ifname, char *buf)
{
	char *bssid;
	unsigned char mac[6];

	if (!wext_get_bssid(ifname, buf))
	{
		return 0;
	}
	else if((bssid = nl80211_hostapd_info(ifname)) &&
	         (bssid = nl80211_getval(ifname, bssid, "bssid")))
	{
		mac[0] = strtol(&bssid[0],  NULL, 16);
		mac[1] = strtol(&bssid[3],  NULL, 16);
		mac[2] = strtol(&bssid[6],  NULL, 16);
		mac[3] = strtol(&bssid[9],  NULL, 16);
		mac[4] = strtol(&bssid[12], NULL, 16);
		mac[5] = strtol(&bssid[15], NULL, 16);

		sprintf(buf, "%02X:%02X:%02X:%02X:%02X:%02X",
			mac[0], mac[1], mac[2],	mac[3], mac[4], mac[5]);

		return 0;
	}

	return -1;
}

int nl80211_get_channel(const char *ifname, int *buf)
{
	char *first;

	if (!wext_get_channel(ifname, buf))
		return 0;

	else if ((first = nl80211_phy2ifname(nl80211_ifname2phy(ifname))) != NULL)
		return wext_get_channel(first, buf);

	return -1;
}

int nl80211_get_frequency(const char *ifname, int *buf)
{
	char *first;

	if (!wext_get_frequency(ifname, buf))
		return 0;

	else if ((first = nl80211_phy2ifname(nl80211_ifname2phy(ifname))) != NULL)
		return wext_get_frequency(first, buf);

	return -1;
}

int nl80211_get_txpower(const char *ifname, int *buf)
{
	return wext_get_txpower(ifname, buf);
}


static int nl80211_fill_signal_cb(struct nl_msg *msg, void *arg)
{
	int8_t dbm;
	int16_t mbit;
	struct nl80211_rssi_rate *rr = arg;
	struct nlattr **attr = nl80211_parse(msg);
	struct nlattr *sinfo[NL80211_STA_INFO_MAX + 1];
	struct nlattr *rinfo[NL80211_RATE_INFO_MAX + 1];

	static struct nla_policy stats_policy[NL80211_STA_INFO_MAX + 1] = {
		[NL80211_STA_INFO_INACTIVE_TIME] = { .type = NLA_U32    },
		[NL80211_STA_INFO_RX_BYTES]      = { .type = NLA_U32    },
		[NL80211_STA_INFO_TX_BYTES]      = { .type = NLA_U32    },
		[NL80211_STA_INFO_RX_PACKETS]    = { .type = NLA_U32    },
		[NL80211_STA_INFO_TX_PACKETS]    = { .type = NLA_U32    },
		[NL80211_STA_INFO_SIGNAL]        = { .type = NLA_U8     },
		[NL80211_STA_INFO_TX_BITRATE]    = { .type = NLA_NESTED },
		[NL80211_STA_INFO_LLID]          = { .type = NLA_U16    },
		[NL80211_STA_INFO_PLID]          = { .type = NLA_U16    },
		[NL80211_STA_INFO_PLINK_STATE]   = { .type = NLA_U8     },
	};

	static struct nla_policy rate_policy[NL80211_RATE_INFO_MAX + 1] = {
		[NL80211_RATE_INFO_BITRATE]      = { .type = NLA_U16  },
		[NL80211_RATE_INFO_MCS]          = { .type = NLA_U8   },
		[NL80211_RATE_INFO_40_MHZ_WIDTH] = { .type = NLA_FLAG },
		[NL80211_RATE_INFO_SHORT_GI]     = { .type = NLA_FLAG },
	};

	if (attr[NL80211_ATTR_STA_INFO])
	{
		if( !nla_parse_nested(sinfo, NL80211_STA_INFO_MAX,
				attr[NL80211_ATTR_STA_INFO], stats_policy) )
		{
			if (sinfo[NL80211_STA_INFO_SIGNAL])
			{
				dbm = nla_get_u8(sinfo[NL80211_STA_INFO_SIGNAL]);
				rr->rssi = rr->rssi ? (int8_t)((rr->rssi + dbm) / 2) : dbm;
			}

			if (sinfo[NL80211_STA_INFO_TX_BITRATE])
			{
				if( !nla_parse_nested(rinfo, NL80211_RATE_INFO_MAX,
						sinfo[NL80211_STA_INFO_TX_BITRATE], rate_policy) )
				{
					if (rinfo[NL80211_RATE_INFO_BITRATE])
					{
						mbit = nla_get_u16(rinfo[NL80211_RATE_INFO_BITRATE]);
						rr->rate = rr->rate
							? (int16_t)((rr->rate + mbit) / 2) : mbit;
					}
				}
			}
		}
	}

	return NL_SKIP;
}

static void nl80211_fill_signal(const char *ifname, struct nl80211_rssi_rate *r)
{
	DIR *d;
	struct dirent *de;
	struct nl80211_msg_conveyor *req;

	r->rssi = 0;
	r->rate = 0;

	if ((d = opendir("/sys/class/net")) != NULL)
	{
		while ((de = readdir(d)) != NULL)
		{
			if (!strncmp(de->d_name, ifname, strlen(ifname)) &&
				(!de->d_name[strlen(ifname)] ||
				 !strncmp(&de->d_name[strlen(ifname)], ".sta", 4)))
			{
				req = nl80211_msg(de->d_name, NL80211_CMD_GET_STATION,
								  NLM_F_DUMP);

				if (req)
				{
					nl80211_send(req, nl80211_fill_signal_cb, r);
					nl80211_free(req);
				}
			}
		}

		closedir(d);
	}
}

int nl80211_get_bitrate(const char *ifname, int *buf)
{
	struct nl80211_rssi_rate rr;

	if (!wext_get_bitrate(ifname, buf))
		return 0;

	nl80211_fill_signal(ifname, &rr);

	if (rr.rate)
	{
		*buf = (rr.rate * 100);
		return 0;
	}

	return -1;
}

int nl80211_get_signal(const char *ifname, int *buf)
{
	struct nl80211_rssi_rate rr;

	if (!wext_get_signal(ifname, buf))
		return 0;

	nl80211_fill_signal(ifname, &rr);

	if (rr.rssi)
	{
		*buf = rr.rssi;
		return 0;
	}

	return -1;
}

static int nl80211_get_noise_cb(struct nl_msg *msg, void *arg)
{
	int8_t *noise = arg;
	struct nlattr **tb = nl80211_parse(msg);
	struct nlattr *si[NL80211_SURVEY_INFO_MAX + 1];

	static struct nla_policy sp[NL80211_SURVEY_INFO_MAX + 1] = {
		[NL80211_SURVEY_INFO_FREQUENCY] = { .type = NLA_U32 },
		[NL80211_SURVEY_INFO_NOISE]     = { .type = NLA_U8  },
	};

	if (!tb[NL80211_ATTR_SURVEY_INFO])
		return NL_SKIP;

	if (nla_parse_nested(si, NL80211_SURVEY_INFO_MAX,
						 tb[NL80211_ATTR_SURVEY_INFO], sp))
		return NL_SKIP;

	if (!si[NL80211_SURVEY_INFO_NOISE])
		return NL_SKIP;

	if (!*noise || si[NL80211_SURVEY_INFO_IN_USE])
		*noise = (int8_t)nla_get_u8(si[NL80211_SURVEY_INFO_NOISE]);

	return NL_SKIP;
}


int nl80211_get_noise(const char *ifname, int *buf)
{
	int8_t noise;
	struct nl80211_msg_conveyor *req;

	req = nl80211_msg(ifname, NL80211_CMD_GET_SURVEY, NLM_F_DUMP);
	if (req)
	{
		noise = 0;

		nl80211_send(req, nl80211_get_noise_cb, &noise);
		nl80211_free(req);

		if (noise)
		{
			*buf = noise;
			return 0;
		}
	}

	return -1;
}

int nl80211_get_quality(const char *ifname, int *buf)
{
	int signal;

	if (wext_get_quality(ifname, buf))
	{
		*buf = 0;

		if (!nl80211_get_signal(ifname, &signal))
		{
			/* A positive signal level is usually just a quality
			 * value, pass through as-is */
			if (signal >= 0)
			{
				*buf = signal;
			}

			/* The cfg80211 wext compat layer assumes a signal range
			 * of -110 dBm to -40 dBm, the quality value is derived
			 * by adding 110 to the signal level */
			else
			{
				if (signal < -110)
					signal = -110;
				else if (signal > -40)
					signal = -40;

				*buf = (signal + 110);
			}
		}
	}

	return 0;
}

int nl80211_get_quality_max(const char *ifname, int *buf)
{
	if (wext_get_quality_max(ifname, buf))
		/* The cfg80211 wext compat layer assumes a maximum
		 * quality of 70 */
		*buf = 70;

	return 0;
}

int nl80211_get_encryption(const char *ifname, char *buf)
{
	int i;
	char k[9];
	char *val, *res;
	struct iwinfo_crypto_entry *c = (struct iwinfo_crypto_entry *)buf;

	/* WPA supplicant */
	if( (res = nl80211_wpactl_info(ifname, "STATUS", NULL)) &&
	    (val = nl80211_getval(NULL, res, "pairwise_cipher")) )
	{
		/* WEP */
		if (strstr(val, "WEP"))
		{
			if (strstr(val, "WEP-40"))
				c->pair_ciphers |= IWINFO_CIPHER_WEP40;

			else if (strstr(val, "WEP-104"))
				c->pair_ciphers |= IWINFO_CIPHER_WEP104;

			c->enabled       = 1;
			c->group_ciphers = c->pair_ciphers;

			c->auth_suites |= IWINFO_KMGMT_NONE;
			c->auth_algs   |= IWINFO_AUTH_OPEN; /* XXX: assumption */
		}

		/* WPA */
		else
		{
			if (strstr(val, "TKIP"))
				c->pair_ciphers |= IWINFO_CIPHER_TKIP;

			else if (strstr(val, "CCMP"))
				c->pair_ciphers |= IWINFO_CIPHER_CCMP;

			else if (strstr(val, "NONE"))
				c->pair_ciphers |= IWINFO_CIPHER_NONE;

			else if (strstr(val, "WEP-40"))
				c->pair_ciphers |= IWINFO_CIPHER_WEP40;

			else if (strstr(val, "WEP-104"))
				c->pair_ciphers |= IWINFO_CIPHER_WEP104;


			if ((val = nl80211_getval(NULL, res, "group_cipher")))
			{
				if (strstr(val, "TKIP"))
					c->group_ciphers |= IWINFO_CIPHER_TKIP;

				else if (strstr(val, "CCMP"))
					c->group_ciphers |= IWINFO_CIPHER_CCMP;

				else if (strstr(val, "NONE"))
					c->group_ciphers |= IWINFO_CIPHER_NONE;

				else if (strstr(val, "WEP-40"))
					c->group_ciphers |= IWINFO_CIPHER_WEP40;

				else if (strstr(val, "WEP-104"))
					c->group_ciphers |= IWINFO_CIPHER_WEP104;
			}


			if ((val = nl80211_getval(NULL, res, "key_mgmt")))
			{
				if (strstr(val, "WPA2"))
					c->wpa_version = 2;

				else if (strstr(val, "WPA"))
					c->wpa_version = 1;


				if (strstr(val, "PSK"))
					c->auth_suites |= IWINFO_KMGMT_PSK;

				else if (strstr(val, "EAP") || strstr(val, "802.1X"))
					c->auth_suites |= IWINFO_KMGMT_8021x;

				else if (strstr(val, "NONE"))
					c->auth_suites |= IWINFO_KMGMT_NONE;
			}

			c->enabled = (c->wpa_version && c->auth_suites) ? 1 : 0;
		}

		return 0;
	}

	/* Hostapd */
	else if ((res = nl80211_hostapd_info(ifname)))
	{
		if ((val = nl80211_getval(ifname, res, "wpa")) != NULL)
			c->wpa_version = atoi(val);

		val = nl80211_getval(ifname, res, "wpa_key_mgmt");

		if (!val || strstr(val, "PSK"))
			c->auth_suites |= IWINFO_KMGMT_PSK;

		if (val && strstr(val, "EAP"))
			c->auth_suites |= IWINFO_KMGMT_8021x;

		if (val && strstr(val, "NONE"))
			c->auth_suites |= IWINFO_KMGMT_NONE;

		if ((val = nl80211_getval(ifname, res, "wpa_pairwise")) != NULL)
		{
			if (strstr(val, "TKIP"))
				c->pair_ciphers |= IWINFO_CIPHER_TKIP;

			if (strstr(val, "CCMP"))
				c->pair_ciphers |= IWINFO_CIPHER_CCMP;

			if (strstr(val, "NONE"))
				c->pair_ciphers |= IWINFO_CIPHER_NONE;
		}

		if ((val = nl80211_getval(ifname, res, "auth_algs")) != NULL)
		{
			switch(atoi(val)) {
				case 1:
					c->auth_algs |= IWINFO_AUTH_OPEN;
					break;

				case 2:
					c->auth_algs |= IWINFO_AUTH_SHARED;
					break;

				case 3:
					c->auth_algs |= IWINFO_AUTH_OPEN;
					c->auth_algs |= IWINFO_AUTH_SHARED;
					break;

				default:
					break;
			}

			for( i = 0; i < 4; i++ )
			{
				snprintf(k, sizeof(k), "wep_key%d", i);

				if ((val = nl80211_getval(ifname, res, k)))
				{
					if ((strlen(val) == 5) || (strlen(val) == 10))
						c->pair_ciphers |= IWINFO_CIPHER_WEP40;

					else if ((strlen(val) == 13) || (strlen(val) == 26))
						c->pair_ciphers |= IWINFO_CIPHER_WEP104;
				}
			}
		}

		c->group_ciphers = c->pair_ciphers;
		c->enabled = (c->auth_algs || c->auth_suites) ? 1 : 0;

		return 0;
	}

	return -1;
}


static int nl80211_get_assoclist_cb(struct nl_msg *msg, void *arg)
{
	struct nl80211_array_buf *arr = arg;
	struct iwinfo_assoclist_entry *e = arr->buf;
	struct nlattr **attr = nl80211_parse(msg);
	struct nlattr *sinfo[NL80211_STA_INFO_MAX + 1];

	static struct nla_policy stats_policy[NL80211_STA_INFO_MAX + 1] = {
		[NL80211_STA_INFO_INACTIVE_TIME] = { .type = NLA_U32    },
		[NL80211_STA_INFO_RX_BYTES]      = { .type = NLA_U32    },
		[NL80211_STA_INFO_TX_BYTES]      = { .type = NLA_U32    },
		[NL80211_STA_INFO_RX_PACKETS]    = { .type = NLA_U32    },
		[NL80211_STA_INFO_TX_PACKETS]    = { .type = NLA_U32    },
		[NL80211_STA_INFO_SIGNAL]        = { .type = NLA_U8     },
		[NL80211_STA_INFO_TX_BITRATE]    = { .type = NLA_NESTED },
		[NL80211_STA_INFO_LLID]          = { .type = NLA_U16    },
		[NL80211_STA_INFO_PLID]          = { .type = NLA_U16    },
		[NL80211_STA_INFO_PLINK_STATE]   = { .type = NLA_U8     },
	};

	/* advance to end of array */
	e += arr->count;

	if (attr[NL80211_ATTR_MAC])
		memcpy(e->mac, nla_data(attr[NL80211_ATTR_MAC]), 6);

	if (attr[NL80211_ATTR_STA_INFO])
	{
		if (!nla_parse_nested(sinfo, NL80211_STA_INFO_MAX,
				attr[NL80211_ATTR_STA_INFO], stats_policy))
		{
			if (sinfo[NL80211_STA_INFO_SIGNAL])
				e->signal = nla_get_u8(sinfo[NL80211_STA_INFO_SIGNAL]);
		}
	}

	e->noise = 0; /* filled in by caller */
	arr->count++;

	return NL_SKIP;
}

int nl80211_get_assoclist(const char *ifname, char *buf, int *len)
{
	DIR *d;
	int i, noise = 0;
	struct dirent *de;
	struct nl80211_msg_conveyor *req;
	struct nl80211_array_buf arr = { .buf = buf, .count = 0 };
	struct iwinfo_assoclist_entry *e;

	if ((d = opendir("/sys/class/net")) != NULL)
	{
		while ((de = readdir(d)) != NULL)
		{
			if (!strncmp(de->d_name, ifname, strlen(ifname)) &&
				(!de->d_name[strlen(ifname)] ||
				 !strncmp(&de->d_name[strlen(ifname)], ".sta", 4)))
			{
				req = nl80211_msg(de->d_name, NL80211_CMD_GET_STATION,
								  NLM_F_DUMP);

				if (req)
				{
					nl80211_send(req, nl80211_get_assoclist_cb, &arr);
					nl80211_free(req);
				}

				break;
			}
		}

		closedir(d);

		if (!nl80211_get_noise(ifname, &noise))
			for (i = 0, e = arr.buf; i < arr.count; i++, e++)
				e->noise = noise;

		*len = (arr.count * sizeof(struct iwinfo_assoclist_entry));
		return 0;
	}

	return -1;
}

static int nl80211_get_txpwrlist_cb(struct nl_msg *msg, void *arg)
{
	int *dbm_max = arg;
	int ch_cur, ch_cmp, bands_remain, freqs_remain;

	struct nlattr **attr = nl80211_parse(msg);
	struct nlattr *bands[NL80211_BAND_ATTR_MAX + 1];
	struct nlattr *freqs[NL80211_FREQUENCY_ATTR_MAX + 1];
	struct nlattr *band, *freq;

	static struct nla_policy freq_policy[NL80211_FREQUENCY_ATTR_MAX + 1] = {
		[NL80211_FREQUENCY_ATTR_FREQ]         = { .type = NLA_U32  },
		[NL80211_FREQUENCY_ATTR_DISABLED]     = { .type = NLA_FLAG },
		[NL80211_FREQUENCY_ATTR_PASSIVE_SCAN] = { .type = NLA_FLAG },
		[NL80211_FREQUENCY_ATTR_NO_IBSS]      = { .type = NLA_FLAG },
		[NL80211_FREQUENCY_ATTR_RADAR]        = { .type = NLA_FLAG },
		[NL80211_FREQUENCY_ATTR_MAX_TX_POWER] = { .type = NLA_U32  },
	};

	ch_cur = *dbm_max; /* value int* is initialized with channel by caller */
	*dbm_max = -1;

	nla_for_each_nested(band, attr[NL80211_ATTR_WIPHY_BANDS], bands_remain)
	{
		nla_parse(bands, NL80211_BAND_ATTR_MAX, nla_data(band),
			  nla_len(band), NULL);

		nla_for_each_nested(freq,
			bands[NL80211_BAND_ATTR_FREQS], freqs_remain)
		{
			nla_parse(freqs, NL80211_FREQUENCY_ATTR_MAX,
				nla_data(freq), nla_len(freq), freq_policy);

			ch_cmp = nl80211_freq2channel(
				nla_get_u32(freqs[NL80211_FREQUENCY_ATTR_FREQ]));

			if( (!ch_cur || (ch_cmp == ch_cur)) &&
				freqs[NL80211_FREQUENCY_ATTR_MAX_TX_POWER] )
			{
				*dbm_max = (int)(0.01 * nla_get_u32(
					freqs[NL80211_FREQUENCY_ATTR_MAX_TX_POWER]));

				break;
			}
		}
	}

	return NL_SKIP;
}

int nl80211_get_txpwrlist(const char *ifname, char *buf, int *len)
{
	int ch_cur;
	int dbm_max = -1, dbm_cur, dbm_cnt;
	struct nl80211_msg_conveyor *req;
	struct iwinfo_txpwrlist_entry entry;

	if (nl80211_get_channel(ifname, &ch_cur))
		ch_cur = 0;

	req = nl80211_msg(ifname, NL80211_CMD_GET_WIPHY, 0);
	if (req)
	{
		/* initialize the value pointer with channel for callback */
		dbm_max = ch_cur;

		nl80211_send(req, nl80211_get_txpwrlist_cb, &dbm_max);
		nl80211_free(req);
	}

	if (dbm_max > -1)
	{
		for (dbm_cur = 0, dbm_cnt = 0;
		     dbm_cur < dbm_max;
		     dbm_cur++, dbm_cnt++)
		{
			entry.dbm = dbm_cur;
			entry.mw  = iwinfo_dbm2mw(dbm_cur);

			memcpy(&buf[dbm_cnt * sizeof(entry)], &entry, sizeof(entry));
		}

		entry.dbm = dbm_max;
		entry.mw  = iwinfo_dbm2mw(dbm_max);

		memcpy(&buf[dbm_cnt * sizeof(entry)], &entry, sizeof(entry));
		dbm_cnt++;

		*len = dbm_cnt * sizeof(entry);
		return 0;
	}

	return -1;
}

static void nl80211_get_scancrypto(const char *spec,
	struct iwinfo_crypto_entry *c)
{
	if (strstr(spec, "WPA") || strstr(spec, "WEP"))
	{
		c->enabled = 1;

		if (strstr(spec, "WPA2-") && strstr(spec, "WPA-"))
			c->wpa_version = 3;

		else if (strstr(spec, "WPA2"))
			c->wpa_version = 2;

		else if (strstr(spec, "WPA"))
			c->wpa_version = 1;

		else if (strstr(spec, "WEP"))
			c->auth_algs = IWINFO_AUTH_OPEN | IWINFO_AUTH_SHARED;


		if (strstr(spec, "PSK"))
			c->auth_suites |= IWINFO_KMGMT_PSK;

		if (strstr(spec, "802.1X") || strstr(spec, "EAP"))
			c->auth_suites |= IWINFO_KMGMT_8021x;

		if (strstr(spec, "WPA-NONE"))
			c->auth_suites |= IWINFO_KMGMT_NONE;


		if (strstr(spec, "TKIP"))
			c->pair_ciphers |= IWINFO_CIPHER_TKIP;

		if (strstr(spec, "CCMP"))
			c->pair_ciphers |= IWINFO_CIPHER_CCMP;

		if (strstr(spec, "WEP-40"))
			c->pair_ciphers |= IWINFO_CIPHER_WEP40;

		if (strstr(spec, "WEP-104"))
			c->pair_ciphers |= IWINFO_CIPHER_WEP104;

		c->group_ciphers = c->pair_ciphers;
	}
	else
	{
		c->enabled = 0;
	}
}

int nl80211_get_scanlist(const char *ifname, char *buf, int *len)
{
	int freq, rssi, qmax, count;
	char *res;
	char ssid[128] = { 0 };
	char bssid[18] = { 0 };
	char cipher[256] = { 0 };

	/* Got a radioX pseudo interface, find some interface on it or create one */
	if (!strncmp(ifname, "radio", 5))
	{
		/* Reuse existing interface */
		if ((res = nl80211_phy2ifname(ifname)) != NULL)
		{
			return nl80211_get_scanlist(res, buf, len);
		}

		/* Need to spawn a temporary iface for scanning */
		else if ((res = nl80211_ifadd(ifname)) != NULL)
		{
			count = nl80211_get_scanlist(res, buf, len);
			nl80211_ifdel(res);
			return count;
		}
	}

	struct iwinfo_scanlist_entry *e = (struct iwinfo_scanlist_entry *)buf;

	/* WPA supplicant */
	if ((res = nl80211_wpactl_info(ifname, "SCAN", "CTRL-EVENT-SCAN-RESULTS")))
	{
		if ((res = nl80211_wpactl_info(ifname, "SCAN_RESULTS", NULL)))
		{
			nl80211_get_quality_max(ifname, &qmax);

			/* skip header line */
			while( *res++ != '\n' );

			count = 0;

			while( sscanf(res, "%17s %d %d %255s%*[ \t]%127[^\n]\n",
			              bssid, &freq, &rssi, cipher, ssid) > 0 )
			{
				/* BSSID */
				e->mac[0] = strtol(&bssid[0],  NULL, 16);
				e->mac[1] = strtol(&bssid[3],  NULL, 16);
				e->mac[2] = strtol(&bssid[6],  NULL, 16);
				e->mac[3] = strtol(&bssid[9],  NULL, 16);
				e->mac[4] = strtol(&bssid[12], NULL, 16);
				e->mac[5] = strtol(&bssid[15], NULL, 16);

				/* SSID */
				memcpy(e->ssid, ssid,
					min(strlen(ssid), sizeof(e->ssid) - 1));

				/* Mode (assume master) */
				sprintf((char *)e->mode, "Master");

				/* Channel */
				e->channel = nl80211_freq2channel(freq);

				/* Signal */
				e->signal = rssi;

				/* Quality */
				if (rssi < 0)
				{
					/* The cfg80211 wext compat layer assumes a signal range
					 * of -110 dBm to -40 dBm, the quality value is derived
					 * by adding 110 to the signal level */
					if (rssi < -110)
						rssi = -110;
					else if (rssi > -40)
						rssi = -40;

					e->quality = (rssi + 110);
				}
				else
				{
					e->quality = rssi;
				}

				/* Max. Quality */
				e->quality_max = qmax;

				/* Crypto */
				nl80211_get_scancrypto(cipher, &e->crypto);

				/* advance to next line */
				while( *res && *res++ != '\n' );

				count++;
				e++;

				memset(ssid, 0, sizeof(ssid));
				memset(bssid, 0, sizeof(bssid));
				memset(cipher, 0, sizeof(cipher));
			}

			*len = count * sizeof(struct iwinfo_scanlist_entry);
			return 0;
		}
	}

	/* AP scan */
	else
	{
		/* Got a temp interface, don't create yet another one */
		if (!strncmp(ifname, "tmp.", 4))
		{
			if (!iwinfo_ifup(ifname))
				return -1;

			wext_get_scanlist(ifname, buf, len);
			iwinfo_ifdown(ifname);
			return 0;
		}

		/* Spawn a new scan interface */
		else
		{
			if (!(res = nl80211_ifadd(ifname)))
				goto out;

			if (!iwinfo_ifmac(res))
				goto out;

			/* if we can take the new interface up, the driver supports an
			 * additional interface and there's no need to tear down the ap */
			if (iwinfo_ifup(res))
			{
				wext_get_scanlist(res, buf, len);
				iwinfo_ifdown(res);
			}

			/* driver cannot create secondary interface, take down ap
			 * during scan */
			else if (iwinfo_ifdown(ifname) && iwinfo_ifup(res))
			{
				wext_get_scanlist(res, buf, len);
				iwinfo_ifdown(res);
				iwinfo_ifup(ifname);
				nl80211_hostapd_hup(ifname);
			}

		out:
			nl80211_ifdel(res);
			return 0;
		}
	}

	return -1;
}

static int nl80211_get_freqlist_cb(struct nl_msg *msg, void *arg)
{
	int bands_remain, freqs_remain;

	struct nl80211_array_buf *arr = arg;
	struct iwinfo_freqlist_entry *e = arr->buf;

	struct nlattr **attr = nl80211_parse(msg);
	struct nlattr *bands[NL80211_BAND_ATTR_MAX + 1];
	struct nlattr *freqs[NL80211_FREQUENCY_ATTR_MAX + 1];
	struct nlattr *band, *freq;

	static struct nla_policy freq_policy[NL80211_FREQUENCY_ATTR_MAX + 1] = {
		[NL80211_FREQUENCY_ATTR_FREQ]         = { .type = NLA_U32  },
		[NL80211_FREQUENCY_ATTR_DISABLED]     = { .type = NLA_FLAG },
		[NL80211_FREQUENCY_ATTR_PASSIVE_SCAN] = { .type = NLA_FLAG },
		[NL80211_FREQUENCY_ATTR_NO_IBSS]      = { .type = NLA_FLAG },
		[NL80211_FREQUENCY_ATTR_RADAR]        = { .type = NLA_FLAG },
		[NL80211_FREQUENCY_ATTR_MAX_TX_POWER] = { .type = NLA_U32  },
	};

	nla_for_each_nested(band, attr[NL80211_ATTR_WIPHY_BANDS], bands_remain)
	{
<<<<<<< HEAD
		res = nl80211_send(req);
		if( res && res->attr[NL80211_ATTR_WIPHY_BANDS] )
		{
			nla_for_each_nested(band,
				res->attr[NL80211_ATTR_WIPHY_BANDS], bands_remain)
			{
				nla_parse(bands, NL80211_BAND_ATTR_MAX, nla_data(band),
					  nla_len(band), NULL);
=======
		nla_parse(bands, NL80211_BAND_ATTR_MAX, nla_data(band),
			nla_len(band), NULL);
>>>>>>> 33caee55

		nla_for_each_nested(freq,
			bands[NL80211_BAND_ATTR_FREQS], freqs_remain)
		{
			nla_parse(freqs, NL80211_FREQUENCY_ATTR_MAX,
				nla_data(freq), nla_len(freq), NULL);

			if( !freqs[NL80211_FREQUENCY_ATTR_FREQ] ||
				freqs[NL80211_FREQUENCY_ATTR_DISABLED] )
				continue;

			e->mhz = nla_get_u32(freqs[NL80211_FREQUENCY_ATTR_FREQ]);
			e->channel = nl80211_freq2channel(e->mhz);

			e->restricted = (
				freqs[NL80211_FREQUENCY_ATTR_PASSIVE_SCAN] ||
				freqs[NL80211_FREQUENCY_ATTR_NO_IBSS]      ||
				freqs[NL80211_FREQUENCY_ATTR_RADAR]
			) ? 1 : 0;

			e++;
			arr->count++;
		}
	}

	return NL_SKIP;
}

int nl80211_get_freqlist(const char *ifname, char *buf, int *len)
{
	struct nl80211_msg_conveyor *req;
	struct nl80211_array_buf arr = { .buf = buf, .count = 0 };

	req = nl80211_msg(ifname, NL80211_CMD_GET_WIPHY, 0);
	if (req)
	{
		nl80211_send(req, nl80211_get_freqlist_cb, &arr);
		nl80211_free(req);
	}

	if (arr.count > 0)
	{
		*len = arr.count * sizeof(struct iwinfo_freqlist_entry);
		return 0;
	}

	return -1;
}

static int nl80211_get_country_cb(struct nl_msg *msg, void *arg)
{
	char *buf = arg;
	struct nlattr **attr = nl80211_parse(msg);

	if (attr[NL80211_ATTR_REG_ALPHA2])
		memcpy(buf, nla_data(attr[NL80211_ATTR_REG_ALPHA2]), 2);
	else
		buf[0] = 0;

	return NL_SKIP;
}

int nl80211_get_country(const char *ifname, char *buf)
{
	int rv = -1;
	struct nl80211_msg_conveyor *req;

	req = nl80211_msg(ifname, NL80211_CMD_GET_REG, 0);
	if (req)
	{
		nl80211_send(req, nl80211_get_country_cb, buf);
		nl80211_free(req);

		if (buf[0])
			rv = 0;
	}

	return rv;
}

int nl80211_get_countrylist(const char *ifname, char *buf, int *len)
{
	int i, count;
	struct iwinfo_iso3166_label *l;
	struct iwinfo_country_entry *e = (struct iwinfo_country_entry *)buf;

	for( l = ISO3166_Names, count = 0; l->iso3166; l++, e++, count++ )
	{
		e->iso3166 = l->iso3166;
		e->ccode[0] = (l->iso3166 / 256);
		e->ccode[1] = (l->iso3166 % 256);
	}

	*len = (count * sizeof(struct iwinfo_country_entry));
	return 0;
}

static int nl80211_get_hwmodelist_cb(struct nl_msg *msg, void *arg)
{
	int *modes = arg;
	int bands_remain, freqs_remain;
	uint16_t caps = 0;
	struct nlattr **attr = nl80211_parse(msg);
	struct nlattr *bands[NL80211_BAND_ATTR_MAX + 1];
	struct nlattr *freqs[NL80211_FREQUENCY_ATTR_MAX + 1];
	struct nlattr *band, *freq;

	*modes = 0;

	if (attr[NL80211_ATTR_WIPHY_BANDS])
	{
<<<<<<< HEAD
		res = nl80211_send(req);
		if( res && res->attr[NL80211_ATTR_WIPHY_BANDS] )
=======
		nla_for_each_nested(band, attr[NL80211_ATTR_WIPHY_BANDS], bands_remain)
>>>>>>> 33caee55
		{
			nla_parse(bands, NL80211_BAND_ATTR_MAX, nla_data(band),
				nla_len(band), NULL);

			if (bands[NL80211_BAND_ATTR_HT_CAPA])
				caps = nla_get_u16(bands[NL80211_BAND_ATTR_HT_CAPA]);

			/* Treat any nonzero capability as 11n */
			if (caps > 0)
				*modes |= IWINFO_80211_N;

			nla_for_each_nested(freq,
				bands[NL80211_BAND_ATTR_FREQS], freqs_remain)
			{
				nla_parse(freqs, NL80211_FREQUENCY_ATTR_MAX,
					nla_data(freq), nla_len(freq), NULL);

				if (!freqs[NL80211_FREQUENCY_ATTR_FREQ])
					continue;

				if (nla_get_u32(freqs[NL80211_FREQUENCY_ATTR_FREQ]) < 2485)
				{
					*modes |= IWINFO_80211_B;
					*modes |= IWINFO_80211_G;
				}
				else
				{
					*modes |= IWINFO_80211_A;
				}
			}
		}
	}

	return NL_SKIP;
}

int nl80211_get_hwmodelist(const char *ifname, int *buf)
{
	struct nl80211_msg_conveyor *req;

	req = nl80211_msg(ifname, NL80211_CMD_GET_WIPHY, 0);
	if (req)
	{
		nl80211_send(req, nl80211_get_hwmodelist_cb, buf);
		nl80211_free(req);
	}

	return *buf ? 0 : -1;
}

int nl80211_get_mbssid_support(const char *ifname, int *buf)
{
	/* Test whether we can create another interface */
	char *nif = nl80211_ifadd(ifname);

	if (nif)
	{
		*buf = (iwinfo_ifmac(nif) && iwinfo_ifup(nif));

		iwinfo_ifdown(nif);
		nl80211_ifdel(nif);

		return 0;
	}

	return -1;
}<|MERGE_RESOLUTION|>--- conflicted
+++ resolved
@@ -1444,19 +1444,8 @@
 
 	nla_for_each_nested(band, attr[NL80211_ATTR_WIPHY_BANDS], bands_remain)
 	{
-<<<<<<< HEAD
-		res = nl80211_send(req);
-		if( res && res->attr[NL80211_ATTR_WIPHY_BANDS] )
-		{
-			nla_for_each_nested(band,
-				res->attr[NL80211_ATTR_WIPHY_BANDS], bands_remain)
-			{
-				nla_parse(bands, NL80211_BAND_ATTR_MAX, nla_data(band),
-					  nla_len(band), NULL);
-=======
 		nla_parse(bands, NL80211_BAND_ATTR_MAX, nla_data(band),
 			nla_len(band), NULL);
->>>>>>> 33caee55
 
 		nla_for_each_nested(freq,
 			bands[NL80211_BAND_ATTR_FREQS], freqs_remain)
@@ -1568,12 +1557,7 @@
 
 	if (attr[NL80211_ATTR_WIPHY_BANDS])
 	{
-<<<<<<< HEAD
-		res = nl80211_send(req);
-		if( res && res->attr[NL80211_ATTR_WIPHY_BANDS] )
-=======
 		nla_for_each_nested(band, attr[NL80211_ATTR_WIPHY_BANDS], bands_remain)
->>>>>>> 33caee55
 		{
 			nla_parse(bands, NL80211_BAND_ATTR_MAX, nla_data(band),
 				nla_len(band), NULL);
