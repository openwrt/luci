#
# Copyright 2008 Steven Barth <steven@midlink.org>
# Copyright 2008 Jo-Philipp Wich <jow@openwrt.org>
# Copyright 2013 Manuel Munz <freifunk at somakoma dot de>
# Copyright 2014-2018 Christian Schoenebeck <christian dot schoenebeck at gmail dot com>
#
# This is free software, licensed under the Apache License, Version 2.0

include $(TOPDIR)/rules.mk

# PKG_NAME:=luci-app-ddns

# Version == major.minor.patch
# increase on new functionality (minor) or patches (patch)
PKG_VERSION:=2.4.9

# Release == build
# increase on changes of translation files
<<<<<<< HEAD
PKG_RELEASE:=3
=======
PKG_RELEASE:=5
>>>>>>> b38306dc

PKG_LICENSE:=Apache-2.0
PKG_MAINTAINER:=Christian Schoenebeck <christian.schoenebeck@gmail.com>, \
				Ansuel Smith <ansuelsmth@gmail.com>

# LuCI specific settings
LUCI_TITLE:=LuCI Support for Dynamic DNS Client (ddns-scripts)
LUCI_DEPENDS:=+luci-mod-admin-full +ddns-scripts
# LUCI_PKGARCH:=all

define Package/$(PKG_NAME)/config
# shown in make menuconfig <Help>
help
	$(LUCI_TITLE)
	Version: $(PKG_VERSION)-$(PKG_RELEASE)
endef

include ../../luci.mk

# call BuildPackage - OpenWrt buildroot signature<|MERGE_RESOLUTION|>--- conflicted
+++ resolved
@@ -16,11 +16,7 @@
 
 # Release == build
 # increase on changes of translation files
-<<<<<<< HEAD
 PKG_RELEASE:=3
-=======
-PKG_RELEASE:=5
->>>>>>> b38306dc
 
 PKG_LICENSE:=Apache-2.0
 PKG_MAINTAINER:=Christian Schoenebeck <christian.schoenebeck@gmail.com>, \
