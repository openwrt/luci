--- conflicted
+++ resolved
@@ -4,11 +4,7 @@
 "Report-Msgid-Bugs-To: \n"
 "POT-Creation-Date: 2010-04-02 13:44+0100\n"
 "PO-Revision-Date: 2015-04-23 13:00+0800\n"
-<<<<<<< HEAD
-"Last-Translator: GuoGuo <gch981213@gmail.com>\n"
-=======
 "Last-Translator: Syrone Wong <wong.syrone@gmail.com>\n"
->>>>>>> 36879e9e
 "Language: zh_CN\n"
 "MIME-Version: 1.0\n"
 "Content-Type: text/plain; charset=UTF-8\n"
@@ -47,21 +43,13 @@
 msgstr "不支持绑定到一个指定的网络"
 
 msgid "BusyBox's nslookup and Wget do not support to specify the IP version to use for communication with DDNS Provider."
-<<<<<<< HEAD
-msgstr "BusyBox的nslookup和wget不支持使用指定的IP协议版本与DDNS供应商联系."
-=======
 msgstr "与DDNS供应商通讯时BusyBox的nslookup和Wget不支持设置特定的IP协议版本."
->>>>>>> 36879e9e
 
 msgid "BusyBox's nslookup does not support to specify to use TCP instead of default UDP when requesting DNS server"
 msgstr "BusyBox的nslookup不支持使用TCP协议代替UDP协议请求DNS记录"
 
 msgid "Casual users should not change this setting"
-<<<<<<< HEAD
-msgstr "普通账户不应该改变这个设置"
-=======
 msgstr "普通用户不应该改变这个设置"
->>>>>>> 36879e9e
 
 msgid "Check Interval"
 msgstr "检查时间周期"
@@ -85,17 +73,10 @@
 msgstr "当前设置"
 
 msgid "Currently DDNS updates are not started at boot or on interface events.<br />This is the default if you run DDNS scripts by yourself (i.e. via cron with force_interval set to '0')"
-<<<<<<< HEAD
-msgstr "现在,DDNS更新在开机或者接口动作时不会被被触发<br />如果你手工运行DDNS脚本的话(例如使用cron时把force_interval设置为0),这是默认设置."
-
-msgid "Currently DDNS updates are not started at boot or on interface events.<br />You can start/stop each configuration here. It will run until next reboot."
-msgstr "现在,DDNS更新在开机或者接口动作时不会被被触发<br />你可以在这里开始/停止每一个设置的条目.它将在下一次重启之前一直生效."
-=======
 msgstr "现在,DDNS更新在开机或者接口动作时不会被触发<br />如果你手工运行DDNS脚本的话(例如使用cron时把force_interval设置为0),这是默认设置."
 
 msgid "Currently DDNS updates are not started at boot or on interface events.<br />You can start/stop each configuration here. It will run until next reboot."
 msgstr "现在,DDNS更新在开机或者接口动作时不会被触发<br />你可以在这里开始/停止每一个设置的条目.它在下次重启之前一直有效."
->>>>>>> 36879e9e
 
 msgid "Custom update script to be used for updating your DDNS Provider."
 msgstr "用来更新动态DNS的自定义脚本"
@@ -176,11 +157,7 @@
 msgstr "错误重试计数"
 
 msgid "Error Retry Interval"
-<<<<<<< HEAD
-msgstr "错误重试时间隔"
-=======
 msgstr "错误重试间隔"
->>>>>>> 36879e9e
 
 msgid "Event Network"
 msgstr "事件网络"
@@ -225,11 +202,7 @@
 msgstr "格式:IP或者FQDN"
 
 msgid "GNU Wget will use the IP of given network, cURL will use the physical interface."
-<<<<<<< HEAD
-msgstr "GNU wget将会使用给定的网络的IP地址,而cURL将会使用物理接口"
-=======
 msgstr "GNU Wget将会使用给定的网络的IP地址,而cURL将会使用物理接口"
->>>>>>> 36879e9e
 
 msgid "Global Settings"
 msgstr "全局设置"
@@ -283,17 +256,10 @@
 msgstr "接口"
 
 msgid "Interval to check for changed IP<br />Values below 5 minutes == 300 seconds are not supported"
-<<<<<<< HEAD
-msgstr "检查IP是否改变的时间隔<br />低于5分钟(300秒)的数值是不被支持的."
-
-msgid "Interval to force updates send to DDNS Provider<br />Setting this parameter to 0 will force the script to only run once<br />Values lower 'Check Interval' except '0' are not supported"
-msgstr "强制向提供商更新DDNS的时间周期<br />把这个参数设置为0将会让脚本仅执行一次<br />低于\"检查时间周期\"的数值(除了0)是不被支持的."
-=======
 msgstr "检查IP是否改变的时间隔<br />不支持低于5分钟(300秒)的数值."
 
 msgid "Interval to force updates send to DDNS Provider<br />Setting this parameter to 0 will force the script to only run once<br />Values lower 'Check Interval' except '0' are not supported"
 msgstr "强制向提供商更新DDNS的时间周期<br />把这个参数设置为0将会让脚本仅执行一次<br />不支持低于\"检查时间周期\"的数值(除了0)."
->>>>>>> 36879e9e
 
 msgid "It is NOT recommended for casual users to change settings on this page."
 msgstr "强烈不建议初次使用的用户修改本页设定."
@@ -305,11 +271,7 @@
 msgstr "加载中"
 
 msgid "Log File Viewer"
-<<<<<<< HEAD
-msgstr "日志件查看器"
-=======
 msgstr "日志查看器"
->>>>>>> 36879e9e
 
 msgid "Log directory"
 msgstr "日志目录"
@@ -360,11 +322,7 @@
 msgstr "可选:强制使用仅IPv4/IPv6通信."
 
 msgid "OPTIONAL: Force the use of TCP instead of default UDP on DNS requests."
-<<<<<<< HEAD
-msgstr "可选:强制使用TCP请求DNS而不是UDP."
-=======
 msgstr "可选:强制使用TCP而非UDP请求DNS."
->>>>>>> 36879e9e
 
 msgid "OPTIONAL: Network to use for communication"
 msgstr "可选:用于通信的网络"
@@ -598,11 +556,7 @@
 msgstr "未找到或者不可执行 - 示例: '/path/to/script.sh'"
 
 msgid "nslookup can not resolve host"
-<<<<<<< HEAD
-msgstr "nslookup不能解析地址"
-=======
 msgstr "nslookup不能解析主机"
->>>>>>> 36879e9e
 
 msgid "or"
 msgstr "或者"
@@ -629,21 +583,13 @@
 msgstr "代理端口未填"
 
 msgid "required"
-<<<<<<< HEAD
-msgstr "必须天蝎"
-=======
 msgstr "必须填写"
->>>>>>> 36879e9e
 
 msgid "seconds"
 msgstr "秒"
 
 msgid "to run HTTPS without verification of server certificates (insecure)"
-<<<<<<< HEAD
-msgstr "使用HTTPS但不见查服务器证书(不安全)"
-=======
 msgstr "使用HTTPS但不检查服务器证书(不安全)"
->>>>>>> 36879e9e
 
 msgid "unknown error"
 msgstr "未知错误"
