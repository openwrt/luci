--- conflicted
+++ resolved
@@ -44,12 +44,6 @@
 msgid "Advanced"
 msgstr "高階"
 
-<<<<<<< HEAD
-=======
-msgid "Archive Categories"
-msgstr ""
-
->>>>>>> b38306dc
 msgid "Backup Directory"
 msgstr "備份目錄"
 
@@ -62,13 +56,7 @@
 msgid "Blocklist not found!"
 msgstr ""
 
-<<<<<<< HEAD
 msgid "Categories"
-=======
-msgid ""
-"Builds an additional 'Jail' list (/tmp/adb_list.jail) to block access to all "
-"domains except those listed in the whitelist file.<br />"
->>>>>>> b38306dc
 msgstr ""
 
 msgid ""
@@ -359,23 +347,10 @@
 msgid "running"
 msgstr ""
 
-<<<<<<< HEAD
-=======
-#~ msgid "Invalid domain specified!"
-#~ msgstr "無效域名！"
-
->>>>>>> b38306dc
 #~ msgid "Available blocklist sources."
 #~ msgstr "可用的 blocklist 來源。"
 
 #~ msgid ""
 #~ "List URLs and Shallalist category selections are configurable in the "
 #~ "'Advanced' section.<br />"
-<<<<<<< HEAD
-#~ msgstr "列表 URL 和 Shallalist 類別選擇可在“高階”選項卡中配置。<br />"
-=======
-#~ msgstr "列表 URL 和 Shallalist 類別選擇可在“高階”選項卡中配置。<br />"
-
-#~ msgid "The file size is too large for online editing in LuCI (&gt; 512 KB)."
-#~ msgstr "檔案大小太大，無法在 LuCI（&gt; 512 KB）中進行線上編輯。"
->>>>>>> b38306dc
+#~ msgstr "列表 URL 和 Shallalist 類別選擇可在“高階”選項卡中配置。<br />"