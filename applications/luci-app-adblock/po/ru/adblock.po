msgid ""
msgstr ""
"Content-Type: text/plain; charset=UTF-8\n"
"Project-Id-Version: LuCI: adblock\n"
"POT-Creation-Date: 2017-10-22 13:00+0300\n"
"PO-Revision-Date: 2018-02-07 00:23+0300\n"
"Language-Team: http://cyber-place.ru\n"
"MIME-Version: 1.0\n"
"Content-Transfer-Encoding: 8bit\n"
"X-Generator: Poedit 1.8.7.1\n"
"Last-Translator: Vladimir aka sunny <picfun@ya.ru>\n"
"Plural-Forms: nplurals=3; plural=(n%10==1 && n%100!=11 ? 0 : n%10>=2 && n"
"%10<=4 && (n%100<10 || n%100>=20) ? 1 : 2);\n"
"Language: ru\n"
"Project-Info: Это технический перевод, не дословный. Главное-удобный русский "
"интерфейс, все проверялось в графическом режиме, совместим с другими apps\n"

msgid "'Jail' Blocklist Creation"
msgstr "Создание Черного<br />списка 'Jail'"

msgid "-------"
msgstr "-------"

msgid ""
"<b>Caution:</b> To prevent OOM exceptions on low memory devices with less "
"than 64 MB free RAM, please only select a few of them!"
msgstr ""

msgid "Adblock"
msgstr "AdBlock"

msgid "Adblock Logfile"
msgstr "Ведение системного журала Adblock-ом"

msgid "Adblock Status"
msgstr "Состояние Adblock-а"

msgid "Adblock Version"
msgstr "Версия Adblock-а"

msgid "Additional trigger delay in seconds before adblock processing begins."
msgstr "Дополнительная задержка в секундах до начала работы Adblock-a."

msgid "Advanced"
msgstr "Дополнительно"

<<<<<<< HEAD
=======
msgid "Archive Categories"
msgstr ""

>>>>>>> b38306dc
msgid "Backup Directory"
msgstr "Папка для бэкапа"

msgid "Backup Mode"
msgstr "Режим сохранения бекапа"

msgid "Blocklist Sources"
msgstr "Источники списков блокировки"

msgid "Blocklist not found!"
msgstr ""

msgid ""
"Builds an additional 'Jail' list (/tmp/adb_list.jail) to block access to all "
"domains except those listed in the whitelist file.<br />"
msgstr ""
"Создать дополнительный Черный список 'Jail' (/tmp/adb_list.jail), чтобы "
"заблокировать доступ ко всем доменам, кроме тех что перечислены в файле "
"Белого списка.<br />"

<<<<<<< HEAD
msgid "Categories"
msgstr ""

=======
>>>>>>> b38306dc
msgid ""
"Choose 'none' to disable automatic startups, 'timed' to use a classic "
"timeout (default 30 sec.) or select another trigger interface."
msgstr ""
"Выберите 'none', чтобы отключить автоматический старт, 'timed', чтобы "
"использовать дефолтную задержку (по умолчанию 30 сек.) или выберите другой "
"интерфейс запуска."

msgid "Collecting data..."
msgstr "Сбор данных..."

msgid ""
"Configuration of the adblock package to block ad/abuse domains by using DNS."
msgstr ""
"Настройка Adblock. Приложения для блокировки ненадежных или добавления "
"доверенных доменов используя DNS. "

msgid ""
"Create compressed blocklist backups, they will be used in case of download "
"errors or during startup in backup mode."
msgstr ""
"Создавайте сжатые резервные копии списков блокировки, они будут "
"использоваться в случае ошибок загрузки или при запуске в ручном режиме."

msgid "DNS Backend (DNS Directory)"
msgstr "DNS бэкенд (папка DNS)"

msgid "DNS Directory"
msgstr "Папка DNS"

msgid "Description"
msgstr "Описание"

msgid ""
"Do not automatically update blocklists during startup, use blocklist backups "
"instead."
msgstr ""
"Не обновляйте списки блокировок автоматически во время запуска, вместо этого "
"используйте резервные копии списков блокировок."

msgid "Download Utility"
msgstr "Скачать утилиту"

msgid "Download Utility (SSL Library)"
msgstr "Загрузить утилиту (библиотека SSL)"

msgid "Edit Blacklist"
msgstr "Редактировать Черный список"

msgid "Edit Configuration"
msgstr "Редактировать config файл"

msgid "Edit Whitelist"
msgstr "Редактировать Белый список"

msgid "Email Notification"
msgstr "Уведомление на email"

msgid "Email Notification Count"
msgstr "Кол-во уведомлений на email"

msgid "Enable Adblock"
msgstr "Включить Adblock"

msgid "Enable Blocklist Backup"
msgstr "Включить сохранение<br />списка блокировок"

msgid ""
"Enable memory intense overall sort / duplicate removal on low memory devices "
"(&lt; 64 MB free RAM)"
msgstr ""
"Включите полную сортировку / удаление дубликатов памяти на устройствах с "
"низким объемом  памяти (&lt; 64 MB свободной оперативной памяти)."

msgid "Enable verbose debug logging in case of any processing error."
msgstr "Включите подробное ведение журнала отладки в случае ошибки обработки."

msgid "Enabled"
msgstr "Включено"

msgid "Extra Options"
msgstr "Дополнительные настройки"

msgid "Flush DNS Cache"
msgstr "Очистка кэша DNS"

msgid "Flush DNS Cache after adblock processing."
msgstr "Очистки DNS-кэша после обработки Adblock-ом."

msgid ""
"For SSL protected blocklist sources you need a suitable SSL library, e.g. "
"'libustream-ssl' or 'built-in'."
msgstr ""
"Для SSL-защищенных источников списков блокировки, вам нужны подходящие SSL "
"библиотеки, например 'libustream-ssl' или 'built-in'."

msgid ""
"For further information <a href=\"%s\" target=\"_blank\">check the online "
"documentation</a>"
msgstr ""
"<br />Для получения дополнительной информации <a href=\"%s\" target=\"_blank"
"\"> смотрите онлайн документацию</a>."

msgid ""
"For further performance improvements you can raise this value, e.g. '8' or "
"'16' should be safe."
msgstr ""
"Для повышения производительности вы можете увеличить это значение, например "
"значения '8' или '16' повысят безопасность."

msgid "Force Local DNS"
msgstr "Назначить локальный DNS"

msgid "Force Overall Sort"
msgstr "Назначить полную сортировку"

msgid "Full path to the whitelist file."
msgstr "Полный путь к файлу Белого списка."

msgid "Input file not found, please check your configuration."
msgstr "Config файл не найден, настройте config файл."

msgid "Last Run"
msgstr "Последнее время запуска"

msgid ""
"List of available network interfaces. Usually the startup will be triggered "
"by the 'wan' interface.<br />"
msgstr ""
"Список доступных сетевых интерфейсов. По умолчанию установлен 'wan' "
"интерфейс.<br />"

msgid ""
"List of supported DNS backends with their default list export directory.<br /"
">"
msgstr ""
"Список поддерживаемых серверов DNS перемещается в папку по умолчанию.<br />"

msgid "List of supported and fully pre-configured download utilities."
msgstr ""
"Список поддерживаемых и полностью предварительно настроенных утилит загрузки."

msgid "Loading"
msgstr "Загрузка"

msgid "Max. Download Queue"
msgstr "Максимальное значение очереди загрузки"

msgid "No"
msgstr "Нет"

msgid ""
"Options for further tweaking in case the defaults are not suitable for you."
msgstr ""
"Возможные варианты детальной настройки, если значения по умолчанию не "
"подходят для вас."

msgid "Overall Domains"
msgstr "Итоговые домены"

msgid "Overview"
msgstr "Главное меню"

msgid ""
"Please add only one domain per line. Comments introduced with '#' are "
"allowed - ip addresses, wildcards and regex are not."
msgstr ""
"Добавляйте только один домен в строке. Комментарии вводятся используя '#' "
"разрешенные - ip адреса, метасимволы и нерегулярные выражения."

msgid "Please edit this file directly in a terminal session."
msgstr "Отредактируйте данный файл, строго в терминале."

msgid ""
"Please note: this needs additional 'msmtp' package installation and setup."
msgstr "Внимание: это потребует дополнительной установки пакета 'msmtp'."

msgid "Query"
msgstr "Запрос"

msgid "Query domains"
msgstr "Запрос доменов"

msgid ""
"Raise the minimum email notification count, to get emails if the overall "
"count is less or equal to the given limit (default 0),<br />"
msgstr ""
"Увеличьте количество уведомлений по email, чтобы получить сообщения, если "
"общее количество меньше или равно заданному пределу (по умолчанию 0),<br />"

msgid "Redirect all DNS queries from 'lan' zone to the local resolver."
msgstr ""
"Перенаправлять все DNS запросы с интерфейса 'lan' на обработку Adblock-ом."

msgid "Resume"
msgstr "Возобновить"

msgid "Runtime Information"
msgstr "Информация о состоянии"

msgid "SSL req."
msgstr "Запрос SSL"

msgid "Save"
msgstr "Сохранить"

msgid ""
"Send notification emails in case of a processing error or if domain count is "
"&le; 0.<br />"
msgstr ""
"Отправлять по email уведомления в случае ошибки обработки или если домен "
"&le; 0.<br />"

msgid ""
"Size of the download queue to handle downloads &amp; list processing in "
"parallel (default '4').<br />"
msgstr ""
"Значение очереди загрузки для выполнения параллельных загрузок (по умолчанию "
"'4').<br />"

msgid "Startup Trigger"
msgstr "Назначить"

msgid "Suspend"
msgstr "Приостановить"

msgid "Suspend / Resume Adblock"
msgstr "Приостановить / Возобновить Adblock"

msgid ""
"Target directory for adblock backups. Please use only non-volatile disks, e."
"g. an external usb stick."
msgstr ""
"Назначить папку для резервного копирования Adblock. Используйте такие "
"накопители, как usb флешка."

msgid "Target directory for the generated blocklist 'adb_list.overall'."
msgstr "Назначить папку для создания списка блокировки 'adb_list.overall'."

msgid "The file size is too large for online editing in LuCI (&ge; 100 KB)."
msgstr ""

msgid ""
"This form allows you to modify the content of the adblock blacklist (%s)."
"<br />"
msgstr ""
"Страница позволяет изменять содержимое Черного списка Adblock (%s).<br />"

msgid ""
"This form allows you to modify the content of the adblock whitelist (%s)."
"<br />"
msgstr ""
"Страница позволяет изменять содержимое Белого списка Adblock (%s).<br />"

msgid ""
"This form allows you to modify the content of the main adblock configuration "
"file (/etc/config/adblock)."
msgstr ""
"Страница позволяет изменять содержимое главного config файла Adblock-a (/etc/"
"config/adblock)."

msgid ""
"This form allows you to query active block lists for certain domains, e.g. "
"for whitelisting."
msgstr ""
"Страница позволяет запросить домены для конкретных списков, например для "
"Белого списка."

msgid ""
"This form shows the syslog output, pre-filtered for adblock related messages "
"only."
msgstr "Страница системного журнала. Только сообщения связанные с Adblock."

msgid ""
"To overwrite the default path use the 'DNS Directory' option in the extra "
"section below."
msgstr ""
"Чтобы заменить дефолтный путь, используйте строку ниже 'Папка DNS' в разделе "
"'Дополнительные настройки'."

msgid "Trigger Delay"
msgstr "Задержка запуска"

msgid "Verbose Debug Logging"
msgstr "Подробное ведение<br />журнала отладки"

msgid "View Logfile"
msgstr "Показать системный журнал"

msgid "Waiting for command to complete..."
msgstr "Ожидание завершения выполнения команды..."

msgid "Whitelist File"
msgstr "Файл Белого списка"

msgid "Yes"
msgstr "Да"

msgid ""
"You can use this restrictive blocklist manually e.g. for guest wifi or "
"kidsafe configurations."
msgstr ""
"Вы можете вручную настраивать и использовать этот Черный список, например "
"для гостевой wifi сети или режима родительского контроля."

msgid "disabled"
msgstr "отключено"

msgid ""
"e.g. to receive an email notification with every adblock update set this "
"value to 150000."
msgstr ""
"например, чтобы получать уведомления по электронной почте при каждом "
"обновлении Adblock-а установите значение 150000."

msgid "enabled"
msgstr "включено"

msgid "error"
msgstr "ошибка"

msgid "n/a"
msgstr "нет данных"

msgid "paused"
msgstr "остановлено"

msgid "running"
msgstr "работает"

<<<<<<< HEAD
=======
#~ msgid "Invalid domain specified!"
#~ msgstr "Задан недопустимый домен!"

>>>>>>> b38306dc
#~ msgid "Available blocklist sources."
#~ msgstr "Источники списков блокировки. "

#~ msgid ""
#~ "Caution: To prevent OOM exceptions on low memory devices with less than "
#~ "64 MB free RAM, please do not select more than five blocklist sources!"
#~ msgstr ""
#~ "ВНИМАНИЕ: Для предотвращения возможного программного сбоя и перезагрузки, "
#~ "на устройствах с объемом оперативной памяти менее 64MB, не выбирайте "
#~ "больше 5 списков."

#~ msgid ""
#~ "During opkg package installation use the '--force-maintainer' option to "
#~ "overwrite the pre-existing config file or download a fresh default config "
#~ "from <a href=\"%s\" target=\"_blank\">here</a>"
#~ msgstr ""
#~ "Устанавливая пакет с помощью opkg, используйте '--force-maintainer', "
#~ "чтобы перезаписать существующий config файл или загрузить новый дефолтный "
#~ "config файл <a href=\"%s\" target=\"_blank\">здесь</a>"

#~ msgid ""
#~ "List URLs and Shallalist category selections are configurable in the "
#~ "'Advanced' section.<br />"
#~ msgstr ""
#~ "Список URL-адресов и настройка списка использования, настраиваются на "
#~ "странице 'Дополнительно'.<br />"

#~ msgid "Please update your adblock config file to use this package.<br />"
#~ msgstr "Обновите config файл Adblock, чтобы использовать этот пакет.<br />"

<<<<<<< HEAD
=======
#~ msgid "The file size is too large for online editing in LuCI (&gt; 512 KB)."
#~ msgstr ""
#~ "Размер файла слишком большой, для онлайн редактирования в LuCI (&gt; 512 "
#~ "KB)."

>>>>>>> b38306dc
#~ msgid "This section contains no values yet"
#~ msgstr "Здесь не содержатся необходимые значения"<|MERGE_RESOLUTION|>--- conflicted
+++ resolved
@@ -44,12 +44,6 @@
 msgid "Advanced"
 msgstr "Дополнительно"
 
-<<<<<<< HEAD
-=======
-msgid "Archive Categories"
-msgstr ""
-
->>>>>>> b38306dc
 msgid "Backup Directory"
 msgstr "Папка для бэкапа"
 
@@ -70,12 +64,9 @@
 "заблокировать доступ ко всем доменам, кроме тех что перечислены в файле "
 "Белого списка.<br />"
 
-<<<<<<< HEAD
 msgid "Categories"
 msgstr ""
 
-=======
->>>>>>> b38306dc
 msgid ""
 "Choose 'none' to disable automatic startups, 'timed' to use a classic "
 "timeout (default 30 sec.) or select another trigger interface."
@@ -406,12 +397,6 @@
 msgid "running"
 msgstr "работает"
 
-<<<<<<< HEAD
-=======
-#~ msgid "Invalid domain specified!"
-#~ msgstr "Задан недопустимый домен!"
-
->>>>>>> b38306dc
 #~ msgid "Available blocklist sources."
 #~ msgstr "Источники списков блокировки. "
 
@@ -442,13 +427,5 @@
 #~ msgid "Please update your adblock config file to use this package.<br />"
 #~ msgstr "Обновите config файл Adblock, чтобы использовать этот пакет.<br />"
 
-<<<<<<< HEAD
-=======
-#~ msgid "The file size is too large for online editing in LuCI (&gt; 512 KB)."
-#~ msgstr ""
-#~ "Размер файла слишком большой, для онлайн редактирования в LuCI (&gt; 512 "
-#~ "KB)."
-
->>>>>>> b38306dc
 #~ msgid "This section contains no values yet"
 #~ msgstr "Здесь не содержатся необходимые значения"