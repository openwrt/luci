msgid ""
msgstr "Content-Type: text/plain; charset=UTF-8\n"

msgid "'Jail' Blocklist Creation"
msgstr ""

msgid "-------"
msgstr "-------"

msgid ""
"<b>Caution:</b> To prevent OOM exceptions on low memory devices with less "
"than 64 MB free RAM, please only select a few of them!"
msgstr ""

msgid "Adblock"
msgstr "Adblock"

msgid "Adblock Logfile"
msgstr "Adblock's loggfil"

msgid "Adblock Status"
msgstr "Status för Adblock"

msgid "Adblock Version"
msgstr "Version av Adblock"

msgid "Additional trigger delay in seconds before adblock processing begins."
msgstr ""

msgid "Advanced"
msgstr "Avancerat"

<<<<<<< HEAD
=======
msgid "Archive Categories"
msgstr ""

>>>>>>> b38306dc
msgid "Backup Directory"
msgstr "Säkerhetskopiera mapp"

msgid "Backup Mode"
msgstr ""

msgid "Blocklist Sources"
msgstr "Källor för blockeringslistor"

msgid "Blocklist not found!"
msgstr ""

<<<<<<< HEAD
msgid "Categories"
=======
msgid ""
"Builds an additional 'Jail' list (/tmp/adb_list.jail) to block access to all "
"domains except those listed in the whitelist file.<br />"
>>>>>>> b38306dc
msgstr ""

msgid ""
"Choose 'none' to disable automatic startups, 'timed' to use a classic "
"timeout (default 30 sec.) or select another trigger interface."
msgstr ""
"Välj 'inga' för att stänga av automatiska uppstarter, 'tidsinställd för att "
"använda ett klassiskt avbrott (30 sek. är standard) eller välj ett annat "
"utlösande gränssnitt."

msgid "Collecting data..."
msgstr "Samlar in data..."

msgid ""
"Configuration of the adblock package to block ad/abuse domains by using DNS."
msgstr ""
"Konfiguration av paketet adblock för att blockera annons/otillåtna domäner "
"genom att använda DNS."

msgid ""
"Create compressed blocklist backups, they will be used in case of download "
"errors or during startup in backup mode."
msgstr ""

msgid "DNS Backend (DNS Directory)"
msgstr "DNS-bakände (DNS-mapp)"

msgid "DNS Directory"
msgstr "DNS-mapp"

msgid "Description"
msgstr "Beskrivning"

msgid ""
"Do not automatically update blocklists during startup, use blocklist backups "
"instead."
msgstr ""
"Uppdatera inte automatiskt blockeringlistor vid uppstarten, använd "
"säkerhetskopierade blockeringslistor istället."

msgid "Download Utility"
msgstr ""

msgid "Download Utility (SSL Library)"
msgstr "Nerladdningsprogram (SSL-bibliotek)"

msgid "Edit Blacklist"
msgstr "Redigera svartlista"

msgid "Edit Configuration"
msgstr "Redigerar konfigurationen"

msgid "Edit Whitelist"
msgstr "Redigera vitlista"

msgid "Email Notification"
msgstr ""

msgid "Email Notification Count"
msgstr ""

msgid "Enable Adblock"
msgstr "Aktivera adblock"

msgid "Enable Blocklist Backup"
msgstr "Aktivera säkerhetskopiering av blockeringslistan"

msgid ""
"Enable memory intense overall sort / duplicate removal on low memory devices "
"(&lt; 64 MB free RAM)"
msgstr ""

msgid "Enable verbose debug logging in case of any processing error."
msgstr ""

msgid "Enabled"
msgstr "Aktiverad"

msgid "Extra Options"
msgstr "Extra alternativ"

msgid "Flush DNS Cache"
msgstr ""

msgid "Flush DNS Cache after adblock processing."
msgstr ""

msgid ""
"For SSL protected blocklist sources you need a suitable SSL library, e.g. "
"'libustream-ssl' or 'built-in'."
msgstr ""

msgid ""
"For further information <a href=\"%s\" target=\"_blank\">check the online "
"documentation</a>"
msgstr ""

msgid ""
"For further performance improvements you can raise this value, e.g. '8' or "
"'16' should be safe."
msgstr ""

msgid "Force Local DNS"
msgstr "Tvinga lokal DNS"

msgid "Force Overall Sort"
msgstr ""

msgid "Full path to the whitelist file."
msgstr ""

msgid "Input file not found, please check your configuration."
msgstr ""
"Inmatningsfilen kunde inte hittas, var vänlig kontrollera din konfiguration."

msgid "Last Run"
msgstr "Kördes senast"

msgid ""
"List of available network interfaces. Usually the startup will be triggered "
"by the 'wan' interface.<br />"
msgstr ""

msgid ""
"List of supported DNS backends with their default list export directory.<br /"
">"
msgstr ""

msgid "List of supported and fully pre-configured download utilities."
msgstr ""

msgid "Loading"
msgstr "Laddar"

msgid "Max. Download Queue"
msgstr ""

msgid "No"
msgstr "Nej"

msgid ""
"Options for further tweaking in case the defaults are not suitable for you."
msgstr ""

msgid "Overall Domains"
msgstr ""

msgid "Overview"
msgstr "Översikt"

msgid ""
"Please add only one domain per line. Comments introduced with '#' are "
"allowed - ip addresses, wildcards and regex are not."
msgstr ""

msgid "Please edit this file directly in a terminal session."
msgstr "Vänligen redigera den här filen direkt i en terminal-session."

msgid ""
"Please note: this needs additional 'msmtp' package installation and setup."
msgstr ""

msgid "Query"
msgstr "Fråga"

msgid "Query domains"
msgstr "Fråga efter domäner"

msgid ""
"Raise the minimum email notification count, to get emails if the overall "
"count is less or equal to the given limit (default 0),<br />"
msgstr ""

msgid "Redirect all DNS queries from 'lan' zone to the local resolver."
msgstr ""

msgid "Resume"
msgstr "Återuppta"

msgid "Runtime Information"
msgstr "Information om körtid"

msgid "SSL req."
msgstr "SSL-rek."

msgid "Save"
msgstr "Spara"

msgid ""
"Send notification emails in case of a processing error or if domain count is "
"&le; 0.<br />"
msgstr ""

msgid ""
"Size of the download queue to handle downloads &amp; list processing in "
"parallel (default '4').<br />"
msgstr ""

msgid "Startup Trigger"
msgstr "Uppstartslösare"

msgid "Suspend"
msgstr "Stäng av"

msgid "Suspend / Resume Adblock"
msgstr "Upphäv / Återuppta adblock"

msgid ""
"Target directory for adblock backups. Please use only non-volatile disks, e."
"g. an external usb stick."
msgstr ""

msgid "Target directory for the generated blocklist 'adb_list.overall'."
msgstr ""

msgid "The file size is too large for online editing in LuCI (&ge; 100 KB)."
msgstr ""

msgid ""
"This form allows you to modify the content of the adblock blacklist (%s)."
"<br />"
msgstr ""
"Det här formuläret tillåter dig att förändra innehållet i adblock's "
"svartlista (%s).<br />"

msgid ""
"This form allows you to modify the content of the adblock whitelist (%s)."
"<br />"
msgstr ""
"Det här formuläret tillåter dig att förändra innehållet i adblock's vitlista "
"(%s).<br />"

msgid ""
"This form allows you to modify the content of the main adblock configuration "
"file (/etc/config/adblock)."
msgstr ""
"Det här formuläret tillåter dig att förändra innehållet i adblock's "
"huvudsakliga konfigurations fil (/etc/config/adblock)."

msgid ""
"This form allows you to query active block lists for certain domains, e.g. "
"for whitelisting."
msgstr ""

msgid ""
"This form shows the syslog output, pre-filtered for adblock related messages "
"only."
msgstr ""

msgid ""
"To overwrite the default path use the 'DNS Directory' option in the extra "
"section below."
msgstr ""

msgid "Trigger Delay"
msgstr ""

msgid "Verbose Debug Logging"
msgstr ""

msgid "View Logfile"
msgstr "Visa loggfil"

msgid "Waiting for command to complete..."
msgstr "Väntar på att kommandot ska slutföras..."

msgid "Whitelist File"
msgstr ""

msgid "Yes"
msgstr "Ja"

msgid ""
"You can use this restrictive blocklist manually e.g. for guest wifi or "
"kidsafe configurations."
msgstr ""

msgid "disabled"
msgstr "inaktiverad"

msgid ""
"e.g. to receive an email notification with every adblock update set this "
"value to 150000."
msgstr ""

msgid "enabled"
msgstr "aktiverad"

msgid "error"
msgstr "fel"

msgid "n/a"
msgstr "n/a"

msgid "paused"
msgstr "pausad"

msgid "running"
msgstr ""

<<<<<<< HEAD
#~ msgid "Available blocklist sources."
#~ msgstr "Tillgängliga källor för blockeringslistor"

=======
#~ msgid "Invalid domain specified!"
#~ msgstr "Ogiltig domän angiven!"

#~ msgid "Available blocklist sources."
#~ msgstr "Tillgängliga källor för blockeringslistor"

#~ msgid "The file size is too large for online editing in LuCI (&gt; 512 KB)."
#~ msgstr ""
#~ "Filstorleken är för stor för online-redigering i LuCi (&gt; 512 KB)."

>>>>>>> b38306dc
#~ msgid ""
#~ "Caution: Please don't select big lists or many lists at once on low "
#~ "memory devices to prevent OOM exceptions!"
#~ msgstr ""
#~ "Försiktig: Vänligen välj inte stora listor eller många listor på samma "
#~ "gång för enheter med lite minne för att undvika OOM-undantag!"

#~ msgid ""
#~ "For further information <a href=\"%s\" target=\"_blank\">see online "
#~ "documentation</a>"
#~ msgstr ""
#~ "För mer information <a href=\"%s\" target=\"_blank\">se dokumentationen "
#~ "på internet</a>"

#~ msgid "Manual / Backup mode"
#~ msgstr "Manuell / Säkerhetskopieringsläge"

#~ msgid "Please update your adblock config file to use this package."
#~ msgstr ""
#~ "Vänligen uppdatera din adblock's konfigurationsfil till att använda det "
#~ "här paketet."

#~ msgid "Blocked domains (overall)"
#~ msgstr "Blockerade domäner (övergripande)"

#~ msgid "DNS backend"
#~ msgstr "Bakände för DNS"

#~ msgid "Enable verbose debug logging"
#~ msgstr "Aktivera utförlig loggning för avlusning"

#~ msgid "Last rundate"
#~ msgstr "Senaste kördatum"

#~ msgid "Redirect all DNS queries to the local resolver."
#~ msgstr "Dirigera om alla DNS-förfrågningar till den lokala "

#~ msgid "Resume adblock"
#~ msgstr "Återuppta adblock"

#~ msgid "Status"
#~ msgstr "Status"

#~ msgid "Suspend adblock"
#~ msgstr "Upphäv adblock"

#~ msgid "active"
#~ msgstr "aktiv"

#~ msgid "no domains blocked"
#~ msgstr "inga domäner blockerades"

#~ msgid "suspended"
#~ msgstr "upphävd"

#~ msgid "."
#~ msgstr "."

#~ msgid "For further information"
#~ msgstr "För mer information"

#~ msgid "Backup options"
#~ msgstr "Alternativ för säkerhetskopiering"

#~ msgid "Available blocklist sources ("
#~ msgstr "Tillgängliga källor för blockeringslistor ("

#~ msgid "Global options"
#~ msgstr "Globala alternativ"

#~ msgid "Whitelist file"
#~ msgstr "Vitlista fil"

#~ msgid "see list details"
#~ msgstr "se listans detaljer"

#~ msgid "Count"
#~ msgstr "Räkna"

#~ msgid "Do not write status info to flash"
#~ msgstr "Skriv inte status info till flash"

#~ msgid "Redirect all DNS queries to the local resolver"
#~ msgstr "Dirigera om alla DNS-förfrågning till den lokala resolvern"<|MERGE_RESOLUTION|>--- conflicted
+++ resolved
@@ -30,12 +30,6 @@
 msgid "Advanced"
 msgstr "Avancerat"
 
-<<<<<<< HEAD
-=======
-msgid "Archive Categories"
-msgstr ""
-
->>>>>>> b38306dc
 msgid "Backup Directory"
 msgstr "Säkerhetskopiera mapp"
 
@@ -48,13 +42,7 @@
 msgid "Blocklist not found!"
 msgstr ""
 
-<<<<<<< HEAD
 msgid "Categories"
-=======
-msgid ""
-"Builds an additional 'Jail' list (/tmp/adb_list.jail) to block access to all "
-"domains except those listed in the whitelist file.<br />"
->>>>>>> b38306dc
 msgstr ""
 
 msgid ""
@@ -355,22 +343,9 @@
 msgid "running"
 msgstr ""
 
-<<<<<<< HEAD
 #~ msgid "Available blocklist sources."
 #~ msgstr "Tillgängliga källor för blockeringslistor"
 
-=======
-#~ msgid "Invalid domain specified!"
-#~ msgstr "Ogiltig domän angiven!"
-
-#~ msgid "Available blocklist sources."
-#~ msgstr "Tillgängliga källor för blockeringslistor"
-
-#~ msgid "The file size is too large for online editing in LuCI (&gt; 512 KB)."
-#~ msgstr ""
-#~ "Filstorleken är för stor för online-redigering i LuCi (&gt; 512 KB)."
-
->>>>>>> b38306dc
 #~ msgid ""
 #~ "Caution: Please don't select big lists or many lists at once on low "
 #~ "memory devices to prevent OOM exceptions!"
