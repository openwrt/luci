msgid ""
msgstr ""
"PO-Revision-Date: 2019-12-26 18:23+0000\n"
"Last-Translator: reyur <remicaruyer@gmail.com>\n"
"Language-Team: French <https://hosted.weblate.org/projects/openwrt/"
"luciapplicationsadblock/fr/>\n"
"Language: fr\n"
"Content-Type: text/plain; charset=UTF-8\n"
"Content-Transfer-Encoding: 8bit\n"
"Plural-Forms: nplurals=2; plural=n > 1;\n"
"X-Generator: Weblate 3.10\n"

#: applications/luci-app-adblock/luasrc/model/cbi/adblock/overview_tab.lua:78
msgid ""
"<b>Caution:</b> To prevent OOM exceptions on low memory devices with less "
"than 64 MB free RAM, please only select a few of them!"
msgstr ""
"<b>Attention :</b> Pour éviter les exceptions de dépassement de mémoire sur "
"les appareils disposant de moins de 64 Mo de RAM libre, veuillez n'en "
"sélectionner que quelques uns !"

#: applications/luci-app-adblock/luasrc/view/adblock/report.htm:86
#: applications/luci-app-adblock/luasrc/view/adblock/report.htm:89
msgid "Action"
msgstr "Action"

#: applications/luci-app-adblock/luasrc/controller/adblock.lua:17
#: applications/luci-app-adblock/luasrc/model/cbi/adblock/overview_tab.lua:10
msgid "Adblock"
msgstr "Bloqueur de publicité"

#: applications/luci-app-adblock/luasrc/view/adblock/runtime.htm:151
msgid "Adblock Status"
msgstr "État du bloqueur de publicité"

#: applications/luci-app-adblock/luasrc/view/adblock/runtime.htm:157
msgid "Adblock Version"
msgstr "Version du bloqueur de publicité"

#: applications/luci-app-adblock/luasrc/model/cbi/adblock/overview_tab.lua:182
msgid "Additional trigger delay in seconds before adblock processing begins."
msgstr ""
"Délai de déclenchement supplémentaire en secondes avant que le bloqueur de "
"publicité démarre."

#: applications/luci-app-adblock/luasrc/controller/adblock.lua:23
msgid "Advanced"
msgstr "Avancé"

#: applications/luci-app-adblock/luasrc/view/adblock/report.htm:85
#: applications/luci-app-adblock/luasrc/view/adblock/report.htm:89
msgid "Answer"
msgstr "Répondre"

#: applications/luci-app-adblock/luasrc/model/cbi/adblock/overview_tab.lua:96
msgid "Archive Categories"
msgstr "Archiver les catégories"

#: applications/luci-app-adblock/luasrc/model/cbi/adblock/overview_tab.lua:146
#: applications/luci-app-adblock/luasrc/view/adblock/runtime.htm:181
msgid "Backup Directory"
msgstr "Répertoire de sauvegarde"

#: applications/luci-app-adblock/luasrc/view/adblock/report.htm:106
msgid "Blacklist"
msgstr "Liste noire"

#: applications/luci-app-adblock/luasrc/model/cbi/adblock/overview_tab.lua:169
msgid "Blacklist File"
msgstr "Fichier de liste noire"

#: applications/luci-app-adblock/luasrc/view/adblock/report.htm:274
msgid "Blocked DNS Queries"
msgstr "Requêtes DNS bloquées"

#: applications/luci-app-adblock/luasrc/view/adblock/report.htm:30
#: applications/luci-app-adblock/luasrc/view/adblock/report.htm:73
msgid "Blocked Domain"
msgstr "Domaines bloqués"

#: applications/luci-app-adblock/luasrc/model/cbi/adblock/overview_tab.lua:77
msgid "Blocklist Sources"
msgstr "Sources des listes de blocage"

#: applications/luci-app-adblock/luasrc/view/adblock/query.htm:37
msgid "Blocklist not found!"
msgstr "Liste de blocage introuvable !"

#: applications/luci-app-adblock/luasrc/model/cbi/adblock/overview_tab.lua:56
msgid ""
"Choose 'none' to disable automatic startups, 'timed' to use a classic "
"timeout (default 30 sec.) or select another trigger interface."
msgstr ""
"Choisissez « aucun » pour désactiver le démarrage automatique, « chronométré "
"» pour utiliser un décompte classique (par défaut 30 s) ou sélectionnez une "
"autre interface de déclenchement."

#: applications/luci-app-adblock/luasrc/view/adblock/report.htm:83
#: applications/luci-app-adblock/luasrc/view/adblock/report.htm:89
msgid "Client"
msgstr "Client"

#: applications/luci-app-adblock/luasrc/view/adblock/query.htm:59
msgid "Collecting data..."
msgstr "Récupération des données…"

#: applications/luci-app-adblock/luasrc/model/cbi/adblock/overview_tab.lua:11
msgid ""
"Configuration of the adblock package to block ad/abuse domains by using DNS."
msgstr ""
"Configuration du paquet du bloqueur de publicité pour bloquer les domaines "
"publicitaires/abusifs en utilisant le DNS."

#: applications/luci-app-adblock/luasrc/view/adblock/report.htm:25
#: applications/luci-app-adblock/luasrc/view/adblock/report.htm:27
#: applications/luci-app-adblock/luasrc/view/adblock/report.htm:29
#: applications/luci-app-adblock/luasrc/view/adblock/report.htm:68
#: applications/luci-app-adblock/luasrc/view/adblock/report.htm:70
#: applications/luci-app-adblock/luasrc/view/adblock/report.htm:72
msgid "Count"
msgstr "Compteur"

#: applications/luci-app-adblock/luasrc/model/cbi/adblock/overview_tab.lua:24
msgid "DNS Backend (DNS Directory)"
msgstr "Terminal DNS (répertoire DNS)"

#: applications/luci-app-adblock/luasrc/view/adblock/runtime.htm:169
msgid "DNS Backend, DNS Directory"
msgstr "Terminal DNS, Répertoire DNS"

#: applications/luci-app-adblock/luasrc/model/cbi/adblock/overview_tab.lua:34
msgid "DNS Blocking Variant"
msgstr "Variante de blocage DNS"

#: applications/luci-app-adblock/luasrc/model/cbi/adblock/overview_tab.lua:164
msgid "DNS Directory"
msgstr "Répertoire du DNS"

#: applications/luci-app-adblock/luasrc/model/cbi/adblock/overview_tab.lua:127
msgid "DNS File Reset"
msgstr "Réinitialiser le fichier de DNS"

#: applications/luci-app-adblock/luasrc/model/cbi/adblock/overview_tab.lua:197
msgid "DNS Inotify"
msgstr "Notifications DNS"

#: applications/luci-app-adblock/luasrc/controller/adblock.lua:20
#: applications/luci-app-adblock/luasrc/model/cbi/adblock/overview_tab.lua:134
msgid "DNS Query Report"
msgstr "Rapport de requête DNS"

#: applications/luci-app-adblock/luasrc/view/adblock/runtime.htm:175
msgid "DNS Variant, DNS File Reset"
msgstr "Variante de DNS, Réinitialisation du fichier DNS"

#: applications/luci-app-adblock/luasrc/view/adblock/report.htm:81
#: applications/luci-app-adblock/luasrc/view/adblock/report.htm:89
msgid "Date"
msgstr "Date"

#: applications/luci-app-adblock/luasrc/model/cbi/adblock/overview_tab.lua:94
msgid "Description"
msgstr "Description"

#: applications/luci-app-adblock/luasrc/model/cbi/adblock/overview_tab.lua:198
msgid ""
"Disable adblock triggered restarts and the 'DNS File Reset' for DNS backends "
"with autoload features."
msgstr ""
"Désactiver le redémarrage automatique d'adblock ainsi que l'option \"DNS "
"File Reset\" pour activer le redémarrage du DNS via le moteur utilisé."

#: applications/luci-app-adblock/luasrc/model/cbi/adblock/overview_tab.lua:187
msgid ""
"Disable the toplevel domain compression, if the number of blocked domains is "
"greater than this threshold."
msgstr ""
"Désactiver la compression des réponses de haut niveau si le nombre de "
"domaine bloqués est supérieur à ce seuil."

#: applications/luci-app-adblock/luasrc/model/cbi/adblock/overview_tab.lua:36
msgid ""
"Dnsmasq also supports 'null' block variants, which may provide better "
"response times."
msgstr ""
"Dnsmaq supporte également l'option \"null block\", celle-ci peut fournir de "
"meilleurs temps de réponse."

#: applications/luci-app-adblock/luasrc/view/adblock/report.htm:28
#: applications/luci-app-adblock/luasrc/view/adblock/report.htm:71
#: applications/luci-app-adblock/luasrc/view/adblock/report.htm:84
#: applications/luci-app-adblock/luasrc/view/adblock/report.htm:89
msgid "Domain"
msgstr "Domaine"

#: applications/luci-app-adblock/luasrc/view/adblock/report.htm:294
msgid "Domain/Client/Date/Time"
msgstr "Domaine/Client/Date/Heure"

#: applications/luci-app-adblock/luasrc/model/cbi/adblock/overview_tab.lua:43
msgid "Download Utility"
msgstr "Télécharger l'utilitaire"

#: applications/luci-app-adblock/luasrc/view/adblock/runtime.htm:163
msgid "Download Utility (SSL Library)"
msgstr "Télécharger l'utilitaire (Bibliothèque SSL)"

#: applications/luci-app-adblock/luasrc/model/cbi/adblock/overview_tab.lua:152
msgid "E-Mail Notification"
msgstr "Notifications par e-mail"

#: applications/luci-app-adblock/luasrc/model/cbi/adblock/overview_tab.lua:157
msgid "E-Mail Receiver Address"
msgstr "Adresse e-mail du destinataire"

#: applications/luci-app-adblock/luasrc/model/cbi/adblock/overview_tab.lua:260
msgid "E-mail Notification Count"
msgstr "Nombre de notification par e-mail"

#: applications/luci-app-adblock/luasrc/model/cbi/adblock/overview_tab.lua:255
msgid "E-mail Profile"
msgstr "Profil e-mail"

#: applications/luci-app-adblock/luasrc/model/cbi/adblock/overview_tab.lua:245
msgid "E-mail Sender Address"
msgstr "Adresse e-mail de l'émetteur"

#: applications/luci-app-adblock/luasrc/model/cbi/adblock/overview_tab.lua:250
msgid "E-mail Topic"
msgstr "Objet de l'e-mail"

#: applications/luci-app-adblock/luasrc/controller/adblock.lua:24
msgid "Edit Blacklist"
msgstr "Modifier la liste noire"

#: applications/luci-app-adblock/luasrc/controller/adblock.lua:26
msgid "Edit Configuration"
msgstr "Modifier la configuration"

#: applications/luci-app-adblock/luasrc/controller/adblock.lua:25
msgid "Edit Whitelist"
msgstr "Modifier la liste blanche"

#: applications/luci-app-adblock/luasrc/model/cbi/adblock/overview_tab.lua:20
msgid "Enable Adblock"
msgstr "Activer le bloqueur de publicité"

#: applications/luci-app-adblock/luasrc/model/cbi/adblock/overview_tab.lua:106
msgid "Enable verbose debug logging in case of any processing error."
msgstr "Activer le mode verbeux en cas d'erreur de traitement."

#: applications/luci-app-adblock/luasrc/model/cbi/adblock/overview_tab.lua:81
msgid "Enabled"
msgstr "Activé"

#: applications/luci-app-adblock/luasrc/view/adblock/report.htm:262
msgid "End Date"
msgstr "Date de fin"

#: applications/luci-app-adblock/luasrc/model/cbi/adblock/overview_tab.lua:102
msgid "Extra Options"
msgstr "Options supplémentaires"

#: applications/luci-app-adblock/luasrc/view/adblock/report.htm:302
msgid "Filter"
msgstr "Filtrer"

#: applications/luci-app-adblock/luasrc/view/adblock/report.htm:292
msgid ""
"Filter the DNS Query result set for a particular domain, client or time "
"frame."
msgstr ""
"Filtrer les réponses DNS pour un domaine particulier, un client ou un "
"intervalle de temps."

#: applications/luci-app-adblock/luasrc/model/cbi/adblock/overview_tab.lua:203
msgid "Flush DNS Cache"
msgstr "Vider le cache DNS"

#: applications/luci-app-adblock/luasrc/model/cbi/adblock/overview_tab.lua:204
msgid "Flush DNS cache after adblock processing."
msgstr "Vider le cache du DNS après l'exécution du bloqueur de publicité."

#: applications/luci-app-adblock/luasrc/model/cbi/adblock/overview_tab.lua:12
msgid ""
"For further information <a href=\"%s\" target=\"_blank\">check the online "
"documentation</a>"
msgstr ""
"Pour plus d'informations, <a href=\"%s\" target=\"_blank\">veuillez "
"consulter la documentation en ligne</a>"

#: applications/luci-app-adblock/luasrc/model/cbi/adblock/overview_tab.lua:122
msgid ""
"For further performance improvements you can raise this value, e.g. '8' or "
"'16' should be safe."
msgstr ""
"Pour d'autres améliorations des performances, vous pouvez augmenter cette "
"valeur, par exemple, « 8 » ou « 16 » devrait être correct."

#: applications/luci-app-adblock/luasrc/model/cbi/adblock/overview_tab.lua:116
msgid "Force Local DNS"
msgstr "Forcer le DNS local"

#: applications/luci-app-adblock/luasrc/model/cbi/adblock/overview_tab.lua:170
msgid "Full path to the blacklist file."
msgstr "Chemin complet vers le fichier de liste noire."

#: applications/luci-app-adblock/luasrc/model/cbi/adblock/overview_tab.lua:176
msgid "Full path to the whitelist file."
msgstr "Chemin complet vers le fichier de liste blanche."

#: applications/luci-app-adblock/luasrc/model/cbi/adblock/overview_tab.lua:135
msgid ""
"Gather DNS related network traffic via tcpdump to provide a DNS Query Report "
"on demand."
msgstr ""
"Collecter le trafic réseau DNS via tcpdump pour fournir un Rapport de "
"Requête DNS à la demande."

#: applications/luci-app-adblock/luasrc/model/cbi/adblock/blacklist_tab.lua:10
#: applications/luci-app-adblock/luasrc/model/cbi/adblock/configuration_tab.lua:9
#: applications/luci-app-adblock/luasrc/model/cbi/adblock/whitelist_tab.lua:10
msgid "Input file not found, please check your configuration."
msgstr "Fichier d'entrée introuvable, veuillez vérifier votre configuration."

#: applications/luci-app-adblock/luasrc/view/adblock/runtime.htm:193
msgid "Last Run"
msgstr "Dernière exécution"

#: applications/luci-app-adblock/luasrc/view/adblock/report.htm:307
msgid "Latest DNS Queries"
msgstr "Dernières requêtes DNS"

#: applications/luci-app-adblock/luasrc/model/cbi/adblock/overview_tab.lua:55
msgid ""
"List of available network interfaces. Usually the startup will be triggered "
"by the 'wan' interface."
msgstr ""
"Liste des interfaces réseau disponibles. Le démarrage est normalement "
"déclenché par l'interface 'wan'."

#: applications/luci-app-adblock/luasrc/model/cbi/adblock/overview_tab.lua:25
msgid ""
"List of supported DNS backends with their default list export directory."
msgstr ""
"Liste des backends DNS supportés avec leur répertoire d'export de liste par "
"défaut."

#: applications/luci-app-adblock/luasrc/model/cbi/adblock/overview_tab.lua:35
msgid ""
"List of supported DNS blocking variants. By default 'nxdomain' will be used "
"for all DNS backends."
msgstr ""
"Liste des variantes de blocage DNS prises en charge. Par défaut, 'nxdomain' "
"sera utilisé pour tous les backends DNS."

#: applications/luci-app-adblock/luasrc/model/cbi/adblock/overview_tab.lua:44
msgid "List of supported and fully pre-configured download utilities."
msgstr ""
"Liste des utilitaires de téléchargement pris en charge et entièrement pré-"
"configurés."

#: applications/luci-app-adblock/luasrc/view/adblock/query.htm:21
#: applications/luci-app-adblock/luasrc/view/adblock/report.htm:221
#: applications/luci-app-adblock/luasrc/view/adblock/runtime.htm:98
msgid "Loading"
msgstr "Chargement"

#: applications/luci-app-adblock/luasrc/model/cbi/adblock/overview_tab.lua:192
msgid "Local FW/DNS Ports"
msgstr "Ports FW/DNS locaux"

#: applications/luci-app-adblock/luasrc/controller/adblock.lua:22
msgid "Logfile"
msgstr "Fichier de journal"

#: applications/luci-app-adblock/luasrc/model/cbi/adblock/overview_tab.lua:109
msgid "Low Priority Service"
msgstr "Service en priorité basse"

#: applications/luci-app-adblock/luasrc/model/cbi/adblock/overview_tab.lua:256
msgid "Mail profile used in 'msmtp' for adblock notification e-mails."
msgstr ""
"Profil de messagerie utilisé dans «msmtp» pour les e-mails de notification "
"adblock."

#: applications/luci-app-adblock/luasrc/model/cbi/adblock/overview_tab.lua:120
msgid "Max. Download Queue"
msgstr ""

#: applications/luci-app-adblock/luasrc/view/adblock/report.htm:26
#: applications/luci-app-adblock/luasrc/view/adblock/report.htm:69
msgid "Name / IP-Address"
msgstr "Nom / Adresse IP"

#: applications/luci-app-adblock/luasrc/model/cbi/adblock/overview_tab.lua:90
msgid "No"
msgstr "Non"

#: applications/luci-app-adblock/luasrc/model/cbi/adblock/overview_tab.lua:103
msgid ""
"Options for further tweaking in case the defaults are not suitable for you."
msgstr ""

#: applications/luci-app-adblock/luasrc/view/adblock/runtime.htm:187
msgid "Overall Domains"
msgstr "Domaines généraux"

#: applications/luci-app-adblock/luasrc/controller/adblock.lua:18
msgid "Overview"
msgstr "Vue d'ensemble"

#: applications/luci-app-adblock/luasrc/model/cbi/adblock/blacklist_tab.lua:32
#: applications/luci-app-adblock/luasrc/model/cbi/adblock/whitelist_tab.lua:32
msgid ""
"Please add only one domain per line. Comments introduced with '#' are "
"allowed - ip addresses, wildcards and regex are not."
msgstr ""
"Veuillez ajouter un seul domaine par ligne. Les commentaires sont autorisés "
"et commencent par « # ». Les adresses IP, les caractères génériques et les "
"expressions régulières ne le sont pas."

#: applications/luci-app-adblock/luasrc/model/cbi/adblock/blacklist_tab.lua:19
#: applications/luci-app-adblock/luasrc/model/cbi/adblock/configuration_tab.lua:18
#: applications/luci-app-adblock/luasrc/model/cbi/adblock/whitelist_tab.lua:19
msgid "Please edit this file directly in a terminal session."
msgstr "Veuillez modifier ce fichier directement dans une session de terminal."

#: applications/luci-app-adblock/luasrc/model/cbi/adblock/overview_tab.lua:154
msgid "Please note: this needs manual 'msmtp' package installation and setup."
msgstr ""

#: applications/luci-app-adblock/luasrc/model/cbi/adblock/overview_tab.lua:136
msgid "Please note: this needs manual 'tcpdump-mini' package installation."
msgstr ""

#: applications/luci-app-adblock/luasrc/view/adblock/query.htm:52
msgid "Query"
msgstr "Requête"

#: applications/luci-app-adblock/luasrc/controller/adblock.lua:27
#, fuzzy
msgid "Query domains"
msgstr "Interroger les domaines"

#: applications/luci-app-adblock/luasrc/model/cbi/adblock/overview_tab.lua:261
msgid ""
"Raise the minimum notification count, to get e-mails if the overall count is "
"less or equal to the given limit (default 0),"
msgstr ""

#: applications/luci-app-adblock/luasrc/model/cbi/adblock/overview_tab.lua:158
msgid "Receiver address for adblock notification e-mails."
msgstr ""
"Adresse du destinataire pour les e-mails de notification du bloqueur de "
"publicité."

#: applications/luci-app-adblock/luasrc/model/cbi/adblock/overview_tab.lua:117
msgid ""
"Redirect all DNS queries from 'lan' zone to the local resolver, applies to "
"UDP and TCP protocol on port 53, 853 and 5353."
msgstr ""

#: applications/luci-app-adblock/luasrc/view/adblock/runtime.htm:28
#: applications/luci-app-adblock/luasrc/view/adblock/runtime.htm:39
#: applications/luci-app-adblock/luasrc/view/adblock/runtime.htm:50
#: applications/luci-app-adblock/luasrc/view/adblock/runtime.htm:111
msgid "Refresh"
msgstr "Actualiser"

#: applications/luci-app-adblock/luasrc/view/adblock/runtime.htm:208
msgid "Refresh Blocklist Sources"
msgstr "Actualiser les sources des listes de blocage"

#: applications/luci-app-adblock/luasrc/view/adblock/report.htm:281
msgid "Refresh Report"
msgstr ""

#: applications/luci-app-adblock/luasrc/model/cbi/adblock/overview_tab.lua:231
msgid "Report Chunk Count"
msgstr ""

#: applications/luci-app-adblock/luasrc/model/cbi/adblock/overview_tab.lua:238
msgid "Report Chunk Size"
msgstr ""

#: applications/luci-app-adblock/luasrc/model/cbi/adblock/overview_tab.lua:139
msgid "Report Directory"
msgstr ""

#: applications/luci-app-adblock/luasrc/model/cbi/adblock/overview_tab.lua:208
msgid "Report Interface"
msgstr ""

#: applications/luci-app-adblock/luasrc/model/cbi/adblock/overview_tab.lua:225
msgid "Report Listen Port(s)"
msgstr ""

#: applications/luci-app-adblock/luasrc/model/cbi/adblock/overview_tab.lua:232
msgid "Report chunk count used by tcpdump (default '5')."
msgstr ""

#: applications/luci-app-adblock/luasrc/model/cbi/adblock/overview_tab.lua:239
msgid "Report chunk size used by tcpdump in MB (default '1')."
msgstr ""

#: applications/luci-app-adblock/luasrc/model/cbi/adblock/overview_tab.lua:209
msgid ""
"Reporting interface used by tcpdump, set to 'any' for multiple interfaces "
"(default 'br-lan')."
msgstr ""

#: applications/luci-app-adblock/luasrc/model/cbi/adblock/overview_tab.lua:128
msgid ""
"Resets the final DNS blockfile 'adb_list.overall' after loading through the "
"DNS backend."
msgstr ""

#: applications/luci-app-adblock/luasrc/view/adblock/runtime.htm:37
msgid "Resume"
msgstr "Reprendre"

#: applications/luci-app-adblock/luasrc/view/adblock/runtime.htm:149
#, fuzzy
msgid "Runtime Information"
msgstr "Information processus"

#: applications/luci-app-adblock/luasrc/model/cbi/adblock/overview_tab.lua:84
msgid "SSL req."
msgstr "Requête SSL"

#: applications/luci-app-adblock/luasrc/model/cbi/adblock/blacklist_tab.lua:27
#: applications/luci-app-adblock/luasrc/model/cbi/adblock/configuration_tab.lua:26
#: applications/luci-app-adblock/luasrc/model/cbi/adblock/whitelist_tab.lua:27
msgid "Save"
msgstr "Enregistrer"

#: applications/luci-app-adblock/luasrc/model/cbi/adblock/overview_tab.lua:153
msgid ""
"Send notification e-mails in case of a processing error or if domain count "
"is &le; 0."
msgstr ""

#: applications/luci-app-adblock/luasrc/model/cbi/adblock/overview_tab.lua:246
msgid "Sender address for adblock notification e-mails."
msgstr ""

#: applications/luci-app-adblock/luasrc/model/cbi/adblock/overview_tab.lua:110
msgid ""
"Set the nice level to 'low priority' and the adblock background processing "
"will take fewer resources from the system."
msgstr ""

#: applications/luci-app-adblock/luasrc/model/cbi/adblock/overview_tab.lua:121
msgid ""
"Size of the download queue to handle downloads &amp; list processing in "
"parallel (default '4')."
msgstr ""

#: applications/luci-app-adblock/luasrc/model/cbi/adblock/overview_tab.lua:193
msgid ""
"Space separated list of firewall ports which should be redirected locally."
msgstr ""

#: applications/luci-app-adblock/luasrc/model/cbi/adblock/overview_tab.lua:226
msgid ""
"Space separated list of reporting port(s) used by tcpdump (default: '53')."
msgstr ""

#: applications/luci-app-adblock/luasrc/view/adblock/report.htm:256
msgid "Start Date"
msgstr ""

#: applications/luci-app-adblock/luasrc/model/cbi/adblock/overview_tab.lua:54
msgid "Startup Trigger"
msgstr ""

#: applications/luci-app-adblock/luasrc/view/adblock/runtime.htm:26
#: applications/luci-app-adblock/luasrc/view/adblock/runtime.htm:48
#: applications/luci-app-adblock/luasrc/view/adblock/runtime.htm:109
msgid "Suspend"
msgstr "Mettre en pause"

#: applications/luci-app-adblock/luasrc/view/adblock/runtime.htm:200
msgid "Suspend / Resume Adblock"
msgstr "Mettre en pause / Reprendre le blocage de publicité"

#: applications/luci-app-adblock/luasrc/model/cbi/adblock/overview_tab.lua:186
msgid "TLD Compression Threshold"
msgstr ""

#: applications/luci-app-adblock/luasrc/model/cbi/adblock/overview_tab.lua:147
msgid ""
"Target directory for adblock source backups. Default is '/tmp', please use "
"preferably a non-volatile disk if available."
msgstr ""

#: applications/luci-app-adblock/luasrc/model/cbi/adblock/overview_tab.lua:140
msgid ""
"Target directory for dns related report files. Default is '/tmp', please use "
"preferably a non-volatile disk if available."
msgstr ""

#: applications/luci-app-adblock/luasrc/model/cbi/adblock/overview_tab.lua:165
msgid "Target directory for the generated blocklist 'adb_list.overall'."
msgstr ""

#: applications/luci-app-adblock/luasrc/model/cbi/adblock/blacklist_tab.lua:18
#: applications/luci-app-adblock/luasrc/model/cbi/adblock/configuration_tab.lua:17
#: applications/luci-app-adblock/luasrc/model/cbi/adblock/whitelist_tab.lua:18
msgid "The file size is too large for online editing in LuCI (&ge; 100 KB)."
msgstr ""
"La taille du fichier est trop grande pour l'édition dans LUCI (&ge; 100 Ko)."

#: applications/luci-app-adblock/luasrc/view/adblock/logread.htm:31
msgid "The syslog output, pre-filtered for adblock related messages only."
msgstr ""

#: applications/luci-app-adblock/luasrc/model/cbi/adblock/overview_tab.lua:111
#: applications/luci-app-adblock/luasrc/model/cbi/adblock/overview_tab.lua:210
#: applications/luci-app-adblock/luasrc/model/cbi/adblock/overview_tab.lua:227
#: applications/luci-app-adblock/luasrc/model/cbi/adblock/overview_tab.lua:233
#: applications/luci-app-adblock/luasrc/model/cbi/adblock/overview_tab.lua:240
msgid "This change requires a manual service stop/re-start to take effect."
msgstr ""

#: applications/luci-app-adblock/luasrc/model/cbi/adblock/blacklist_tab.lua:31
msgid ""
"This form allows you to modify the content of the adblock blacklist (%s)."
msgstr ""
"Ce formulaire vous permet de modifier le contenu de a liste noire du "
"bloqueur de publicité (%s)."

#: applications/luci-app-adblock/luasrc/model/cbi/adblock/whitelist_tab.lua:31
msgid ""
"This form allows you to modify the content of the adblock whitelist (%s)."
msgstr ""
"Ce formulaire vous permet de modifier le contenu de la liste blanche du "
"bloqueur de publicité (%s)."

#: applications/luci-app-adblock/luasrc/model/cbi/adblock/configuration_tab.lua:30
msgid ""
"This form allows you to modify the content of the main adblock configuration "
"file (/etc/config/adblock)."
msgstr ""
"Ce formulaire vous permet de modifier e contenu du fichier de configuration "
"principal du bloqueur de publicité (/etc/config/adblock)."

#: applications/luci-app-adblock/luasrc/view/adblock/query.htm:49
msgid ""
"This form allows you to query active block lists for certain domains, e.g. "
"for whitelisting."
msgstr ""
"Ce formulaire vous permet d'interroger des listes de blocage actives pour "
"certains domaines, par exemple pour la liste blanche."

#: applications/luci-app-adblock/luasrc/model/cbi/adblock/overview_tab.lua:129
msgid ""
"This option saves an enormous amount of storage space, but starts a small "
"ubus/adblock monitor in the background."
msgstr ""
"Cette option économise une énorme quantité d'espace de stockage, mais "
"démarre un petit moniteur ubus / adblock en arrière-plan."

#: applications/luci-app-adblock/luasrc/view/adblock/report.htm:82
#: applications/luci-app-adblock/luasrc/view/adblock/report.htm:89
msgid "Time"
msgstr "Heure"

#: applications/luci-app-adblock/luasrc/model/cbi/adblock/overview_tab.lua:26
msgid ""
"To overwrite the default path use the 'DNS Directory' option in the extra "
"section below."
msgstr ""
"Pour remplacer le chemin par défaut, utilisez l'option «Répertoire DNS» dans "
"la section supplémentaire ci-dessous."

#: applications/luci-app-adblock/luasrc/view/adblock/report.htm:287
msgid "Top 10 Reporting"
msgstr "Top 10 des rapports"

#: applications/luci-app-adblock/luasrc/model/cbi/adblock/overview_tab.lua:251
<<<<<<< HEAD
msgid "Topic for adblock notification e-mails."
msgstr ""
=======
msgid "Topic for adblock notification E-Mails."
msgstr "Sujet pour les e-mails de notification adblock."
>>>>>>> 5ff23089

#: applications/luci-app-adblock/luasrc/view/adblock/report.htm:268
msgid "Total DNS Queries"
msgstr "Nombre total de Requêtes DNS"

#: applications/luci-app-adblock/luasrc/model/cbi/adblock/overview_tab.lua:181
msgid "Trigger Delay"
msgstr "Délai de déclenchement"

#: applications/luci-app-adblock/luasrc/model/cbi/adblock/overview_tab.lua:105
msgid "Verbose Debug Logging"
msgstr "Logs en mode verbeux"

#: applications/luci-app-adblock/luasrc/view/adblock/query.htm:22
msgid "Waiting for command to complete..."
msgstr "En attente que la commande se termine…"

#: applications/luci-app-adblock/luasrc/view/adblock/report.htm:102
msgid "Whitelist"
msgstr "Liste blanche"

#: applications/luci-app-adblock/luasrc/model/cbi/adblock/overview_tab.lua:175
msgid "Whitelist File"
msgstr "Fichier de liste blanche"

#: applications/luci-app-adblock/luasrc/model/cbi/adblock/overview_tab.lua:88
msgid "Yes"
msgstr "Oui"

#: applications/luci-app-adblock/luasrc/model/cbi/adblock/overview_tab.lua:262
msgid ""
"e.g. to receive an e-mail notification with every adblock run set this value "
"to 200000."
msgstr ""<|MERGE_RESOLUTION|>--- conflicted
+++ resolved
@@ -680,13 +680,8 @@
 msgstr "Top 10 des rapports"
 
 #: applications/luci-app-adblock/luasrc/model/cbi/adblock/overview_tab.lua:251
-<<<<<<< HEAD
 msgid "Topic for adblock notification e-mails."
-msgstr ""
-=======
-msgid "Topic for adblock notification E-Mails."
 msgstr "Sujet pour les e-mails de notification adblock."
->>>>>>> 5ff23089
 
 #: applications/luci-app-adblock/luasrc/view/adblock/report.htm:268
 msgid "Total DNS Queries"
