msgid ""
msgstr ""
"Project-Id-Version: \n"
"POT-Creation-Date: \n"
<<<<<<< HEAD
"PO-Revision-Date: 2021-08-01 22:08+0000\n"
=======
"PO-Revision-Date: 2021-08-02 05:59+0000\n"
>>>>>>> de880bf2
"Last-Translator: Franco Castillo <castillofrancodamian@gmail.com>\n"
"Language-Team: Spanish <https://hosted.weblate.org/projects/openwrt/"
"luciapplicationswatchcat/es/>\n"
"Language: es\n"
"MIME-Version: 1.0\n"
"Content-Type: text/plain; charset=UTF-8\n"
"Content-Transfer-Encoding: 8bit\n"
"Plural-Forms: nplurals=2; plural=n != 1;\n"
"X-Generator: Weblate 4.8-dev\n"

#: applications/luci-app-watchcat/htdocs/luci-static/resources/view/watchcat.js:82
msgid ""
"<i>Applies to Ping Reboot and Restart Interface modes</i> <br /> Specify the "
"interface to monitor and restart if a ping over it fails."
msgstr ""
"<i>Se aplica a los modos Reinicio por Ping y Reiniciar interfaz</i> <br /> "
"Especifique la interfaz a monitorear y reiniciar si falla un ping sobre ella."

#: applications/luci-app-watchcat/htdocs/luci-static/resources/view/watchcat.js:72
msgid ""
"Applies to Ping Reboot and Periodic Reboot modes</i> <br /> When rebooting "
"the router, the service will trigger a soft reboot. Entering a non-zero "
"value here will trigger a delayed hard reboot if the soft reboot were to "
"fail. Enter the number of seconds to wait for the soft reboot to fail or use "
"0 to disable the forced reboot delay."
msgstr ""
"Se aplica a los modos de Reinicio por Ping y Reinicio periódico</i><br /> Al "
"reiniciar el enrutador, el servicio desencadenará un reinicio suave. "
"Poniendo un valor distinto de cero aquí, se desencadenará un reinicio "
"completo retrasado si falla el reinicio suave. Ponga el número de segundos "
"que hay que esperar a que el reinicio suave falle o use 0 para desactivar el "
"retraso de reinicio forzado."

#: applications/luci-app-watchcat/htdocs/luci-static/resources/view/watchcat.js:88
msgid ""
"Applies to Ping Reboot and Restart Interface modes</i> <br /> If using "
"ModemManager, you can have Watchcat restart your ModemManger interface by "
"specifying its name."
msgstr ""
"Se aplica a los modos Reinicio por Ping y Reiniciar interfaz</i> <br /> Si "
"usa ModemManager, puede hacer que Watchcat reinicie su interfaz ModemManger "
"especificando su nombre."

#: applications/luci-app-watchcat/htdocs/luci-static/resources/view/watchcat.js:63
msgid "Big: 248 bytes"
msgstr "Grande: 248 bytes"

#: applications/luci-app-watchcat/htdocs/luci-static/resources/view/watchcat.js:50
msgid "Check Interval"
msgstr "Intervalo de comprobación"

#: applications/luci-app-watchcat/htdocs/luci-static/resources/view/watchcat.js:71
msgid "Force Reboot Delay"
msgstr "Forzar Retraso de Reinicio"

#: applications/luci-app-watchcat/htdocs/luci-static/resources/view/watchcat.js:19
msgid "General Settings"
msgstr "Configuración general"

#: applications/luci-app-watchcat/root/usr/share/rpcd/acl.d/luci-app-watchcat.json:3
msgid "Grant access to LuCI app watchcat"
msgstr "Otorgar acceso a la aplicación LuCI watchcat"

#: applications/luci-app-watchcat/htdocs/luci-static/resources/view/watchcat.js:12
msgid ""
"Here you can set up several checks and actions to take in the event that a "
"host becomes unreachable. Click the <b>Add</b> button at the bottom to set "
"up more than one action."
msgstr ""
"Aquí puede configurar varias comprobaciones y acciones para realizar en caso "
"de que no se pueda contactar con un host. Haga clic en el botón <b>Agregar</"
"b> en la parte inferior para configurar más de una acción."

#: applications/luci-app-watchcat/htdocs/luci-static/resources/view/watchcat.js:43
msgid "Host To Check"
msgstr "Host para comprobar"

#: applications/luci-app-watchcat/htdocs/luci-static/resources/view/watchcat.js:51
#, fuzzy
msgid ""
"How often to ping the host specified above. <br /><br />The default unit is "
"seconds, without a suffix, but you can use the suffix <b>m</b> for minutes, "
"<b>h</b> for hours or <b>d</b> for days. <br /><br /> Examples:<ul><li>10 "
"seconds would be: <b>10</b> or <b>10s</b></li><li>5 minutes would be: <b>5m</"
"b></li><li>1 hour would be: <b>1h</b></li><li>1 week would be: <b>7d</b></"
"li><ul>"
msgstr ""
"Con qué frecuencia hacer ping al host especificado anteriormente. <br /><br /"
">La unidad predeterminada es segundos, si no lleva sufijo, pero se puede "
"usar el sufijo <b>m</b> para minutos, <b>h</b> para horas o <b>d</b> para "
"días. <br /><br /> Ejemplos:<ul><li>10 segundos sería: <b>10</b> o "
"<b>10s</b></li><li>5 minutos sería: <b>5m</b></li><li>1 hora sería: "
"<b>1h</b></li><li>1 semana sería: <b>7d</b></ li><ul>"

#: applications/luci-app-watchcat/htdocs/luci-static/resources/view/watchcat.js:64
msgid "Huge: 1492 bytes"
msgstr "Enorme: 1492 bytes"

#: applications/luci-app-watchcat/htdocs/luci-static/resources/view/watchcat.js:43
msgid "IPv4 address or hostname to ping."
msgstr "Dirección IPv4 o nombre de host para hacer ping."

#: applications/luci-app-watchcat/htdocs/luci-static/resources/view/watchcat.js:95
msgid ""
"If using ModemManager, then before restarting the interface, set the modem "
"to be allowed to use any band."
msgstr ""
"Si usa ModemManager, antes de reiniciar la interfaz, configure el módem para "
"que pueda usar cualquier banda."

#: applications/luci-app-watchcat/htdocs/luci-static/resources/view/watchcat.js:32
msgid ""
"In Periodic Reboot mode, it defines how often to reboot. <br /> In Ping "
"Reboot mode, it defines the longest period of time without a reply from the "
"Host To Check before a reboot is engaged. <br /> In Network Restart mode, it "
"defines the longest period of time without a reply from the Host to Check "
"before the interface is restarted. <br /><br />The default unit is seconds, "
"without a suffix, but you can use the suffix <b>m</b> for minutes, <b>h</b> "
"for hours or <b>d</b> for days. <br /><br />Examples:<ul><li>10 seconds "
"would be: <b>10</b> or <b>10s</b></li><li>5 minutes would be: <b>5m</b></"
"li><li> 1 hour would be: <b>1h</b></li><li>1 week would be: <b>7d</b></"
"li><ul>"
msgstr ""
<<<<<<< HEAD
"En el modo de Reinicio Programado, se define la frecuencia con la que "
"reiniciar. <br /> En el modo Reinicio por Ping, se define el período de "
"tiempo más largo sin una respuesta desde el Host, que hay que comprobar "
"antes de que se inicie un reinicio. <br /> En el modo Reinicio de Red, se "
"define el período de tiempo más largo sin una respuesta desde el host, que "
"hay que comprobar antes de que se reinicie la interfaz. <br /> <br /> La "
"unidad predeterminada es segundos, sin llevar sufijo, pero puede usar el "
"sufijo <b> m </b> para minutos, <b> h </b> para horas o <b> d </b> para "
"días. <br /> <br /> Ejemplos: <ul> <li> 10 segundos sería: <b> 10 </b> o "
"<b>10s</b></li> <li> 5 minutos sería: <b> 5m</b></li> <li> 1 hora sería: <b> "
"1h</b></li> <li> 1 semana sería: <b> 7d </b> </ li> <ul>"
=======
"En el modo de Reinicio periódico, se define la frecuencia con la que "
"reiniciar. <br /> En el modo Reinicio por Ping, se define el período de "
"tiempo más largo sin una respuesta desde el Host, que hay que comprobar "
"antes de que se inicie un reinicio. <br /> En el modo Reinicio por Red, se "
"define el período de tiempo más largo sin una respuesta desde el host, que "
"hay que comprobar antes de que se reinicie la interfaz. <br /> <br /> La "
"unidad predeterminada es segundos, sin llevar sufijo, pero puede usar el "
"sufijo <b>m</b> para minutos, <b>h</b> para horas o <b>d</b> para días. <br /"
"> <br /> Ejemplos: <ul> <li>10 segundos sería: <b>10</b> o <b>10s</b></li> "
"<li>5 minutos sería: <b>5m</b></li> <li>1 hora sería: <b>1h</b></li><li>1 "
"semana sería: <b>7d</b></ li><ul>"
>>>>>>> de880bf2

#: applications/luci-app-watchcat/htdocs/luci-static/resources/view/watchcat.js:80
msgid "Interface"
msgstr "Interfaz"

#: applications/luci-app-watchcat/htdocs/luci-static/resources/view/watchcat.js:81
msgid "Interface to monitor and/or restart"
msgstr "Interfaz para monitorear y/o reiniciar"

#: applications/luci-app-watchcat/htdocs/luci-static/resources/view/watchcat.js:65
msgid "Jumbo: 9000 bytes"
msgstr "Jumbo: 9000 bytes"

#: applications/luci-app-watchcat/htdocs/luci-static/resources/view/watchcat.js:22
msgid "Mode"
msgstr "Modo"

#: applications/luci-app-watchcat/htdocs/luci-static/resources/view/watchcat.js:87
msgid "Name of ModemManager Interface"
msgstr "Nombre de la interfaz de ModemManager"

#: applications/luci-app-watchcat/htdocs/luci-static/resources/view/watchcat.js:31
msgid "Period"
msgstr "Período"

#: applications/luci-app-watchcat/htdocs/luci-static/resources/view/watchcat.js:27
msgid "Periodic Reboot"
msgstr "Reinicio periódico"

#: applications/luci-app-watchcat/htdocs/luci-static/resources/view/watchcat.js:59
msgid "Ping Packet Size"
msgstr "Tamaño del paquete de ping"

#: applications/luci-app-watchcat/htdocs/luci-static/resources/view/watchcat.js:26
#, fuzzy
msgid "Ping Reboot"
<<<<<<< HEAD
msgstr "Reinicio por ping"
=======
msgstr "Reinicio por Ping"
>>>>>>> de880bf2

#: applications/luci-app-watchcat/htdocs/luci-static/resources/view/watchcat.js:23
msgid ""
"Ping Reboot: Reboot this device if a ping to a specified host fails for a "
"specified duration of time. <br /> Periodic Reboot: Reboot this device after "
"a specified interval of time. <br /> Restart Interface: Restart a network "
"interface if a ping to a specified host fails for a specified duration of "
"time."
msgstr ""
"Reinicio por ping: reinicia este dispositivo si falla un ping a un host "
"especificado durante un período de tiempo especificado. <br /> Reinicio "
"periódico: reinicia este dispositivo después de un intervalo de tiempo "
"especificado. <br /> Reiniciar interfaz: reinicia una interfaz de red si un "
"ping a un host especificado falla durante un período de tiempo especificado."

#: applications/luci-app-watchcat/htdocs/luci-static/resources/view/watchcat.js:28
msgid "Restart Interface"
msgstr "Reiniciar interfaz"

#: applications/luci-app-watchcat/htdocs/luci-static/resources/view/watchcat.js:60
msgid "Small: 1 byte"
msgstr "Pequeño: 1 byte"

#: applications/luci-app-watchcat/htdocs/luci-static/resources/view/watchcat.js:62
msgid "Standard: 56 bytes"
msgstr "Estándar: 56 bytes"

#: applications/luci-app-watchcat/htdocs/luci-static/resources/view/watchcat.js:15
msgid "These rules will govern how this device reacts to network events."
msgstr ""
"Estas reglas regirán cómo reacciona este dispositivo a los eventos de la red."

#: applications/luci-app-watchcat/htdocs/luci-static/resources/view/watchcat.js:94
msgid "Unlock Modem Bands"
msgstr "Desbloquear bandas de módem"

#: applications/luci-app-watchcat/htdocs/luci-static/resources/view/watchcat.js:11
#: applications/luci-app-watchcat/htdocs/luci-static/resources/view/watchcat.js:15
#: applications/luci-app-watchcat/root/usr/share/luci/menu.d/luci-app-watchcat.json:3
msgid "Watchcat"
msgstr "Watchcat"

#: applications/luci-app-watchcat/htdocs/luci-static/resources/view/watchcat.js:61
#, fuzzy
msgid "Windows: 32 bytes"
msgstr "Windows: 32 bytes"

#~ msgid ""
#~ "<i>Applies to Ping Reboot and Restart Interface modes</i> <br> Specify "
#~ "the interface to monitor and restart if a ping over it fails."
#~ msgstr ""
#~ "<i>Se aplica a los modos Ping Reboot y Restart Interface</i> "
#~ "<br>Especifique la interfaz para monitorear y reiniciar si falla un ping "
#~ "sobre ella."

#~ msgid "Forced reboot delay"
#~ msgstr "Espera para forzar reinicio"

#~ msgid "Grant UCI access for luci-app-watchcat"
#~ msgstr "Conceder acceso a UCI para luci-app-watchcat"

#~ msgid "Host address to ping"
#~ msgstr "Dirección de host para hacer ping"

#~ msgid ""
#~ "How often to check internet connection. Default unit is seconds, you can "
#~ "you use the suffix 'm' for minutes, 'h' for hours or 'd' for days"
#~ msgstr ""
#~ "Cada cuánto comprobar la conexión a internet. Por defecto son segundos, "
#~ "pero puede añadir 'm' para minutos, 'h' para horas o 'd' para días"

#~ msgid ""
#~ "In periodic mode, it defines the reboot period. In internet mode, it "
#~ "defines the longest period of time without internet access before a "
#~ "reboot is engaged.Default unit is seconds, you can use the suffix 'm' for "
#~ "minutes, 'h' for hours or 'd' for days"
#~ msgstr ""
#~ "En modo periódico, define el período de reinicio. En el modo de Internet, "
#~ "define el período de tiempo más largo sin acceso a Internet antes de "
#~ "iniciar el reinicio. La unidad predeterminada es de segundos, puede usar "
#~ "el sufijo 'm' para los minutos, 'h' para las horas o 'd' para los días"

#~ msgid "Operating mode"
#~ msgstr "Modo de operación"

#~ msgid "Ping host"
#~ msgstr "Host al que hacer ping"

#~ msgid "Ping period"
#~ msgstr "Período de ping"

#~ msgid ""
#~ "Watchcat allows configuring a periodic reboot when the Internet "
#~ "connection has been lost for a certain period of time."
#~ msgstr ""
#~ "Watchcat permite configurar un reinicio periódico cuando la conexión a "
#~ "Internet se ha perdido durante un cierto período de tiempo."

#~ msgid ""
#~ "When rebooting the system, the watchcat will trigger a soft reboot. "
#~ "Entering a non zero value here will trigger a delayed hard reboot if the "
#~ "soft reboot fails. Enter a number of seconds to enable, use 0 to disable"
#~ msgstr ""
#~ "Al reiniciar el sistema, el watchcat activará un reinicio suave. Si "
#~ "ingresa un valor que no sea cero aquí, se iniciará un reinicio con "
#~ "retraso si el reinicio por software falla. Ingrese un número de segundos "
#~ "para activar, use 0 para desactivar"<|MERGE_RESOLUTION|>--- conflicted
+++ resolved
@@ -2,11 +2,7 @@
 msgstr ""
 "Project-Id-Version: \n"
 "POT-Creation-Date: \n"
-<<<<<<< HEAD
-"PO-Revision-Date: 2021-08-01 22:08+0000\n"
-=======
 "PO-Revision-Date: 2021-08-02 05:59+0000\n"
->>>>>>> de880bf2
 "Last-Translator: Franco Castillo <castillofrancodamian@gmail.com>\n"
 "Language-Team: Spanish <https://hosted.weblate.org/projects/openwrt/"
 "luciapplicationswatchcat/es/>\n"
@@ -130,19 +126,6 @@
 "li><li> 1 hour would be: <b>1h</b></li><li>1 week would be: <b>7d</b></"
 "li><ul>"
 msgstr ""
-<<<<<<< HEAD
-"En el modo de Reinicio Programado, se define la frecuencia con la que "
-"reiniciar. <br /> En el modo Reinicio por Ping, se define el período de "
-"tiempo más largo sin una respuesta desde el Host, que hay que comprobar "
-"antes de que se inicie un reinicio. <br /> En el modo Reinicio de Red, se "
-"define el período de tiempo más largo sin una respuesta desde el host, que "
-"hay que comprobar antes de que se reinicie la interfaz. <br /> <br /> La "
-"unidad predeterminada es segundos, sin llevar sufijo, pero puede usar el "
-"sufijo <b> m </b> para minutos, <b> h </b> para horas o <b> d </b> para "
-"días. <br /> <br /> Ejemplos: <ul> <li> 10 segundos sería: <b> 10 </b> o "
-"<b>10s</b></li> <li> 5 minutos sería: <b> 5m</b></li> <li> 1 hora sería: <b> "
-"1h</b></li> <li> 1 semana sería: <b> 7d </b> </ li> <ul>"
-=======
 "En el modo de Reinicio periódico, se define la frecuencia con la que "
 "reiniciar. <br /> En el modo Reinicio por Ping, se define el período de "
 "tiempo más largo sin una respuesta desde el Host, que hay que comprobar "
@@ -154,7 +137,6 @@
 "> <br /> Ejemplos: <ul> <li>10 segundos sería: <b>10</b> o <b>10s</b></li> "
 "<li>5 minutos sería: <b>5m</b></li> <li>1 hora sería: <b>1h</b></li><li>1 "
 "semana sería: <b>7d</b></ li><ul>"
->>>>>>> de880bf2
 
 #: applications/luci-app-watchcat/htdocs/luci-static/resources/view/watchcat.js:80
 msgid "Interface"
@@ -191,11 +173,7 @@
 #: applications/luci-app-watchcat/htdocs/luci-static/resources/view/watchcat.js:26
 #, fuzzy
 msgid "Ping Reboot"
-<<<<<<< HEAD
-msgstr "Reinicio por ping"
-=======
 msgstr "Reinicio por Ping"
->>>>>>> de880bf2
 
 #: applications/luci-app-watchcat/htdocs/luci-static/resources/view/watchcat.js:23
 msgid ""
