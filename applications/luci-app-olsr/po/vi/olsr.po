--- conflicted
+++ resolved
@@ -5,11 +5,7 @@
 "Project-Id-Version: PACKAGE VERSION\n"
 "Report-Msgid-Bugs-To: \n"
 "POT-Creation-Date: 2009-08-16 06:58+0200\n"
-<<<<<<< HEAD
-"PO-Revision-Date: 2023-06-21 08:48+0000\n"
-=======
 "PO-Revision-Date: 2023-06-21 09:05+0000\n"
->>>>>>> 6586e33f
 "Last-Translator: Quy <haonguyen93056@gmail.com>\n"
 "Language-Team: Vietnamese <https://hosted.weblate.org/projects/openwrt/"
 "luciapplicationsolsr/vi/>\n"
@@ -319,11 +315,7 @@
 msgstr ""
 "Hysteresis cho cảm biến liên kết (chỉ áp dụng cho độ đo hopcount). "
 "Hysteresis giúp tăng tính ổn định của cảm biến liên kết nhưng làm chậm quá "
-<<<<<<< HEAD
-"trình đăng ký hàng xóm. Mặc định là \"yes\"."
-=======
 "trình đăng ký hàng xóm. Mặc định là \"yes\""
->>>>>>> 6586e33f
 
 #: applications/luci-app-olsr/luasrc/model/cbi/olsr/olsrd.lua:223
 #: applications/luci-app-olsr/luasrc/model/cbi/olsr/olsrd6.lua:217
