<%#
Copyright 2017-2018 Dirk Brenken (dev@brenken.org)
This is free software, licensed under the Apache License, Version 2.0
-%>

<%-
  local write    = io.write
  local uci      = require("luci.model.uci").cursor()
  local trmiface = uci:get("travelmate", "global", "trm_iface") or "trm_wwan"
-%>

<%+header%>


<div class="cbi-map">
<div class="cbi-map-descr">
  <%=translatef("Provides an overview of all configured uplinks for the travelmate interface (%s). You can edit, delete or re-order existing uplinks or scan for a new one. The currently used uplink is emphasized in blue.", trmiface)%>
</div>

<div class="cbi-section">
  <div class="table cbi-section-table">
    <div class="tr cbi-section-table-titles">
      <div class="th left"><%:Device%></div>
      <div class="th left"><%:SSID%></div>
      <div class="th left"><%:BSSID%></div>
      <div class="th left"><%:Encryption%></div>
      <div class="th center">&#160;</div>
    </div>
<%
  uci:foreach("wireless", "wifi-iface", function(s)
    local iface = s.network or ""
    if iface == trmiface then
      local section = s['.name'] or ""
      local device = s.device or "-"
      local ssid = s.ssid or "-"
      local bssid = s.bssid or "-"
      local encryption = s.encryption or "-"
      local disabled = s.disabled or ""
      local style = "text-align:left;color:#000000"
      if disabled == "0" then
        style = "text-align:left;color:#0069d6;font-weight:bold"
      end
%>
<<<<<<< HEAD
    <tr class="cbi-section-table-row cbi-rowstyle-1" style="<%=style%>">
      <td style="<%=style%>"><%=device%></td>
      <td style="<%=style%>"><%=ssid%></td>
      <td style="<%=style%>"><%=bssid%></td>
      <td style="<%=style%>"><%=encryption%></td>
      <td class="cbi-value-field" style="width:80px">
        <input class="cbi-button cbi-button-up" type="button" value="" onclick="location.href='<%=luci.dispatcher.build_url('admin/services/travelmate/wifiorder')%>?cfg=<%=section%>&amp;dir=up'" alt="<%:Move up%>" title="<%:Move up%>"/>
        <input class="cbi-button cbi-button-down" type="button" value="" onclick="location.href='<%=luci.dispatcher.build_url('admin/services/travelmate/wifiorder')%>?cfg=<%=section%>&amp;dir=down'" alt="<%:Move down%>" title="<%:Move down%>"/>
      </td>
      <td class="cbi-value-field" style="width:150px">
=======
    <div class="tr cbi-section-table-row cbi-rowstyle-1" style="<%=style%>">
      <div class="td" style="<%=style%>"><%=device%></div>
      <div class="td" style="<%=style%>"><%=ssid%></div>
      <div class="td" style="<%=style%>"><%=bssid%></div>
      <div class="td" style="<%=style%>"><%=encryption%></div>
      <div class="td cbi-section-actions">
        <input class="cbi-button cbi-button-up" type="button" value="<%:Up%>" onclick="location.href='<%=luci.dispatcher.build_url('admin/services/travelmate/wifiorder')%>?cfg=<%=section%>&amp;dir=up'" alt="<%:Move up%>" title="<%:Move up%>"/>
        <input class="cbi-button cbi-button-down" type="button" value="<%:Down%>" onclick="location.href='<%=luci.dispatcher.build_url('admin/services/travelmate/wifiorder')%>?cfg=<%=section%>&amp;dir=down'" alt="<%:Move down%>" title="<%:Move down%>"/>
>>>>>>> b38306dc
        <input type="button" class="cbi-button cbi-button-edit" onclick="location.href='<%=luci.dispatcher.build_url('admin/services/travelmate/wifiedit')%>?cfg=<%=section%>'" title="<%:Edit this Uplink%>" value="<%:Edit%>"/>
        <input type="button" class="cbi-button cbi-button-remove" onclick="location.href='<%=luci.dispatcher.build_url('admin/services/travelmate/wifidelete')%>?cfg=<%=section%>'" title="<%:Delete this Uplink%>" value="<%:Delete%>"/>
      </div>
    </div>
<%
    end
  end)
%>
  </div>
</div>
<div class="cbi-page-actions right">
<%
  uci:foreach("wireless", "wifi-device", function(s)
    local device = s[".name"]
%>
  <form class="inline" action="<%=luci.dispatcher.build_url('admin/services/travelmate/wifiscan')%>" method="post">
    <input type="hidden" name="device" value="<%=device%>"/>
    <input type="hidden" name="token" value="<%=token%>"/>
    <input type="submit" class="cbi-button cbi-button-action important" title="<%:Find and join network on%> <%=device%>" value="<%:Scan%> <%=device%>"/>
  </form>
<%
  end)
%>
</div>
</div>

<%+footer%><|MERGE_RESOLUTION|>--- conflicted
+++ resolved
@@ -41,7 +41,6 @@
         style = "text-align:left;color:#0069d6;font-weight:bold"
       end
 %>
-<<<<<<< HEAD
     <tr class="cbi-section-table-row cbi-rowstyle-1" style="<%=style%>">
       <td style="<%=style%>"><%=device%></td>
       <td style="<%=style%>"><%=ssid%></td>
@@ -52,16 +51,6 @@
         <input class="cbi-button cbi-button-down" type="button" value="" onclick="location.href='<%=luci.dispatcher.build_url('admin/services/travelmate/wifiorder')%>?cfg=<%=section%>&amp;dir=down'" alt="<%:Move down%>" title="<%:Move down%>"/>
       </td>
       <td class="cbi-value-field" style="width:150px">
-=======
-    <div class="tr cbi-section-table-row cbi-rowstyle-1" style="<%=style%>">
-      <div class="td" style="<%=style%>"><%=device%></div>
-      <div class="td" style="<%=style%>"><%=ssid%></div>
-      <div class="td" style="<%=style%>"><%=bssid%></div>
-      <div class="td" style="<%=style%>"><%=encryption%></div>
-      <div class="td cbi-section-actions">
-        <input class="cbi-button cbi-button-up" type="button" value="<%:Up%>" onclick="location.href='<%=luci.dispatcher.build_url('admin/services/travelmate/wifiorder')%>?cfg=<%=section%>&amp;dir=up'" alt="<%:Move up%>" title="<%:Move up%>"/>
-        <input class="cbi-button cbi-button-down" type="button" value="<%:Down%>" onclick="location.href='<%=luci.dispatcher.build_url('admin/services/travelmate/wifiorder')%>?cfg=<%=section%>&amp;dir=down'" alt="<%:Move down%>" title="<%:Move down%>"/>
->>>>>>> b38306dc
         <input type="button" class="cbi-button cbi-button-edit" onclick="location.href='<%=luci.dispatcher.build_url('admin/services/travelmate/wifiedit')%>?cfg=<%=section%>'" title="<%:Edit this Uplink%>" value="<%:Edit%>"/>
         <input type="button" class="cbi-button cbi-button-remove" onclick="location.href='<%=luci.dispatcher.build_url('admin/services/travelmate/wifidelete')%>?cfg=<%=section%>'" title="<%:Delete this Uplink%>" value="<%:Delete%>"/>
       </div>
