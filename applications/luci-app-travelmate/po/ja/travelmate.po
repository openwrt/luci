msgid ""
msgstr ""
"Content-Type: text/plain; charset=UTF-8\n"
"Project-Id-Version: \n"
"POT-Creation-Date: \n"
"PO-Revision-Date: \n"
"Language-Team: \n"
"MIME-Version: 1.0\n"
"Content-Transfer-Encoding: 8bit\n"
"X-Generator: Poedit 2.0.7\n"
"Last-Translator: INAGAKI Hiroshi <musashino.open@gmail.com>\n"
"Plural-Forms: nplurals=1; plural=0;\n"
"Language: ja\n"

<<<<<<< HEAD
msgid "Actions"
msgstr "操作"

=======
>>>>>>> b38306dc
msgid "Add Uplink"
msgstr "アップリンクの追加"

msgid "Add Wireless Uplink Configuration"
msgstr "無線アップリンク追加の設定"

msgid ""
"Additional trigger delay in seconds before travelmate processing begins."
msgstr "Travelmate の処理が開始されるまでの、追加の遅延時間（秒）です。"

msgid "Advanced"
msgstr "詳細設定"

msgid "Authentication"
msgstr "認証"

msgid "Automatic"
msgstr "自動"

msgid "BSSID"
msgstr "BSSID"

msgid "Back to overview"
msgstr "概要へ戻る"

msgid "Captive Portal Detection"
msgstr "キャプティブポータル検知"

msgid ""
"Check the internet availability, log captive portal redirections and keep "
"the uplink connection 'alive'."
msgstr ""
"インターネットの利用可否を確認し、キャプティブポータル リダイレクトを記録して"
"アップリンク接続を 'alive' として保持します。"

msgid "Cipher"
msgstr "暗号化方式"

msgid ""
"Configuration of the travelmate package to to enable travel router "
"functionality."
msgstr ""
"トラベル ルーター機能を有効化するための、 Travelmate パッケージの設定です。"

msgid ""
"Connect your Android or iOS devices to your router's WiFi using the shown QR "
"code."
msgstr ""
"Android や iOS デバイスを、表示される QR コードを使用して WiFi に接続します。"

msgid "Connection Limit"
msgstr "接続制限"

msgid "Create Uplink interface"
msgstr "アップリンク インターフェースの作成"

msgid ""
"Create a new wireless wan uplink interface, configure it to use dhcp and"
msgstr ""
"新規の無線 WAN アップリンク インターフェースを作成し、 DHCP を使用するよう構"
"成して"

msgid "Delete"
msgstr "削除"

msgid "Delete this Uplink"
msgstr "このアップリンクを削除"

msgid "Device"
msgstr "デバイス"

msgid "Down"
msgstr ""

msgid "EAP-Method"
msgstr "EAP メソッド"

msgid "Edit"
msgstr "編集"

msgid "Edit Firewall Configuration"
msgstr "ファイアウォール設定の編集"

msgid "Edit Network Configuration"
msgstr "ネットワーク設定の編集"

msgid "Edit Travelmate Configuration"
msgstr "Travelmate 設定の編集"

msgid "Edit Wireless Configuration"
msgstr "無線設定の編集"

msgid "Edit Wireless Uplink Configuration"
msgstr "無線アップリンク設定の編集"

msgid "Edit this Uplink"
msgstr "このアップリンクを編集"

msgid "Enable travelmate"
msgstr "Travelmate の有効化"

msgid "Enable verbose debug logging"
msgstr "詳細なデバッグ ログの有効化"

msgid "Encryption"
msgstr "暗号化"

msgid "Extra options"
msgstr "拡張オプション"

msgid "Find and join network on"
msgstr "ネットワークの検索と参加:"

msgid ""
"For further information <a href=\"%s\" target=\"_blank\">see online "
"documentation</a>"
msgstr ""
"詳細な情報は <a href=\"%s\" target=\"_blank\">オンライン ドキュメント</a> を"
"確認してください。"

msgid "Force CCMP (AES)"
msgstr "CCMP (AES)"

msgid "Force TKIP"
msgstr "TKIP"

msgid "Force TKIP and CCMP (AES)"
msgstr "TKIP と CCMP (AES)"

msgid ""
"Here you'll find the QR codes from all of your configured Access Points. It "
"allows you to connect your Android or iOS devices to your router's WiFi "
"using the QR code shown below."
msgstr ""
"ここには、構成済みの全アクセスポイントの QR コードを表示しています。以下の "
"QR コードを使用して、 Android または iOS デバイスをルータの WiFi に接続するこ"
"とができます。"

msgid ""
"How long should travelmate wait for a successful wlan uplink connection."
msgstr "Travelmate が無線アップリンクへの接続成功を待つ時間です。"

msgid "Identity"
msgstr "ID"

msgid "Ignore BSSID"
msgstr "BSSID の無視"

msgid "Input file not found, please check your configuration."
msgstr "入力ファイルが見つかりません。設定を確認してください。"

msgid "Interface Timeout"
msgstr "インターフェース タイムアウト"

msgid "Interface Wizard"
msgstr "インターフェース ウィザード"

msgid "Last rundate"
msgstr "最終実行日時"

msgid ""
"Minimum signal quality threshold as percent for conditional uplink (dis-) "
"connections."
msgstr ""
"条件付きアップリンク接続（または切断）のための、シグナル品質閾値の下限（%）で"
"す。"

msgid "Move down"
msgstr "下へ"

msgid "Move up"
msgstr "上へ"

msgid "Name of the used uplink interface."
msgstr "使用されるアップリンク インターフェースの名前です。"

msgid "Open"
msgstr "オープン"

msgid ""
"Options for further tweaking in case the defaults are not suitable for you."
msgstr "デフォルトの設定が適切でない場合、さらに設定するためのオプションです。"

msgid "Overall Timeout"
msgstr "実行間隔"

msgid "Overall retry timeout in seconds."
msgstr "全体的な再試行タイムアウト（秒）です。"

msgid "Overview"
msgstr "概要"

msgid "Passphrase"
msgstr "パスフレーズ"

msgid "Password"
msgstr "パスワード"

msgid "Password of Private Key"
msgstr "秘密鍵のパスワード"

msgid "Path to CA-Certificate"
msgstr "CA 証明書へのパス"

msgid "Path to Client-Certificate"
msgstr "クライアント証明書へのパス"

msgid "Path to Private Key"
msgstr "秘密鍵へのパス"

msgid ""
"Provides an overview of all configured uplinks for the travelmate interface "
"(%s). You can edit, delete or re-order existing uplinks or scan for a new "
"one. The currently used uplink is emphasized in blue."
msgstr ""
"Travelmate 用インターフェース（%s）に設定済みの全アップリンクの一覧です。既存"
"のアップリンクの編集や削除、並べ替えを行ったり、スキャンを行って新規アップリ"
"ンクを追加することができます。現在使用されているアップリンクは、青色で強調さ"
"れます。"

msgid "QR-Codes"
msgstr "QR-コード"

msgid "Radio selection"
msgstr "無線の選択"

msgid "Repeat scan"
msgstr "再スキャン"

msgid "Restrict travelmate to a dedicated radio, e.g. 'radio0'."
msgstr "Travelmate が指定された無線に接続するよう制御します。（例: 'radio0'）"

msgid "Retry limit to connect to an uplink."
msgstr "アップリンクへの接続を試行する回数です。"

msgid "Runtime Information"
msgstr "実行情報"

msgid "SSID"
msgstr "SSID"

msgid "SSID (hidden)"
msgstr "SSID（ステルス）"

msgid "Save"
msgstr "保存"

msgid "Scan"
msgstr "スキャン:"

msgid "Signal Quality Threshold"
msgstr "シグナル品質閾値"

msgid "Signal strength"
msgstr "信号強度"

msgid "Station ID (SSID/BSSID)"
msgstr "ステーション ID (SSID / BSSID)"

msgid "Station Interface"
msgstr "ステーション インターフェース"

msgid "Station Radio"
msgstr "ステーション電波"

msgid ""
"The BSSID information '%s' is optional and only required for hidden networks"
msgstr ""
"BSSID 情報 '%s' はオプションであり、ステルス化されたネットワークにのみ必要で"
"す。"

msgid ""
"This form allows you to modify the content of the main firewall "
"configuration file (/etc/config/firewall)."
msgstr ""
"このフォームでは、ファイアウォール 設定ファイル (/etc/config/firewall) の内容"
"を変更することができます。"

msgid ""
"This form allows you to modify the content of the main network configuration "
"file (/etc/config/network)."
msgstr ""
"このフォームでは、ネットワーク 設定ファイル (/etc/config/network) の内容を変"
"更することができます。"

msgid ""
"This form allows you to modify the content of the main travelmate "
"configuration file (/etc/config/travelmate)."
msgstr ""
"このフォームでは、 Travelmate 設定ファイル (/etc/config/travelmate) の内容を"
"変更することができます。"

msgid ""
"This form allows you to modify the content of the main wireless "
"configuration file (/etc/config/wireless)."
msgstr ""
"このフォームでは、無線 設定ファイル (/etc/config/wireless) の内容を変更するこ"
"とができます。"

msgid ""
"This form shows the syslog output, pre-filtered for travelmate related "
"messages only."
msgstr ""
"このフォームには、システムログ内の Travelmate に関するメッセージのみが表示さ"
"れます。"

msgid "This step has only to be done once."
msgstr "この手順は、一度だけ実行される必要があります。"

msgid "Travelmate"
msgstr "Travelmate"

msgid "Travelmate Logfile"
msgstr "Travelmate ログファイル"

msgid "Travelmate Status (Quality)"
msgstr "Travelmate ステータス（品質）"

msgid "Travelmate Version"
msgstr "Travelmate バージョン"

msgid "Trigger Delay"
msgstr "トリガ遅延"

msgid "Unknown"
msgstr "不明"

msgid "Up"
msgstr ""

msgid "Uplink / Trigger interface"
msgstr "アップリンク / トリガー インターフェース"

msgid "Uplink BSSID"
msgstr "アップリンク BSSID"

msgid "Uplink SSID"
msgstr "アップリンク SSID"

msgid "View AP QR-Codes"
msgstr "AP QR-コードを確認"

msgid "View Logfile"
msgstr "ログファイルの確認"

msgid "WEP"
msgstr "WEP"

msgid "WEP-Passphrase"
msgstr "WEP パスフレーズ"

msgid "WPA"
msgstr "WPA"

msgid "WPA-Passphrase"
msgstr "WPA パスフレーズ"

msgid "WPA/WPA2"
msgstr "WPA/WPA2"

msgid "WPA2"
msgstr "WPA2"

msgid "Wireless Scan"
msgstr "無線スキャン"

msgid "Wireless Stations"
msgstr "無線ステーション"

msgid "add it to the wan zone of the firewall.<br />"
msgstr "ファイアウォールの wan ゾーンに追加します。<br />"

msgid "hidden"
msgstr "（ステルス）"

msgid "n/a"
<<<<<<< HEAD
msgstr "利用不可"
=======
msgstr "利用不可"

#~ msgid "Actions"
#~ msgstr "操作"
>>>>>>> b38306dc
<|MERGE_RESOLUTION|>--- conflicted
+++ resolved
@@ -12,12 +12,9 @@
 "Plural-Forms: nplurals=1; plural=0;\n"
 "Language: ja\n"
 
-<<<<<<< HEAD
 msgid "Actions"
 msgstr "操作"
 
-=======
->>>>>>> b38306dc
 msgid "Add Uplink"
 msgstr "アップリンクの追加"
 
@@ -394,11 +391,4 @@
 msgstr "（ステルス）"
 
 msgid "n/a"
-<<<<<<< HEAD
-msgstr "利用不可"
-=======
-msgstr "利用不可"
-
-#~ msgid "Actions"
-#~ msgstr "操作"
->>>>>>> b38306dc
+msgstr "利用不可"