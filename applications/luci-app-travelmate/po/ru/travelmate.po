--- conflicted
+++ resolved
@@ -15,12 +15,9 @@
 "Project-Info: Это технический перевод, не дословный. Главное-удобный русский "
 "интерфейс, все проверялось в графическом режиме, совместим с другими apps\n"
 
-<<<<<<< HEAD
 msgid "Actions"
 msgstr "Действия"
 
-=======
->>>>>>> b38306dc
 msgid "Add Uplink"
 msgstr "Подключение к сети"
 
@@ -390,12 +387,6 @@
 msgid "n/a"
 msgstr "нет данных"
 
-<<<<<<< HEAD
-=======
-#~ msgid "Actions"
-#~ msgstr "Действия"
-
->>>>>>> b38306dc
 #~ msgid "Add Interface"
 #~ msgstr "Добавить интерфейс"
 
