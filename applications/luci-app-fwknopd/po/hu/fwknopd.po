--- conflicted
+++ resolved
@@ -27,13 +27,8 @@
 "név alapján."
 
 #: applications/luci-app-fwknopd/luasrc/model/cbi/fwknopd.lua:22
-<<<<<<< HEAD
 msgid "Base64 key"
-msgstr ""
-=======
-msgid "Base 64 key"
 msgstr "Base64 kulcs"
->>>>>>> 5ff23089
 
 #: applications/luci-app-fwknopd/luasrc/model/cbi/fwknopd.lua:33
 msgid ""
@@ -125,13 +120,8 @@
 msgstr "A Base64 hmac kulcs"
 
 #: applications/luci-app-fwknopd/luasrc/model/cbi/fwknopd.lua:17
-<<<<<<< HEAD
 msgid "Use ANY for any source IP"
-msgstr ""
-=======
-msgid "Use ANY for any source ip"
 msgstr "BÁRMELY használata bármely forrás IP-nél"
->>>>>>> 5ff23089
 
 #: applications/luci-app-fwknopd/luasrc/model/cbi/fwknopd.lua:8
 msgid ""
