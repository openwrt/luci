--- conflicted
+++ resolved
@@ -23,13 +23,8 @@
 msgstr ""
 
 #: applications/luci-app-fwknopd/luasrc/model/cbi/fwknopd.lua:22
-<<<<<<< HEAD
 msgid "Base64 key"
-msgstr ""
-=======
-msgid "Base 64 key"
 msgstr "बेस 64 की"
->>>>>>> 5ff23089
 
 #: applications/luci-app-fwknopd/luasrc/model/cbi/fwknopd.lua:33
 msgid ""
