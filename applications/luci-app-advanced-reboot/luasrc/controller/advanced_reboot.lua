--- conflicted
+++ resolved
@@ -89,11 +89,7 @@
 function action_reboot()
   local uci = require "luci.model.uci".cursor()
   local ip  = uci:get("network", "lan", "ipaddr")
-<<<<<<< HEAD
-  luci.template.render("admin_system/applyreboot", {
-=======
   luci.template.render("advanced_reboot/applyreboot", {
->>>>>>> 86f49217
         title = luci.i18n.translate("Rebooting..."),
         msg   = luci.i18n.translate("The system is rebooting now.<br /> DO NOT POWER OFF THE DEVICE!<br /> Wait a few minutes before you try to reconnect. It might be necessary to renew the address of your computer to reach the device again, depending on your settings."),
         addr  = luci.ip.new(type(ip) == "string" and ip or "192.168.1.1") or "192.168.1.1"
