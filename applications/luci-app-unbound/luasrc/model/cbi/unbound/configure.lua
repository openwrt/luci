--- conflicted
+++ resolved
@@ -240,13 +240,6 @@
     translate("Strict version of 'query minimize' but it can break DNS"))
   qrs.rmempty = false
   qrs:depends({ query_minimize = true })
-<<<<<<< HEAD
-=======
-
-  ath = s1:taboption("resource", Flag, "prefetch_root", translate("Prefetch Root:"),
-    translate("Obtain complete root zone files and install in auth-zone: clause"))
-  ath.rmempty = false
->>>>>>> b38306dc
 
   eds = s1:taboption("resource", Value, "edns_size", translate("EDNS Size:"),
     translate("Limit extended DNS packet size"))
