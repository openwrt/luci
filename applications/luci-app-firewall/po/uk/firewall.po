msgid ""
msgstr ""
"Project-Id-Version: PACKAGE VERSION\n"
"PO-Revision-Date: 2018-07-01 23:45+0300\n"
"Last-Translator: Yurii <yuripet@gmail.com>\n"
"Language-Team: none\n"
"Language: uk\n"
"MIME-Version: 1.0\n"
"Content-Type: text/plain; charset=UTF-8\n"
"Content-Transfer-Encoding: 8bit\n"
"Plural-Forms: nplurals=3; plural=(n%10==1 && n%100!=11 ? 0 : n%10>=2 && n%"
"10<=4 && (n%100<10 || n%100>=20) ? 1 : 2);\n"

msgid "%s in %s"
msgstr "%s у %s"

msgid "%s%s with %s"
msgstr "%s%s із %s"

msgid "%s, %s in %s"
msgstr "%s, %s у %s"

msgid "(Unnamed Entry)"
msgstr "(Запис без назви)"

msgid "(Unnamed Rule)"
msgstr "(Правило без назви)"

msgid "(Unnamed SNAT)"
msgstr "(SNAT без назви)"

msgid "<var>%d</var> pkts. per <var>%s</var>"
msgstr "<var>%d</var> пакетів за <var>%s</var>"

msgid "<var>%d</var> pkts. per <var>%s</var>, burst <var>%d</var> pkts."
msgstr "<var>%d</var> пакетів за <var>%s</var>, підряд <var>%d</var> пакетів"

msgid "<var>%s</var> and limit to %s"
msgstr "<var>%s</var> з лімітом %s"

msgid "Accept forward"
msgstr "Приймати переспрямовування"

msgid "Accept input"
msgstr "Приймати вхідний"

msgid "Accept output"
msgstr "Приймати вихідний"

msgid "Action"
msgstr "Дія"

msgid "Add"
msgstr "Додати"

msgid "Add and edit..."
msgstr "Додати та редагувати..."

msgid "Advanced Settings"
msgstr "Розширені настройки"

msgid "Allow forward from <em>source zones</em>:"
msgstr "Дозволити переспрямовування від <em>зон джерела</em>:"

msgid "Allow forward to <em>destination zones</em>:"
msgstr "Дозволити переспрямовування до <em>зон призначення</em>:"

msgid "Any"
msgstr "Будь-який"

msgid "Covered networks"
msgstr "Покриті мережі"

msgid "Custom Rules"
msgstr "Настроювані правила"

msgid ""
"Custom rules allow you to execute arbitrary iptables commands which are not "
"otherwise covered by the firewall framework. The commands are executed after "
"each firewall restart, right after the default ruleset has been loaded."
msgstr ""
"Настроювані правила дозволяють виконувати довільні команди <em>iptables</"
"em>, які в іншому випадку не охоплені в межах брандмауера. Команди "
"виконуються після кожного перезавантаження брандмауера, відразу після "
"завантаження типового набору правил."

msgid "Destination IP address"
msgstr "IP-адреса призначення"

msgid "Destination address"
msgstr "Адреса призначення"

msgid "Destination port"
msgstr "Порт призначення"

msgid "Destination zone"
msgstr "Зона призначення"

msgid "Disable"
msgstr "Вимкнути"

msgid "Discard forward"
msgstr "Відкидати переспрямовування"

msgid "Discard input"
msgstr "Відкидати вхідний"

msgid "Discard output"
msgstr "Відкидати вихідний"

msgid "Do not rewrite"
msgstr "Не перезаписувати"

msgid "Do not track forward"
msgstr "Не відслідковувати переспрямовування"

msgid "Do not track input"
msgstr "Не відслідковувати вхідний"

msgid "Do not track output"
msgstr "Не відслідковувати вихідний"

msgid "Drop invalid packets"
msgstr "Відкидати помилкові пакети"

msgid "Enable"
msgstr "Увімкнути"

msgid "Enable NAT Loopback"
msgstr "Увімкнути NAT Loopback"

msgid "Enable SYN-flood protection"
msgstr "Увімкнути захист від SYN-flood"

msgid "Enable logging on this zone"
msgstr "Увімкнути реєстрування у цій зоні"

msgid "Experimental feature. Not fully compatible with QoS/SQM."
<<<<<<< HEAD
msgstr ""
=======
msgstr "Експериментальна функція. Не повністю сумісно з QoS / SQM."
>>>>>>> b38306dc

msgid "External IP address"
msgstr "Зовнішня IP-адреса"

msgid "External port"
msgstr "Зовнішній порт"

msgid "External zone"
msgstr "Зовнішня зона"

msgid "Extra arguments"
msgstr "Додаткові аргументи"

msgid "Firewall"
msgstr "Брандмауер"

msgid "Firewall - Custom Rules"
msgstr "Брандмауер — Настроювані правила"

msgid "Firewall - Port Forwards"
msgstr "Брандмауер — Переспрямовування портів"

msgid "Firewall - Traffic Rules"
msgstr "Брандмауер — Правила трафіка"

msgid "Firewall - Zone Settings"
msgstr "Брандмауер — Параметри зон"

msgid "Force connection tracking"
msgstr "Увімкнути відстеження з'єднань"

msgid "Forward"
msgstr "Переспрямовування"

msgid "Forward to"
msgstr "переспрямовування до"

msgid "Friday"
msgstr "П'ятниця"

msgid "From %s in %s"
msgstr "%s у %s"

msgid "From %s in %s with source %s"
msgstr "%s у %s з джерелом %s"

msgid "From %s in %s with source %s and %s"
msgstr "%s у %s з джерелом %s та %s"

msgid "From %s on <var>this device</var>"
msgstr "Від %s на <var>цьому пристрої</var>"

msgid "From %s on <var>this device</var> with source %s"
msgstr "Від %s на <var>цьому пристрої</var> з джерелом %s"

msgid "From %s on <var>this device</var> with source %s and %s"
msgstr "Від %s на <var>цьому пристрої</var> з джерелом %s та %s"

msgid "General Settings"
msgstr "Загальні настройки"

msgid "Hardware flow offloading"
<<<<<<< HEAD
msgstr ""
=======
msgstr "Апаратні засоби розвантаження потоку"
>>>>>>> b38306dc

msgid "IP"
msgstr "IP-адреса"

msgid "IP range"
msgstr "Діапазон IP"

msgid "IPs"
msgstr "IP-адреси"

msgid "IPv4"
msgstr "IPv4"

msgid "IPv4 and IPv6"
msgstr "IPv4 та IPv6"

msgid "IPv4 only"
msgstr "Лише IPv4"

msgid "IPv6"
msgstr "IPv6"

msgid "IPv6 only"
msgstr "Лише IPv6"

msgid "Input"
msgstr "Вхідний"

msgid "Inter-Zone Forwarding"
msgstr "Переспрямовування між зонами"

msgid "Internal IP address"
msgstr "Внутрішня IP-адреса"

msgid "Internal port"
msgstr "Внутрішній порт"

msgid "Internal zone"
msgstr "Внутрішня зона"

msgid "Limit log messages"
msgstr "Обмеження повідомлень журналу"

msgid "MAC"
msgstr "MAC-адреса"

msgid "MACs"
msgstr "MAC-адреси"

msgid "MSS clamping"
msgstr "Затискання MSS"

msgid "Masquerading"
msgstr "Підміна"

msgid "Match"
msgstr "Зіставляти"

msgid "Match ICMP type"
msgstr "Зіставляти ICMP типу"

msgid "Match forwarded traffic to the given destination port or port range."
msgstr ""
"Зіставляти трафік, що переспрямовується на заданий порт призначення або "
"діапазон портів."

msgid ""
"Match incoming traffic directed at the given destination port or port range "
"on this host"
msgstr ""
"Зіставляти вхідний трафік, спрямований на заданий порт призначення або "
"діапазон портів цього вузла."

msgid ""
"Match incoming traffic originating from the given source port or port range "
"on the client host."
msgstr ""
"Зіставляти вхідний трафік, що виникає на заданому порту джерела або "
"діапазоні портів вузла клієнта."

msgid "Monday"
msgstr "Понеділок"

msgid "Month Days"
msgstr "Дні місяця"

msgid "Name"
msgstr "Ім'я"

msgid "New SNAT rule"
msgstr "Нове правило SNAT"

msgid "New forward rule"
msgstr "Нове правило переспрямовування"

msgid "New input rule"
msgstr "Нове вхідне правило"

msgid "New port forward"
msgstr "Нове переспрямовування порту"

msgid "New source NAT"
msgstr "Новий NAT джерела"

msgid "Only match incoming traffic directed at the given IP address."
msgstr "Зіставляти тільки вхідний трафік, спрямований на задану IP-адресу."

msgid "Only match incoming traffic from these MACs."
msgstr "Зіставляти тільки вхідний трафік від цих MAC-адрес."

msgid "Only match incoming traffic from this IP or range."
msgstr "Зіставляти тільки вхідний трафік від цього IP чи діапазону."

msgid ""
"Only match incoming traffic originating from the given source port or port "
"range on the client host"
msgstr ""
"Зіставляти тільки вхідний трафік, що виникає на заданому порту джерела або "
"діапазоні портів вузла клієнта."

msgid "Open ports on router"
msgstr "Відкрити порти на роутері"

msgid "Other..."
msgstr "Інше..."

msgid "Output"
msgstr "Вихідний"

msgid "Output zone"
msgstr "Вихідна зона"

msgid "Passes additional arguments to iptables. Use with care!"
msgstr ""
"Передача додаткових аргументів для IPTables. Використовуйте з обережністю!"

msgid "Port Forwards"
msgstr "Переспрямовування портів"

msgid ""
"Port forwarding allows remote computers on the Internet to connect to a "
"specific computer or service within the private LAN."
msgstr ""
"Переспрямовування портів дозволяє віддаленим комп'ютерам з Інтернету "
"підключатися до певного комп'ютера або служби у приватній мережі."

msgid "Protocol"
msgstr "Протокол"

msgid ""
"Redirect matched incoming traffic to the given port on the internal host"
msgstr ""
"Переспрямувати відповідний вхідний трафік на заданий порт внутрішнього вузла"

msgid "Redirect matched incoming traffic to the specified internal host"
msgstr "Переспрямувати відповідний вхідний трафік на заданий внутрішній вузол"

msgid "Refuse forward"
msgstr "Відхиляти переспрямовування"

msgid "Refuse input"
msgstr "Відхиляти вхідний"

msgid "Refuse output"
msgstr "Відхиляти вихідний"

msgid "Requires hardware NAT support. Implemented at least for mt7621"
msgstr "Необхідна апаратна підтримка NAT. Впроваджено принаймні для mt7621"

msgid "Requires hardware NAT support. Implemented at least for mt7621"
msgstr ""

msgid "Restart Firewall"
msgstr "Перезавантажити брандмауер"

msgid "Restrict Masquerading to given destination subnets"
msgstr "Обмежити підміну заданими підмережами призначення"

msgid "Restrict Masquerading to given source subnets"
msgstr "Обмежити підміну заданими підмережами джерела"

msgid "Restrict to address family"
msgstr "Обмежити сімейство протоколів"

msgid "Rewrite matched traffic to the given address."
msgstr "Переписувати зіставлений трафік на вказану адресу."

msgid ""
"Rewrite matched traffic to the given source port. May be left empty to only "
"rewrite the IP address."
msgstr ""
"Переписувати зіставлений трафік на вказаний порт джерела. Може залишатися "
"порожнім, щоб переписувати тільки IP-адресу."

msgid "Rewrite to source %s"
msgstr "перезапис на джерело %s"

msgid "Rewrite to source %s, %s"
msgstr "перезапис на джерело %s, %s"

msgid "Routing/NAT Offloading"
msgstr "Розвантаження маршрутизації/NAT"

msgid "Routing/NAT Offloading"
msgstr ""

msgid "Rule is disabled"
msgstr "Правило вимкнено"

msgid "Rule is enabled"
msgstr "Правило ввімкнено"

msgid "SNAT IP address"
msgstr "IP-адреса SNAT"

msgid "SNAT port"
msgstr "Порт SNAT"

msgid "Saturday"
msgstr "Субота"

msgid "Software based offloading for routing/NAT"
msgstr "Програмне розвантаження для маршрутизації/NAT"

msgid "Software flow offloading"
msgstr "Програмне розвантаження потоку"

msgid "Software based offloading for routing/NAT"
msgstr ""

msgid "Software flow offloading"
msgstr ""

msgid "Source IP address"
msgstr "IP-адреса джерела"

msgid "Source MAC address"
msgstr "MAC-адреса джерела"

msgid "Source NAT"
msgstr "NAT джерела"

msgid ""
"Source NAT is a specific form of masquerading which allows fine grained "
"control over the source IP used for outgoing traffic, for example to map "
"multiple WAN addresses to internal subnets."
msgstr ""
"NAT джерела є специфічною формою маскування, яка дозволяє мати детальний "
"контроль над IP джерела, що використовуються для вихідного трафіку, "
"наприклад, для зіставлення кількох WAN-адрес внутрішнім підмережам."

msgid "Source address"
msgstr "Адреса джерела"

msgid "Source port"
msgstr "Порт джерела"

msgid "Source zone"
msgstr "Зона джерела"

msgid "Start Date (yyyy-mm-dd)"
msgstr "Дата початку (рррр-мм-дд)"

msgid "Start Time (hh:mm:ss)"
msgstr "Час початку (гг:хх:сс)"

msgid "Stop Date (yyyy-mm-dd)"
msgstr "Дата зупинки (рррр-мм-дд)"

msgid "Stop Time (hh:mm:ss)"
msgstr "Час зупинки (гг:хх:сс)"

msgid "Sunday"
msgstr "Неділя"

msgid ""
"The firewall creates zones over your network interfaces to control network "
"traffic flow."
msgstr ""
"Брандмауер створює зони поверх ваших мережевих інтерфейсів для управління "
"потоком мережевого трафіку."

msgid ""
"The options below control the forwarding policies between this zone (%s) and "
"other zones. <em>Destination zones</em> cover forwarded traffic "
"<strong>originating from %q</strong>. <em>Source zones</em> match forwarded "
"traffic from other zones <strong>targeted at %q</strong>. The forwarding "
"rule is <em>unidirectional</em>, e.g. a forward from lan to wan does "
"<em>not</em> imply a permission to forward from wan to lan as well."
msgstr ""
"Опції, наведені нижче, керують політиками переспрямовування між цією (%s) та "
"іншими зонами. <em>Зони призначення</em> покриваються переспрямованим "
"трафіком, що <strong>виходить з %q</strong>. <em>Зони джерела</em> "
"покриваються трафіком з інших зон, <strong>переспрямованим на %q</strong>. "
"Правило переспрямовування є <em>односпрямованим</em>, тобто, спрямовування "
"від LAN до WAN <em>не</em> означає, що є також дозвіл спрямовувати від WAN "
"до LAN."

msgid ""
"This page allows you to change advanced properties of the port forwarding "
"entry. In most cases there is no need to modify those settings."
msgstr ""
"На цій сторінці можна змінити додаткові властивості елемента "
"переспрямовування портів. У більшості випадків змінювати ці параметри немає "
"потреби."

msgid ""
"This page allows you to change advanced properties of the traffic rule "
"entry, such as matched source and destination hosts."
msgstr ""
"На цій сторінці можна змінити додаткові властивості елемента правил трафіка, "
"таких як відповідні параметри джерела та вузлів призначення."

msgid ""
"This section defines common properties of %q. The <em>input</em> and "
"<em>output</em> options set the default policies for traffic entering and "
"leaving this zone while the <em>forward</em> option describes the policy for "
"forwarded traffic between different networks within the zone. <em>Covered "
"networks</em> specifies which available networks are members of this zone."
msgstr ""
"Цей розділ визначає загальні властивості %q. Параметри <em>вхідний</em> і "
"<em>вихідний</em> задають типову політику для трафіку на вході й виході з "
"цієї зони, а параметр \"переспрямовування\" описує політику спрямовування "
"трафіку між різними мережами в межах зони. Пункт <em>Покриті мережі</em> "
"визначає, які доступні мережі є членами цієї зони."

msgid "Thursday"
msgstr "Четвер"

msgid "Time in UTC"
msgstr "Час в UTC"

msgid "To %s at %s on <var>this device</var>"
msgstr "%s на %s <var>цього пристрою</var>"

msgid "To %s in %s"
msgstr "%s у %s"

msgid "To %s on <var>this device</var>"
msgstr "%s на <var>цього пристрою</var>"

msgid "To %s, %s in %s"
msgstr "%s, %s у %s"

msgid "To source IP"
msgstr "До IP джерела"

msgid "To source port"
msgstr "До порту джерела"

msgid "Traffic Rules"
msgstr "Правила трафіка"

msgid ""
"Traffic rules define policies for packets traveling between different zones, "
"for example to reject traffic between certain hosts or to open WAN ports on "
"the router."
msgstr ""
"Правила трафіка визначають політику для пакетів, що пересилаються між "
"різними зонами, наприклад, відхиляти трафік між певними вузлами або відкрити "
"порти WAN на маршрутизаторі."

msgid "Tuesday"
msgstr "Вівторок"

msgid "Unnamed SNAT"
msgstr "SNAT без назви"

msgid "Unnamed forward"
msgstr "Переспрямовування без назви"

msgid "Unnamed rule"
msgstr "Правило без назви"

msgid "Via %s"
msgstr "Через %s"

msgid "Via %s at %s"
msgstr "Через %s на %s"

msgid "Wednesday"
msgstr "Середа"

msgid "Week Days"
msgstr "Дні тижня"

msgid ""
"You may specify multiple by selecting \"-- custom --\" and then entering "
"protocols separated by space."
msgstr ""
"Ви можете вказати кілька протоколів, вибравши \"-- додатково --\", а потім "
"увівши їх, розділяючи пробілами."

msgid "Zone %q"
msgstr "Зона %q"

msgid "Zone ⇒ Forwardings"
msgstr "Зона ⇒ Переспрямовування"

msgid "Zones"
msgstr "Зони"

msgid "accept"
msgstr "приймати"

msgid "any"
msgstr "будь-який"

msgid "any host"
msgstr "будь-який вузол"

msgid "any router IP"
msgstr "будь-який IP роутера"

msgid "any zone"
msgstr "будь-якій зоні"

msgid "day"
msgstr "день"

msgid "don't track"
msgstr "не відстеж."

msgid "drop"
msgstr "опускати"

msgid "hour"
msgstr "година"

msgid "minute"
msgstr "хвилина"

msgid "not"
msgstr "не"

msgid "port"
msgstr "порт"

msgid "ports"
msgstr "порти"

msgid "reject"
msgstr "відкидати"

msgid "second"
msgstr "секунда"

msgid "traffic"
msgstr "трафік"

msgid "type"
msgstr "типом"

msgid "types"
msgstr "типами"<|MERGE_RESOLUTION|>--- conflicted
+++ resolved
@@ -136,11 +136,7 @@
 msgstr "Увімкнути реєстрування у цій зоні"
 
 msgid "Experimental feature. Not fully compatible with QoS/SQM."
-<<<<<<< HEAD
-msgstr ""
-=======
-msgstr "Експериментальна функція. Не повністю сумісно з QoS / SQM."
->>>>>>> b38306dc
+msgstr ""
 
 msgid "External IP address"
 msgstr "Зовнішня IP-адреса"
@@ -203,11 +199,7 @@
 msgstr "Загальні настройки"
 
 msgid "Hardware flow offloading"
-<<<<<<< HEAD
-msgstr ""
-=======
-msgstr "Апаратні засоби розвантаження потоку"
->>>>>>> b38306dc
+msgstr ""
 
 msgid "IP"
 msgstr "IP-адреса"
