--- conflicted
+++ resolved
@@ -3,11 +3,7 @@
 "Project-Id-Version: \n"
 "Report-Msgid-Bugs-To: \n"
 "POT-Creation-Date: 2010-03-30 17:00+0200\n"
-<<<<<<< HEAD
 "PO-Revision-Date: 2018-05-27 21:24+0900\n"
-=======
-"PO-Revision-Date: 2018-06-30 23:19+0900\n"
->>>>>>> b38306dc
 "Last-Translator: INAGAKI Hiroshi <musashino.open@gmail.com>\n"
 "Language: ja\n"
 "MIME-Version: 1.0\n"
@@ -374,12 +370,6 @@
 msgid "Refuse input"
 msgstr "入力を拒否"
 
-<<<<<<< HEAD
-=======
-msgid "Refuse output"
-msgstr "出力を拒否"
-
->>>>>>> b38306dc
 msgid "Requires hardware NAT support. Implemented at least for mt7621"
 msgstr ""
 "ハードウェア NAT サポートが必要です。 mt7621 のみにおいて実装されています。"
