msgid ""
msgstr ""
"Content-Type: text/plain; charset=UTF-8\n"
"Project-Id-Version: LuCI: firewall\n"
"POT-Creation-Date: 2013-09-05 16:02+0200\n"
"PO-Revision-Date: 2018-01-18 21:58+0300\n"
"Language-Team: http://cyber-place.ru\n"
"MIME-Version: 1.0\n"
"Content-Transfer-Encoding: 8bit\n"
"X-Generator: Poedit 1.8.7.1\n"
"Last-Translator: Vladimir aka sunny <picfun@ya.ru>\n"
"Plural-Forms: nplurals=3; plural=(n%10==1 && n%100!=11 ? 0 : n%10>=2 && n%10<=4 && (n"
"%100<10 || n%100>=20) ? 1 : 2);\n"
"Language: ru\n"
"Project-Info: Это технический перевод, не дословный. Главное-удобный русский "
"интерфейс, все проверялось в графическом режиме, совместим с другими apps\n"

msgid "%s in %s"
msgstr "%s в %s"

msgid "%s%s with %s"
msgstr "%s%s с %s"

msgid "%s, %s in %s"
msgstr "%s, %s в %s"

msgid "(Unnamed Entry)"
msgstr "(Запись без имени)"

msgid "(Unnamed Rule)"
msgstr "(Правило без имени)"

msgid "(Unnamed SNAT)"
msgstr "(SNAT без имени)"

msgid "<var>%d</var> pkts. per <var>%s</var>"
msgstr "<var>%d</var> пакетов за <var>%s</var>"

msgid "<var>%d</var> pkts. per <var>%s</var>, burst <var>%d</var> pkts."
msgstr "<var>%d</var> пакетов за <var>%s</var>, подряд <var>%d</var> пакетов"

msgid "<var>%s</var> and limit to %s"
msgstr "<var>%s</var> с пределом в %s"

msgid "Accept forward"
msgstr "Принять перенаправление"

msgid "Accept input"
msgstr "Принять входящий трафик"

msgid "Accept output"
msgstr ""

msgid "Action"
msgstr "Действие"

msgid "Add"
msgstr "Добавить"

msgid "Add and edit..."
msgstr "Добавить и редактировать..."

msgid "Advanced Settings"
msgstr "Дополнительные настройки"

msgid "Allow forward from <em>source zones</em>:"
msgstr "Разрешить перенаправление из <em>'зон-источников'</em>:"

msgid "Allow forward to <em>destination zones</em>:"
msgstr "Разрешить перенаправление в <em>'зоны назначения'</em>:"

msgid "Any"
msgstr "Любой"

msgid "Covered networks"
msgstr "Использовать сети"

msgid "Custom Rules"
msgstr "Пользовательские правила"

msgid ""
"Custom rules allow you to execute arbitrary iptables commands which are not "
"otherwise covered by the firewall framework. The commands are executed after "
"each firewall restart, right after the default ruleset has been loaded."
msgstr ""
"Пользовательские правила позволяют выполнять произвольные команды iptables, "
"которые не охвачены рамками межсетевого экрана.<br />Команды выполняются "
"после каждой перезагрузки межсетевого экрана, сразу после загрузки набора "
"правил по умолчанию."

msgid "Destination IP address"
msgstr "IP-адрес назначения"

msgid "Destination address"
msgstr "Адрес назначения"

msgid "Destination port"
msgstr "Порт назначения"

msgid "Destination zone"
msgstr "Зона назначения"

msgid "Disable"
msgstr "Отключить"

msgid "Discard forward"
msgstr "Отключить перенаправление"

msgid "Discard input"
msgstr "Отключить входящий трафик"

msgid "Discard output"
msgstr ""

msgid "Do not rewrite"
msgstr "Не перезаписывать"

msgid "Do not track forward"
msgstr "Не отслеживать перенаправление"

msgid "Do not track input"
msgstr "Не отслеживать входящий трафик"

msgid "Do not track output"
msgstr ""

msgid "Drop invalid packets"
msgstr "Не пропускать<br />некорректные пакеты"

msgid "Enable"
msgstr "Включить"

msgid "Enable NAT Loopback"
msgstr "Включить NAT Loopback"

msgid "Enable SYN-flood protection"
msgstr "Включить защиту<br />от SYN-flood атак"

msgid "Enable logging on this zone"
msgstr "Включить журналирование в этой зоне"

msgid "Experimental feature. Not fully compatible with QoS/SQM."
msgstr ""

msgid "External IP address"
msgstr "Внешний IP-адрес"

msgid "External port"
msgstr "Внешний порт"

msgid "External zone"
msgstr "Внешняя зона"

msgid "Extra arguments"
msgstr "Дополнительные<br />аргументы"

msgid "Firewall"
msgstr "Межсетевой экран"

msgid "Firewall - Custom Rules"
msgstr "Межсетевой экран - Пользовательские правила"

msgid "Firewall - Port Forwards"
msgstr "Межсетевой экран - Перенаправление портов"

msgid "Firewall - Traffic Rules"
msgstr "Межсетевой экран - Правила для трафика"

msgid "Firewall - Zone Settings"
msgstr "Межсетевой экран - Настройка зон"

msgid "Force connection tracking"
msgstr "Включить отслеживание соединений"

msgid "Forward"
msgstr "Перенаправление"

msgid "Forward to"
msgstr "Перенаправлять из"

msgid "Friday"
msgstr "Пятница"

msgid "From %s in %s"
msgstr "Из %s в %s"

msgid "From %s in %s with source %s"
msgstr "Из %s в %s с источником %s"

msgid "From %s in %s with source %s and %s"
msgstr "Из %s в %s с источниками %s и %s"

msgid "From %s on <var>this device</var>"
msgstr ""

msgid "From %s on <var>this device</var> with source %s"
msgstr ""

msgid "From %s on <var>this device</var> with source %s and %s"
msgstr ""

msgid "General Settings"
msgstr "Основные настройки"

msgid "Hardware flow offloading"
msgstr ""

msgid "IP"
msgstr "IP-адрес"

msgid "IP range"
msgstr "Диапазон IP-адресов"

msgid "IPs"
msgstr "IP-адреса"

msgid "IPv4"
msgstr "IPv4"

msgid "IPv4 and IPv6"
msgstr "IPv4 и IPv6"

msgid "IPv4 only"
msgstr "Только IPv4"

msgid "IPv6"
msgstr "IPv6"

msgid "IPv6 only"
msgstr "Только IPv6"

msgid "Input"
msgstr "Входящий трафик"

msgid "Inter-Zone Forwarding"
msgstr "Перенаправление между зонами"

msgid "Internal IP address"
msgstr "Внутренний IP-адрес"

msgid "Internal port"
msgstr "Внутренний порт"

msgid "Internal zone"
msgstr "Внутренняя зона"

msgid "Limit log messages"
msgstr "Ограничить журнал сообщений"

msgid "MAC"
msgstr "MAC-адрес"

msgid "MACs"
msgstr "MAC-адреса"

msgid "MSS clamping"
msgstr "Ограничение MSS"

msgid "Masquerading"
msgstr "Маскарадинг"

msgid "Match"
msgstr "Перенаправлять в"

msgid "Match ICMP type"
msgstr "Соответствовать<br />ICMP типу"

msgid "Match forwarded traffic to the given destination port or port range."
msgstr ""
"Перенаправить соответствующий трафик на определённый порт или диапазон "
"портов. "

msgid ""
"Match incoming traffic directed at the given destination port or port range "
"on this host"
msgstr ""
"Порт который будет принимать входящий трафик из источника 'Внутренний "
"порт' (см.ниже)."

msgid ""
"Match incoming traffic originating from the given source port or port range "
"on the client host."
msgstr ""
"Выбирать входящий трафик, исходящий из порта или диапазона портов "
"клиентского хоста."

msgid "Monday"
msgstr "Понедельник"

msgid "Month Days"
msgstr "Дни Месяца"

msgid "Name"
msgstr "Имя"

msgid "New SNAT rule"
msgstr "Новое правило SNAT"

msgid "New forward rule"
msgstr "Новое правило перенаправления"

msgid "New input rule"
msgstr "Новое правило для входящего трафика"

msgid "New port forward"
msgstr "Новое перенаправление порта"

msgid "New source NAT"
msgstr "Новый SNAT"

msgid "Only match incoming traffic directed at the given IP address."
msgstr ""
"IP-адрес который будет принимать входящий трафик из источника 'Внутренний IP-"
"адрес' (см.ниже) ."

msgid "Only match incoming traffic from these MACs."
msgstr "Выбирать только входящий трафик от этих MAC-адресов."

msgid "Only match incoming traffic from this IP or range."
msgstr ""
"Выбирать только входящий трафик от этого IP-адреса или диапазона адресов."

msgid ""
"Only match incoming traffic originating from the given source port or port "
"range on the client host"
msgstr ""
"Выбирать только входящий трафик, исходящий из указанного порта или диапазона "
"портов клиентского хоста"

msgid "Open ports on router"
msgstr "Открыть порты на маршрутизаторе"

msgid "Other..."
msgstr "Другое..."

msgid "Output"
msgstr "Исходящий трафик"

msgid "Output zone"
msgstr ""

msgid "Passes additional arguments to iptables. Use with care!"
msgstr ""
"Передаёт дополнительные аргументы таблице iptables. Используйте с "
"осторожностью!"

msgid "Port Forwards"
msgstr "Перенаправление портов"

msgid ""
"Port forwarding allows remote computers on the Internet to connect to a "
"specific computer or service within the private LAN."
msgstr ""
"Перенаправленные портов позволяет удалённым компьютерам из Интернета "
"соединяться с компьютером или службой внутри частной локальной сети."

msgid "Protocol"
msgstr "Протокол"

msgid ""
"Redirect matched incoming traffic to the given port on the internal host"
msgstr ""
"Перенаправить исходящий трафик с данного порта на 'Внешний порт' (см.выше)."

msgid "Redirect matched incoming traffic to the specified internal host"
msgstr ""
"Перенаправить исходящий трафик с данного IP-адреса на 'Внешний IP-адрес' (см."
"выше)."

msgid "Refuse forward"
msgstr "Сбрасывать перенаправление"

msgid "Refuse input"
msgstr "Сбрасывать входящий трафик"

<<<<<<< HEAD
=======
msgid "Refuse output"
msgstr ""

>>>>>>> b38306dc
msgid "Requires hardware NAT support. Implemented at least for mt7621"
msgstr ""

msgid "Restart Firewall"
msgstr "Перезапустить межсетевой экран"

msgid "Restrict Masquerading to given destination subnets"
msgstr "Использовать маскарадинг только для указанных подсетей-получателей"

msgid "Restrict Masquerading to given source subnets"
msgstr "Использовать маскарадинг только для указанных подсетей-отправителей"

msgid "Restrict to address family"
msgstr "Использовать протокол"

msgid "Rewrite matched traffic to the given address."
msgstr "Перенаправлять соответствующий трафик к указанному адресу."

msgid ""
"Rewrite matched traffic to the given source port. May be left empty to only "
"rewrite the IP address."
msgstr ""
"Перенаправлять соответствующий трафик к указанному порту источника. Может "
"быть пустым в случае, если необходимо перенаправить только IP-адрес."

msgid "Rewrite to source %s"
msgstr "Перенаправлять к источнику %s"

msgid "Rewrite to source %s, %s"
msgstr "Перенаправлять к источнику %s, %s"

msgid "Routing/NAT Offloading"
msgstr ""

msgid "Rule is disabled"
msgstr "Правило отключено"

msgid "Rule is enabled"
msgstr "Правило включено"

msgid "SNAT IP address"
msgstr "IP-адрес SNAT"

msgid "SNAT port"
msgstr "Порт SNAT"

msgid "Saturday"
msgstr "Суббота"

msgid "Software based offloading for routing/NAT"
msgstr ""

msgid "Software flow offloading"
msgstr ""

msgid "Source IP address"
msgstr "IP-адрес источника"

msgid "Source MAC address"
msgstr "MAC-адрес источника"

msgid "Source NAT"
msgstr "NAT источника"

msgid ""
"Source NAT is a specific form of masquerading which allows fine grained "
"control over the source IP used for outgoing traffic, for example to map "
"multiple WAN addresses to internal subnets."
msgstr ""
"SNAT - это особая форма маскарадинга (masquerading), позволяющая "
"осуществлять детальный контроль над IP-адресом источника для исходящего "
"трафика, например, перенаправление нескольких WAN-адресов во внутреннюю "
"подсеть."

msgid "Source address"
msgstr "Адрес источника"

msgid "Source port"
msgstr "Порт источника"

msgid "Source zone"
msgstr "Зона источника"

msgid "Start Date (yyyy-mm-dd)"
msgstr "Дата начала<br />(год-мес-день)"

msgid "Start Time (hh:mm:ss)"
msgstr "Время начала<br />(чч:мм:сс)"

msgid "Stop Date (yyyy-mm-dd)"
msgstr "Дата остановки<br />(год-мес-день)"

msgid "Stop Time (hh:mm:ss)"
msgstr "Время остановки<br />(чч:мм:сс)"

msgid "Sunday"
msgstr "Воскресенье"

msgid ""
"The firewall creates zones over your network interfaces to control network "
"traffic flow."
msgstr "Межсетевой экран создает зоны в вашей сети для контроля трафика."

msgid ""
"The options below control the forwarding policies between this zone (%s) and "
"other zones. <em>Destination zones</em> cover forwarded traffic "
"<strong>originating from %q</strong>. <em>Source zones</em> match forwarded "
"traffic from other zones <strong>targeted at %q</strong>. The forwarding "
"rule is <em>unidirectional</em>, e.g. a forward from lan to wan does "
"<em>not</em> imply a permission to forward from wan to lan as well."
msgstr ""
"Данные настройки управляют политиками перенаправления между этой (%s) и "
"другими зонами. Трафиком <em>'зон-назначения'</em> является перенаправленный "
"трафик <strong>'исходящий из %q'</strong>. Трафиком <em>'зон-источников'</"
"em> является трафик <strong>'направленый в %q'</strong>. Перенаправление "
"является <em>'однонаправленным'</em>, то есть перенаправление из lan в wan "
"<em>'не'</em> допускает перенаправление трафика из wan в lan."

msgid ""
"This page allows you to change advanced properties of the port forwarding "
"entry. In most cases there is no need to modify those settings."
msgstr ""
"На этой странице можно изменить расширенные настройки перенаправления портов."
"<br />В большинстве случаев нет необходимости изменять эти параметры."

msgid ""
"This page allows you to change advanced properties of the traffic rule "
"entry, such as matched source and destination hosts."
msgstr ""
"На этой странице можно изменить расширенные настройки правил для трафика."
"<br />В большинстве случаев нет необходимости изменять эти параметры."

msgid ""
"This section defines common properties of %q. The <em>input</em> and "
"<em>output</em> options set the default policies for traffic entering and "
"leaving this zone while the <em>forward</em> option describes the policy for "
"forwarded traffic between different networks within the zone. <em>Covered "
"networks</em> specifies which available networks are members of this zone."
msgstr ""
"Страница содержит общие свойства %q. Режимы <em>'Входящий трафик'</em> и "
"<em>'Исходящий трафик'</em> устанавливают политики по умолчанию для трафика, "
"поступающего и покидающего эту зону, в то время как режим "
"<em>'Перенаправление'</em> описывает политику пересылки трафика между "
"различными сетями внутри зоны. <em>'Использовать сети'</em> указывает, какие "
"доступные сети являются членами этой зоны."

msgid "Thursday"
msgstr "Четверг"

msgid "Time in UTC"
msgstr "Время UTC"

msgid "To %s at %s on <var>this device</var>"
msgstr "К %s, порту %s на <var>этом устройстве</var>"

msgid "To %s in %s"
msgstr "К %s в %s"

msgid "To %s on <var>this device</var>"
msgstr "К %s на <var>этом устройстве</var>"

msgid "To %s, %s in %s"
msgstr "К %s, %s в %s"

msgid "To source IP"
msgstr "К IP-адресу источника"

msgid "To source port"
msgstr "К порту источника"

msgid "Traffic Rules"
msgstr "Правила для трафика"

msgid ""
"Traffic rules define policies for packets traveling between different zones, "
"for example to reject traffic between certain hosts or to open WAN ports on "
"the router."
msgstr ""
"Правила для трафика определяют политику прохождения пакетов между разными "
"зонами, например, запрет трафика между некоторыми хостами или открытие WAN-"
"портов маршрутизатора."

msgid "Tuesday"
msgstr "Вторник"

msgid "Unnamed SNAT"
msgstr ""

msgid "Unnamed forward"
msgstr ""

msgid "Unnamed rule"
msgstr ""

msgid "Via %s"
msgstr "Через %s"

msgid "Via %s at %s"
msgstr "Через %s, порт %s"

msgid "Wednesday"
msgstr "Среда"

msgid "Week Days"
msgstr "Дни недели"

msgid ""
"You may specify multiple by selecting \"-- custom --\" and then entering "
"protocols separated by space."
msgstr ""
"Вы можете указать несколько, выбрав '-- пользовательский --' и перечислив "
"через пробел названия протоколов."

msgid "Zone %q"
msgstr "Зона %q"

msgid "Zone ⇒ Forwardings"
msgstr "Зона ⇒ Перенаправления"

msgid "Zones"
msgstr "Зоны"

msgid "accept"
msgstr "принимать"

msgid "any"
msgstr "любой"

msgid "any host"
msgstr "любого хоста"

msgid "any router IP"
msgstr "любой IP-адрес маршрутизатора"

msgid "any zone"
msgstr "любой зоны"

msgid "day"
msgstr "день"

msgid "don't track"
msgstr "не отслеживать"

msgid "drop"
msgstr "не обрабатывать"

msgid "hour"
msgstr "час"

msgid "minute"
msgstr "минута"

msgid "not"
msgstr "нет"

msgid "port"
msgstr "порт"

msgid "ports"
msgstr "порты"

msgid "reject"
msgstr "отвергать"

msgid "second"
msgstr "секунда"

msgid "traffic"
msgstr "трафик"

msgid "type"
msgstr "тип"

msgid "types"
msgstr "типы"<|MERGE_RESOLUTION|>--- conflicted
+++ resolved
@@ -373,12 +373,6 @@
 msgid "Refuse input"
 msgstr "Сбрасывать входящий трафик"
 
-<<<<<<< HEAD
-=======
-msgid "Refuse output"
-msgstr ""
-
->>>>>>> b38306dc
 msgid "Requires hardware NAT support. Implemented at least for mt7621"
 msgstr ""
 
