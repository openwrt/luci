--- conflicted
+++ resolved
@@ -139,16 +139,12 @@
 		o.value('ipv6', _('IPv6 only'));
 		o.default = 'ipv4v6';
 
-		s.taboption('general', form.Value, 'signalrate', _('Signal refresh rate'));
-
 		o = s.taboption('advanced', form.Value, 'mtu', _('Override MTU'));
 		o.placeholder = dev ? (dev.getMTU() || '1500') : '1500';
 		o.datatype    = 'max(9200)';
-<<<<<<< HEAD
 
 		o = s.taboption('general', form.Value, 'signalrate', _('Signal Refresh Rate'), _("In seconds"));
 		o.datatype = 'uinteger';
-=======
 		
 		s.taboption('general', form.Value, 'metric', _('Gateway metric'));
 		
@@ -161,6 +157,5 @@
 		o.value('DEBUG', _('Debug'));
 		o.default = 'ERR';
 		
->>>>>>> 718851fb
 	}
 });