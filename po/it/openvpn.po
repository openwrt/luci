--- conflicted
+++ resolved
@@ -13,62 +13,6 @@
 "Plural-Forms: nplurals=2; plural=(n != 1);\n"
 "X-Generator: Pootle 2.0.4\n"
 
-<<<<<<< HEAD
-#. OpenVPN
-#: applications/luci-openvpn/luasrc/i18n/openvpn.en.lua:1
-msgid "OpenVPN"
-msgstr "OpenVPN"
-
-#. Switch to basic configuration
-#: applications/luci-openvpn/luasrc/i18n/openvpn.en.lua:3
-msgid "« Switch to basic configuration"
-msgstr "« Passa alla configurazione base"
-
-#. Switch to advanced configuration
-#: applications/luci-openvpn/luasrc/i18n/openvpn.en.lua:4
-msgid "Switch to advanced configuration »"
-msgstr "Passa alla configurazione avanzata »"
-
-#. Enabled
-#: applications/luci-openvpn/luasrc/i18n/openvpn.en.lua:6
-msgid "Enabled"
-msgstr "Abilitato"
-
-#. Started
-#: applications/luci-openvpn/luasrc/i18n/openvpn.en.lua:7
-msgid "Started"
-msgstr "Avviato"
-
-#. no
-#: applications/luci-openvpn/luasrc/i18n/openvpn.en.lua:8
-msgid "no"
-msgstr "no"
-
-#. yes (%i)
-#: applications/luci-openvpn/luasrc/i18n/openvpn.en.lua:9
-msgid "yes (%i)"
-msgstr "si (%i)"
-
-#. Port
-#: applications/luci-openvpn/luasrc/i18n/openvpn.en.lua:10
-msgid "Port"
-msgstr "Porta"
-
-#. Protocol
-#: applications/luci-openvpn/luasrc/i18n/openvpn.en.lua:11
-msgid "Protocol"
-msgstr "Protocollo"
-
-#. Instance \"%s\"
-#: applications/luci-openvpn/luasrc/i18n/openvpn.en.lua:13
-msgid "Instance \"%s\""
-msgstr "Istanza \"%s\""
-
-#. OpenVPN instances
-#: applications/luci-openvpn/luasrc/i18n/openvpn.en.lua:15
-msgid "OpenVPN instances"
-msgstr "OpenVPN istanze"
-=======
 msgid "%s"
 msgstr ""
 
@@ -95,39 +39,10 @@
 
 msgid "Allow only one session"
 msgstr ""
->>>>>>> 33caee55
 
 msgid "Allow remote to change its IP or port"
 msgstr ""
-"Sotto c'è una lista di istanze di OpenVPN configurate e il loro stato "
-"corrente"
-
-<<<<<<< HEAD
-#. Daemon configuration
-#: applications/luci-openvpn/luasrc/i18n/openvpn.en.lua:18
-msgid "Daemon configuration"
-msgstr "Configurazione del demone"
-
-#. Networking options
-#: applications/luci-openvpn/luasrc/i18n/openvpn.en.lua:19
-msgid "Networking options"
-msgstr "Opzioni di rete"
-
-#. VPN options
-#: applications/luci-openvpn/luasrc/i18n/openvpn.en.lua:20
-msgid "VPN options"
-msgstr "Opzioni VPN"
-
-#. Cryptography settings
-#: applications/luci-openvpn/luasrc/i18n/openvpn.en.lua:21
-msgid "Cryptography settings"
-msgstr "Opzioni di Crittografia"
-
-#. Read configuration options from file
-#: applications/luci-openvpn/luasrc/i18n/openvpn.en.lua:23
-msgid "Read configuration options from file"
-msgstr "Leggi le opzioni di configurazione dal file"
-=======
+
 msgid "Allowed maximum of connected clients"
 msgstr ""
 
@@ -142,7 +57,6 @@
 
 msgid "Authenticate using username/password"
 msgstr ""
->>>>>>> 33caee55
 
 msgid "Automatically redirect default route"
 msgstr ""
