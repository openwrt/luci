msgid ""
msgstr ""
"Project-Id-Version: PACKAGE VERSION\n"
"Report-Msgid-Bugs-To: \n"
"POT-Creation-Date: 2009-06-10 03:40+0200\n"
"PO-Revision-Date: YEAR-MO-DA HO:MI+ZONE\n"
"Last-Translator: FULL NAME <EMAIL@ADDRESS>\n"
"Language-Team: LANGUAGE <LL@li.org>\n"
"MIME-Version: 1.0\n"
"Content-Type: text/plain; charset=UTF-8\n"
"Content-Transfer-Encoding: 8bit\n"
"X-Generator: Translate Toolkit 1.1.1\n"

msgid "(%d minute window, %d second interval)"
msgstr ""

msgid "(%s available)"
msgstr "(%s available)"

msgid "(empty)"
msgstr ""

msgid "(no interfaces attached)"
msgstr "(no interfaces attached)"

msgid "-- Additional Field --"
msgstr "-- Additional Field --"

msgid "-- Please choose --"
msgstr "-- Please choose --"

msgid "-- custom --"
msgstr "-- custom --"

msgid "1 Minute Load:"
msgstr ""

msgid "15 Minute Load:"
msgstr ""

msgid "40MHz 2nd channel above"
msgstr ""

msgid "40MHz 2nd channel below"
msgstr ""

msgid "5 Minute Load:"
msgstr ""

msgid "<abbr title=\"Basic Service Set Identifier\">BSSID</abbr>"
msgstr "<abbr title=\"Basic Service Set Identifier\">BSSID</abbr>"

msgid ""
"<abbr title=\"Classless Inter-Domain Routing\">CIDR</abbr>-Notation: address/"
"prefix"
msgstr ""
"<abbr title=\"Classless Inter-Domain Routing\">CIDR</abbr>-Notation: address/"
"prefix"

msgid "<abbr title=\"Domain Name System\">DNS</abbr> query port"
msgstr ""

msgid "<abbr title=\"Domain Name System\">DNS</abbr> server port"
msgstr ""

msgid ""
"<abbr title=\"Domain Name System\">DNS</abbr> servers will be queried in the "
"order of the resolvfile"
msgstr ""

msgid "<abbr title=\"Domain Name System\">DNS</abbr>-Server"
msgstr "<abbr title=\"Domain Name System\">DNS</abbr>-Server"

msgid "<abbr title=\"Encrypted\">Encr.</abbr>"
msgstr "<abbr title=\"Encrypted\">Encr.</abbr>"

msgid "<abbr title=\"Extended Service Set Identifier\">ESSID</abbr>"
msgstr "<abbr title=\"Extended Service Set Identifier\">ESSID</abbr>"

msgid "<abbr title=\"Internet Protocol Version 4\">IPv4</abbr>-Address"
msgstr "<abbr title=\"Internet Protocol Version 4\">IPv4</abbr>-Address"

msgid "<abbr title=\"Internet Protocol Version 4\">IPv4</abbr>-Broadcast"
msgstr "<abbr title=\"Internet Protocol Version 4\">IPv4</abbr>-Broadcast"

msgid "<abbr title=\"Internet Protocol Version 4\">IPv4</abbr>-Gateway"
msgstr "<abbr title=\"Internet Protocol Version 4\">IPv4</abbr>-Gateway"

msgid "<abbr title=\"Internet Protocol Version 4\">IPv4</abbr>-Netmask"
msgstr "<abbr title=\"Internet Protocol Version 4\">IPv4</abbr>-Netmask"

msgid "<abbr title=\"Internet Protocol Version 6\">IPv6</abbr>-Address"
msgstr "<abbr title=\"Internet Protocol Version 6\">IPv6</abbr>-Address"

msgid ""
"<abbr title=\"Internet Protocol Version 6\">IPv6</abbr>-Address or Network "
"(CIDR)"
msgstr ""
"<abbr title=\"Internet Protocol Version 6\">IPv6</abbr>-Address or Network "
"(CIDR)"

msgid "<abbr title=\"Internet Protocol Version 6\">IPv6</abbr>-Gateway"
msgstr "<abbr title=\"Internet Protocol Version 6\">IPv6</abbr>-Gateway"

msgid "<abbr title=\"Light Emitting Diode\">LED</abbr> Configuration"
msgstr "<abbr title=\"Light Emitting Diode\">LED</abbr> Configuration"

msgid "<abbr title=\"Light Emitting Diode\">LED</abbr> Name"
msgstr ""

msgid ""
"<abbr title=\"Lua Configuration Interface\">LuCI</abbr> is a collection of "
"free Lua software including an <abbr title=\"Model-View-Controller\">MVC</"
"abbr>-Webframework and webinterface for embedded devices. <abbr title=\"Lua "
"Configuration Interface\">LuCI</abbr> is licensed under the Apache-License."
msgstr ""
"<abbr title=\"Lua Configuration Interface\">LuCI</abbr> is a collection of "
"free Lua software including an <abbr title=\"Model-View-Controller\">MVC</"
"abbr>-Webframework and webinterface for embedded devices. <abbr title=\"Lua "
"Configuration Interface\">LuCI</abbr> is licensed under the Apache-License."

msgid "<abbr title=\"Media Access Control\">MAC</abbr>-Address"
msgstr "<abbr title=\"Media Access Control\">MAC</abbr>-Address"

msgid "<abbr title=\"Point-to-Point Tunneling Protocol\">PPTP</abbr>-Server"
msgstr "<abbr title=\"Point-to-Point Tunneling Protocol\">PPTP</abbr>-Server"

msgid "<abbr title=\"Secure Shell\">SSH</abbr>-Keys"
msgstr "<abbr title=\"Secure Shell\">SSH</abbr>-Keys"

msgid "<abbr title=\"Wireless Local Area Network\">WLAN</abbr>-Scan"
msgstr "<abbr title=\"Wireless Local Area Network\">WLAN</abbr>-Scan"

msgid ""
"<abbr title=\"maximal\">Max.</abbr> <abbr title=\"Dynamic Host Configuration "
"Protocol\">DHCP</abbr> leases"
msgstr ""

msgid ""
"<abbr title=\"maximal\">Max.</abbr> <abbr title=\"Extension Mechanisms for "
"Domain Name System\">EDNS0</abbr> paket size"
msgstr ""

msgid "<abbr title=\"maximal\">Max.</abbr> concurrent queries"
msgstr ""

msgid ""
"A lightweight HTTP/1.1 webserver written in C and Lua designed to serve LuCI"
msgstr ""
"A lightweight HTTP/1.1 webserver written in C and Lua designed to serve LuCI"

msgid ""
"A small webserver which can be used to serve <abbr title=\"Lua Configuration "
"Interface\">LuCI</abbr>."
msgstr ""
"A small webserver which can be used to serve <abbr title=\"Lua Configuration "
"Interface\">LuCI</abbr>."

msgid "AR Support"
msgstr "AR Support"

msgid "ARP ping retries"
msgstr ""

msgid "ATM Bridges"
msgstr ""

msgid "ATM Settings"
msgstr ""

msgid "ATM Virtual Channel Identifier (VCI)"
msgstr ""

msgid "ATM Virtual Path Identifier (VPI)"
msgstr ""

msgid ""
"ATM bridges expose encapsulated ethernet in AAL5 connections as virtual "
"Linux network interfaces which can be used in conjunction with DHCP or PPP "
"to dial into the provider network."
msgstr ""

msgid "ATM device number"
msgstr ""

msgid "About"
msgstr "About"

msgid "Accept Router Advertisements"
msgstr ""

msgid "Access Point"
msgstr "Access Point"

msgid "Access point (APN)"
msgstr "Access point (APN)"

msgid "Action"
msgstr "Action"

msgid "Actions"
msgstr "Actions"

msgid "Active <abbr title=\"Internet Protocol Version 4\">IPv4</abbr>-Routes"
msgstr "Active <abbr title=\"Internet Protocol Version 4\">IPv4</abbr>-Routes"

msgid "Active <abbr title=\"Internet Protocol Version 6\">IPv6</abbr>-Routes"
msgstr "Active <abbr title=\"Internet Protocol Version 6\">IPv6</abbr>-Routes"

msgid "Active Connections"
msgstr "Active Connections"

msgid "Active IP Connections"
msgstr ""

msgid "Active Leases"
msgstr "Active Leases"

msgid "Ad-Hoc"
msgstr "Ad-Hoc"

msgid "Add"
msgstr "Add"

msgid "Add local domain suffix to names served from hosts files"
msgstr ""

msgid "Add new interface..."
msgstr ""

msgid "Additional Hosts files"
msgstr ""

msgid "Additional pppd options"
msgstr "Additional pppd options"

msgid "Address"
msgstr ""

msgid "Addresses"
msgstr "Addresses"

msgid "Admin Password"
msgstr "Admin Password"

msgid "Administration"
msgstr "Administration"

msgid "Advanced Settings"
msgstr "Advanced Settings"

msgid "Advertise IPv6 on network"
msgstr ""

msgid "Advertised network ID"
msgstr ""

msgid "Alert"
msgstr ""

msgid "Alias"
msgstr "Alias"

msgid "Allow <abbr title=\"Secure Shell\">SSH</abbr> password authentication"
msgstr "Allow <abbr title=\"Secure Shell\">SSH</abbr> password authentication"

msgid "Allow all except listed"
msgstr "Allow all except listed"

msgid "Allow listed only"
msgstr "Allow listed only"

msgid "Allow localhost"
msgstr ""

msgid "Allow remote hosts to connect to local SSH forwarded ports"
msgstr ""

msgid "Allow root logins with password"
msgstr ""

msgid "Allow the <em>root</em> user to login with password"
msgstr ""

msgid ""
"Allow upstream responses in the 127.0.0.0/8 range, e.g. for RBL services"
msgstr ""

msgid "Allowed range is 1 to FFFF"
msgstr ""

<<<<<<< HEAD
=======
msgid "An additional network will be created if you leave this unchecked."
msgstr ""

>>>>>>> fd051004
msgid "Antenna 1"
msgstr "Antenna 1"

msgid "Antenna 2"
msgstr "Antenna 2"

msgid "Apply"
msgstr "Apply"

msgid "Applying changes"
msgstr "Applying changes"

msgid "Associated Stations"
msgstr "Associated Stations"

msgid "Authentication"
msgstr "Authentication"

msgid "Authentication Realm"
msgstr "Authentication Realm"

msgid "Authoritative"
msgstr "Authoritative"

msgid "Authorization Required"
msgstr "Authorization Required"

msgid "Automatic Disconnect"
msgstr "Automatic Disconnect"

msgid "Available"
msgstr "Available"

msgid "Available packages"
msgstr ""

msgid "Average:"
msgstr ""

msgid "BSSID"
msgstr ""

msgid "Back"
msgstr ""

msgid "Back to Overview"
msgstr ""

msgid "Back to overview"
msgstr "Back to overview"

msgid "Back to scan results"
msgstr "Back to scan results"

msgid "Background Scan"
msgstr "Background Scan"

msgid "Backup / Restore"
msgstr "Backup / Restore"

msgid "Backup Archive"
msgstr "Backup Archive"

msgid "Bad address specified!"
msgstr ""

msgid "Bit Rate"
msgstr ""

msgid "Bitrate"
msgstr ""

msgid "Bridge"
msgstr "Bridge"

msgid "Bridge Port"
msgstr "Bridge Port"

msgid "Bridge interfaces"
msgstr "Bridge interfaces"

msgid "Bridge unit number"
msgstr ""

msgid "Buffered"
msgstr ""

msgid "Buttons"
msgstr "Buttons"

msgid "CPU"
msgstr ""

msgid "CPU usage (%)"
msgstr "CPU usage (%)"

msgid "Cached"
msgstr ""

msgid "Cancel"
msgstr "Cancel"

msgid "Chain"
msgstr "Chain"

msgid ""
"Change the password of the system administrator (User <code>root</code>)"
msgstr ""
"Change the password of the system administrator (User <code>root</code>)"

msgid "Changes"
msgstr "Changes"

msgid "Changes applied."
msgstr "Changes applied."

msgid "Changes the administrator password for accessing the device"
msgstr ""

msgid "Channel"
msgstr "Channel"

msgid "Check"
msgstr ""

msgid "Checksum"
msgstr "Checksum"

msgid ""
"Choose the firewall zone you want to assign to this interface. Select "
"<em>unspecified</em> to remove the interface from the associated zone or "
"fill out the <em>create</em> field to define a new zone and attach the "
"interface to it."
msgstr ""
"Choose the firewall zone you want to assign to this interface. Select "
"<em>unspecified</em> to remove the interface from the associated zone or "
"fill out the <em>create</em> field to define a new zone and attach the "
"interface to it."

msgid ""
"Choose the network you want to attach to this wireless interface. Select "
"<em>unspecified</em> to not attach any network or fill out the <em>create</"
"em> field to define a new network."
msgstr ""

msgid "Client"
msgstr "Client"

msgid "Client + WDS"
msgstr "Client + WDS"

msgid "Collecting data..."
msgstr ""

msgid "Command"
msgstr "Command"

msgid "Common Configuration"
msgstr ""

msgid "Compression"
msgstr "Compression"

msgid "Configuration"
msgstr "Configuration"

msgid "Configuration / Apply"
msgstr ""

msgid "Configuration / Changes"
msgstr ""

msgid "Configuration / Revert"
msgstr ""

msgid "Configuration applied."
msgstr ""

msgid "Configuration file"
msgstr "Configuration file"

msgid ""
"Configure the local DNS server to use the name servers adverticed by the PPP "
"peer"
msgstr ""
"Configure the local DNS server to use the name servers adverticed by the PPP "
"peer"

msgid "Configures this mount as overlay storage for block-extroot"
msgstr ""

msgid "Confirmation"
msgstr "Confirmation"

msgid "Connect script"
msgstr "Connect script"

msgid "Connected"
msgstr ""

msgid "Connection Limit"
msgstr "Connection Limit"

msgid "Connection timeout"
msgstr "Connection timeout"

msgid "Contributing Developers"
msgstr "Contributing Developers"

msgid "Country"
msgstr ""

msgid "Country Code"
msgstr "Country Code"

msgid "Cover the following interface"
msgstr ""

msgid "Cover the following interfaces"
msgstr ""

msgid "Create / Assign firewall-zone"
msgstr "Create / Assign firewall-zone"

msgid "Create Interface"
msgstr ""

msgid "Create Network"
msgstr "Create Network"

msgid "Create a bridge over multiple interfaces"
msgstr ""

msgid "Create backup"
msgstr "Create backup"

msgid "Critical"
msgstr ""

msgid "Cron Log Level"
msgstr ""

msgid "Custom Files"
msgstr ""

msgid "Custom Interface"
msgstr ""

msgid "Custom files"
msgstr ""

msgid ""
"Customizes the behaviour of the device <abbr title=\"Light Emitting Diode"
"\">LED</abbr>s if possible."
msgstr ""
"Customizes the behaviour of the device <abbr title=\"Light Emitting Diode"
"\">LED</abbr>s if possible."

msgid "DHCP Leases"
msgstr ""

msgid "DHCP Server"
msgstr ""

msgid "DHCP and DNS"
msgstr ""

msgid "DHCP assigned"
msgstr "DHCP assigned"

msgid "DHCP-Options"
msgstr "DHCP-Options"

msgid "DNS"
msgstr ""

msgid "DNS forwardings"
msgstr ""

msgid "Debug"
msgstr ""

<<<<<<< HEAD
=======
msgid "Default"
msgstr ""

>>>>>>> fd051004
msgid "Default state"
msgstr ""

msgid "Define a name for this network."
msgstr ""

msgid ""
"Define additional DHCP options, for example "
"\"<code>6,192.168.2.1,192.168.2.2</code>\" which advertises different DNS "
"servers to clients."
msgstr ""

msgid "Delete"
msgstr "Delete"

msgid "Delete this interface"
msgstr ""

msgid "Delete this network"
msgstr ""

msgid "Description"
msgstr "Description"

msgid "Design"
msgstr "Design"

msgid "Destination"
msgstr "Destination"

msgid "Detected Files"
msgstr ""

msgid "Detected files"
msgstr ""

msgid "Device"
msgstr "Device"

msgid "Device Configuration"
msgstr ""

msgid "Diagnostics"
msgstr ""

<<<<<<< HEAD
=======
msgid "Directory"
msgstr ""

>>>>>>> fd051004
msgid ""
"Disable <abbr title=\"Dynamic Host Configuration Protocol\">DHCP</abbr> for "
"this interface."
msgstr ""

msgid "Disable HW-Beacon timer"
msgstr "Disable HW-Beacon timer"

msgid "Disabled"
msgstr "Disabled"

msgid "Discard upstream RFC1918 responses"
msgstr ""

msgid "Disconnect script"
msgstr "Disconnect script"

msgid "Distance Optimization"
msgstr "Distance Optimization"

msgid "Distance to farthest network member in meters."
msgstr "Distance to farthest network member in meters."

msgid "Diversity"
msgstr "Diversity"

msgid ""
"Dnsmasq is a combined <abbr title=\"Dynamic Host Configuration Protocol"
"\">DHCP</abbr>-Server and <abbr title=\"Domain Name System\">DNS</abbr>-"
"Forwarder for <abbr title=\"Network Address Translation\">NAT</abbr> "
"firewalls"
msgstr ""
"Dnsmasq is a combined <abbr title=\"Dynamic Host Configuration Protocol"
"\">DHCP</abbr>-Server and <abbr title=\"Domain Name System\">DNS</abbr>-"
"Forwarder for <abbr title=\"Network Address Translation\">NAT</abbr> "
"firewalls"

msgid "Do not cache negative replies, e.g. for not existing domains"
msgstr ""

msgid "Do not forward requests that cannot be answered by public name servers"
msgstr ""

msgid "Do not forward reverse lookups for local networks"
msgstr ""

msgid "Do not send probe responses"
msgstr "Do not send probe responses"

msgid "Document root"
msgstr "Document root"

msgid "Domain required"
msgstr "Domain required"

msgid "Domain whitelist"
msgstr ""

msgid ""
"Don't forward <abbr title=\"Domain Name System\">DNS</abbr>-Requests without "
"<abbr title=\"Domain Name System\">DNS</abbr>-Name"
msgstr ""
"Don&#39;t forward <abbr title=\"Domain Name System\">DNS</abbr>-Requests "
"without <abbr title=\"Domain Name System\">DNS</abbr>-Name"

msgid "Download and install package"
msgstr "Download and install package"

msgid "Dropbear Instance"
msgstr ""

msgid ""
"Dropbear offers <abbr title=\"Secure Shell\">SSH</abbr> network shell access "
"and an integrated <abbr title=\"Secure Copy\">SCP</abbr> server"
msgstr ""
"Dropbear offers <abbr title=\"Secure Shell\">SSH</abbr> network shell access "
"and an integrated <abbr title=\"Secure Copy\">SCP</abbr> server"

msgid "Dynamic <abbr title=\"Dynamic Host Configuration Protocol\">DHCP</abbr>"
msgstr ""
"Dynamic <abbr title=\"Dynamic Host Configuration Protocol\">DHCP</abbr>"

msgid ""
"Dynamically allocate DHCP addresses for clients. If disabled, only clients "
"having static leases will be served."
msgstr ""

msgid "EAP-Method"
msgstr "EAP-Method"

msgid "Edit"
msgstr "Edit"

msgid "Edit package lists and installation targets"
msgstr "Edit package lists and installation targets"

msgid "Edit this interface"
msgstr ""

msgid "Edit this network"
msgstr ""

msgid "Emergency"
msgstr ""

msgid "Enable 4K VLANs"
msgstr ""

msgid "Enable <abbr title=\"Spanning Tree Protocol\">STP</abbr>"
msgstr "Enable <abbr title=\"Spanning Tree Protocol\">STP</abbr>"

msgid "Enable IPv6 on PPP link"
msgstr "Enable IPv6 on PPP link"

msgid "Enable Jumbo Frame passthrough"
msgstr ""

msgid "Enable Keep-Alive"
msgstr "Enable Keep-Alive"

msgid "Enable TFTP server"
msgstr ""

msgid "Enable VLAN functionality"
msgstr ""

msgid "Enable device"
msgstr ""

msgid "Enable this mount"
msgstr ""

msgid "Enable this swap"
msgstr ""

msgid "Enable this switch"
msgstr ""

<<<<<<< HEAD
msgid "Enabled"
msgstr ""
=======
msgid "Enable/Disable"
msgstr "Enable/Disable"

msgid "Enabled"
msgstr "Enabled"
>>>>>>> fd051004

msgid "Enables the Spanning Tree Protocol on this bridge"
msgstr "Enables the Spanning Tree Protocol on this bridge"

msgid "Encapsulation mode"
msgstr ""

msgid "Encryption"
msgstr "Encryption"

msgid "Error"
msgstr "Error"

msgid "Ethernet Adapter"
msgstr "Ethernet Adapter"

msgid "Ethernet Bridge"
msgstr "Ethernet Bridge"

msgid "Ethernet Switch"
msgstr "Ethernet Switch"

msgid "Expand hosts"
msgstr ""

msgid "Expires"
msgstr ""

msgid ""
"Expiry time of leased addresses, minimum is 2 Minutes (<code>2m</code>)."
msgstr ""

msgid "External system log server"
msgstr ""

msgid "External system log server port"
msgstr ""

msgid "Fast Frames"
msgstr "Fast Frames"

msgid "File"
msgstr ""

msgid "Filename of the boot image advertised to clients"
msgstr ""

msgid "Files to be kept when flashing a new firmware"
msgstr "Files to be kept when flashing a new firmware"

msgid "Filesystem"
msgstr "Filesystem"

msgid "Filter"
msgstr "Filter"

msgid "Filter private"
msgstr "Filter private"

msgid "Filter useless"
msgstr "Filter useless"

msgid "Find and join network"
msgstr ""

msgid "Find package"
msgstr "Find package"

msgid "Finish"
msgstr ""

msgid "Firewall"
msgstr "Firewall"

msgid "Firewall Settings"
msgstr "Firewall Settings"

msgid "Firewall Status"
msgstr "Firewall Status"

msgid "Firmware Version"
msgstr ""

msgid "Firmware image"
msgstr "Firmware image"

msgid "Fixed source port for outbound DNS queries"
msgstr ""

msgid "Flags"
msgstr "Flags"

msgid "Flash Firmware"
msgstr "Flash Firmware"

msgid "Force"
msgstr "Force"

msgid "Force DHCP on this network even if another server is detected."
msgstr ""

msgid "Forward DHCP"
msgstr ""

msgid "Forward broadcasts"
msgstr ""

msgid "Forwarding mode"
msgstr ""

msgid "Fragmentation Threshold"
msgstr "Fragmentation Threshold"

msgid "Frame Bursting"
msgstr "Frame Bursting"

msgid "Free"
msgstr ""

msgid "Free space"
msgstr ""

msgid "Frequency Hopping"
msgstr "Frequency Hopping"

msgid "Gateway"
msgstr ""

msgid "Gateway ports"
msgstr ""

msgid "General"
msgstr "General"

msgid "General Settings"
msgstr ""

msgid "General Setup"
msgstr "General Setup"

msgid "Given password confirmation did not match, password not changed!"
msgstr ""

msgid "Go to relevant configuration page"
msgstr "Go to relevant configuration page"

msgid "HE.net Tunnel ID"
msgstr ""

msgid "HT capabilities"
msgstr ""

msgid "HT mode"
msgstr ""

msgid "Handler"
msgstr "Handler"

msgid "Hang Up"
msgstr "Hang Up"

msgid ""
"Here you can backup and restore your router configuration and - if possible "
"- reset the router to the default settings."
msgstr ""
"Here you can backup and restore your router configuration and - if possible "
"- reset the router to the default settings."

msgid ""
"Here you can configure the basic aspects of your device like its hostname or "
"the timezone."
msgstr ""
"Here you can configure the basic aspects of your device like its hostname or "
"the timezone."

msgid ""
"Here you can customize the settings and the functionality of <abbr title="
"\"Lua Configuration Interface\">LuCI</abbr>."
msgstr ""
"Here you can customize the settings and the functionality of <abbr title="
"\"Lua Configuration Interface\">LuCI</abbr>."

msgid ""
"Here you can paste public <abbr title=\"Secure Shell\">SSH</abbr>-Keys (one "
"per line) for <abbr title=\"Secure Shell\">SSH</abbr> public-key "
"authentication."
msgstr ""
"Here you can paste public <abbr title=\"Secure Shell\">SSH</abbr>-Keys (one "
"per line) for <abbr title=\"Secure Shell\">SSH</abbr> public-key "
"authentication."

msgid ""
"Here you can paste public SSH-Keys (one per line) for SSH public-key "
"authentication."
msgstr ""

msgid "Hide <abbr title=\"Extended Service Set Identifier\">ESSID</abbr>"
msgstr "Hide <abbr title=\"Extended Service Set Identifier\">ESSID</abbr>"

msgid "Host entries"
msgstr "Host entries"

msgid "Host expiry timeout"
msgstr ""

msgid "Host-<abbr title=\"Internet Protocol Address\">IP</abbr> or Network"
msgstr "Host-<abbr title=\"Internet Protocol Address\">IP</abbr> or Network"

msgid "Hostname"
msgstr "Hostname"

msgid "Hostnames"
msgstr "Hostnames"

msgid "ID"
msgstr "ID"

msgid "IP Configuration"
msgstr "IP Configuration"

msgid "IP address"
msgstr "IP address"

msgid "IP-Aliases"
msgstr ""

msgid "IPv4"
msgstr ""

msgid "IPv4 Firewall"
msgstr ""

<<<<<<< HEAD
=======
msgid "IPv4 WAN Status"
msgstr ""

>>>>>>> fd051004
msgid "IPv4-Address"
msgstr ""

msgid "IPv6"
msgstr "IPv6"

msgid "IPv6 Firewall"
msgstr ""

msgid "IPv6 Setup"
msgstr ""

msgid "IPv6 WAN Status"
msgstr ""

msgid "Identity"
msgstr "Identity"

msgid ""
"If specified, mount the device by its UUID instead of a fixed device node"
msgstr ""

msgid ""
"If specified, mount the device by the partition label instead of a fixed "
"device node"
msgstr ""

msgid ""
"If your physical memory is insufficient unused data can be temporarily "
"swapped to a swap-device resulting in a higher amount of usable <abbr title="
"\"Random Access Memory\">RAM</abbr>. Be aware that swapping data is a very "
"slow process as the swap-device cannot be accessed with the high datarates "
"of the <abbr title=\"Random Access Memory\">RAM</abbr>."
msgstr ""
"If your physical memory is insufficient unused data can be temporarily "
"swapped to a swap-device resulting in a higher amount of usable <abbr title="
"\"Random Access Memory\">RAM</abbr>. Be aware that swapping data is a very "
"slow process as the swap-device cannot be accessed with the high datarates "
"of the <abbr title=\"Random Access Memory\">RAM</abbr>."

msgid "Ignore Hosts files"
msgstr ""

msgid "Ignore interface"
msgstr "Ignore interface"

msgid "Ignore resolve file"
msgstr "Ignore resolve file"

msgid "In"
msgstr "In"

msgid "Inbound:"
msgstr ""

msgid "Info"
msgstr ""

<<<<<<< HEAD
=======
msgid "Initscript"
msgstr "Initscript"

msgid "Initscripts"
msgstr "Initscripts"

>>>>>>> fd051004
msgid "Install"
msgstr "Install"

msgid "Installation targets"
msgstr "Installation targets"

msgid "Installed packages"
msgstr ""

msgid "Interface"
msgstr "Interface"

msgid "Interface Configuration"
msgstr ""

msgid "Interface Overview"
msgstr ""

msgid "Interface Status"
msgstr "Interface Status"

msgid "Interface is reconnecting..."
msgstr ""

msgid "Interface is shutting down..."
msgstr ""

msgid "Interface not present or not connected yet."
msgstr ""

msgid "Interface reconnected"
msgstr ""

msgid "Interface shut down"
msgstr ""

msgid "Interfaces"
msgstr "Interfaces"

msgid "Invalid"
msgstr "Invalid input value"

msgid "Invalid VLAN ID given! Only IDs between %d and %d are allowed."
msgstr ""

msgid "Invalid username and/or password! Please try again."
msgstr "Invalid username and/or password! Please try again."

msgid ""
"It appears that you try to flash an image that does not fit into the flash "
"memory, please verify the image file!"
msgstr ""
"It appears that you try to flash an image that does not fit into the flash "
"memory, please verify the image file!"

msgid "Java Script required!"
msgstr ""

msgid "Join Network"
msgstr "Join Network"

msgid "Join Network: Settings"
msgstr ""

msgid "Join Network: Wireless Scan"
msgstr ""

msgid "KB"
msgstr ""

msgid "Keep configuration files"
msgstr "Keep configuration files"

msgid "Keep-Alive"
msgstr "Keep-Alive"

msgid "Kernel"
msgstr ""

msgid "Kernel Log"
msgstr "Kernel Log"

msgid "Kernel Version"
msgstr ""

msgid "Key"
msgstr "Key"

msgid "Key #%d"
msgstr ""

msgid "Kill"
msgstr "Kill"

msgid "LLC"
msgstr ""

msgid "Label"
msgstr ""

msgid "Language"
msgstr "Language"

msgid "Language and Style"
msgstr ""

msgid "Lead Development"
msgstr "Lead Development"

msgid "Leasefile"
msgstr "Leasefile"

msgid "Leasetime"
msgstr "Leasetime"

msgid "Leasetime remaining"
msgstr "Leasetime remaining"

msgid "Legend:"
msgstr ""

msgid ""
"Let pppd replace the current default route to use the PPP interface after "
"successful connect"
msgstr ""
"Let pppd replace the current default route to use the PPP interface after "
"successful connect"

msgid "Let pppd run this script after establishing the PPP link"
msgstr "Let pppd run this script after establishing the PPP link"

msgid "Let pppd run this script before tearing down the PPP link"
msgstr "Let pppd run this script before tearing down the PPP link"

msgid "Limit"
msgstr "Limit"

msgid "Link"
msgstr "Link"

msgid "Link On"
msgstr "Link On"

msgid ""
"List of <abbr title=\"Domain Name System\">DNS</abbr> servers to forward "
"requests to"
msgstr ""

msgid "List of domains to allow RFC1918 responses for"
msgstr ""

msgid "Listen only on the given interface or, if unspecified, on all"
msgstr ""

msgid "Listening port for inbound DNS queries"
msgstr ""

msgid "Load"
msgstr "Load"

msgid "Load Average"
msgstr ""

msgid "Loading"
msgstr ""

msgid "Local Startup"
msgstr ""

msgid "Local Time"
msgstr "Local Time"

msgid "Local domain"
msgstr ""

msgid ""
"Local domain specification. Names matching this domain are never forwared "
"and resolved from DHCP or hosts files only"
msgstr ""

msgid "Local domain suffix appended to DHCP names and hosts file entries"
msgstr ""

msgid "Local server"
msgstr ""

msgid ""
"Localise hostname depending on the requesting subnet if multiple IPs are "
"available"
msgstr ""

msgid "Localise queries"
msgstr "Localise queries"

msgid "Log output level"
msgstr ""

msgid "Log queries"
msgstr "Log queries"

msgid "Logging"
msgstr ""

msgid "Login"
msgstr "Login"

msgid "Logout"
msgstr "Logout"

msgid "Lowest leased address as offset from the network address."
msgstr ""

msgid "MAC"
msgstr "MAC"

msgid "MAC Address"
msgstr ""

msgid "MAC-Address"
msgstr ""

msgid "MAC-Address Filter"
msgstr "MAC-Address Filter"

msgid "MAC-Filter"
msgstr "MAC-Filter"

msgid "MAC-List"
msgstr "MAC-List"

msgid "MTU"
msgstr ""

msgid ""
"Make sure that you provide the correct pin code here or you might lock your "
"sim card!"
msgstr ""
"Make sure that you provide the correct pin code here or you might lock your "
"sim card!"

msgid "Master"
msgstr "Master"

msgid "Master + WDS"
msgstr "Master + WDS"

msgid "Maximum Rate"
msgstr "Maximum Rate"

msgid "Maximum allowed number of active DHCP leases"
msgstr ""

msgid "Maximum allowed number of concurrent DNS queries"
msgstr ""

msgid "Maximum allowed size of EDNS.0 UDP packets"
msgstr ""

msgid "Maximum hold time"
msgstr "Maximum hold time"

msgid "Maximum number of leased addresses."
msgstr ""

msgid "Memory"
msgstr "Memory"

msgid "Memory usage (%)"
msgstr "Memory usage (%)"

msgid "Metric"
msgstr "Metric"

msgid "Minimum Rate"
msgstr "Minimum Rate"

msgid "Minimum hold time"
msgstr "Minimum hold time"

msgid "Mode"
msgstr "Mode"

msgid "Modem device"
msgstr "Modem device"

msgid "Monitor"
msgstr "Monitor"

msgid ""
"Most of them are network servers, that offer a certain service for your "
"device or network like shell access, serving webpages like <abbr title=\"Lua "
"Configuration Interface\">LuCI</abbr>, doing mesh routing, sending e-"
"mails, ..."
msgstr ""
"Most of them are network servers, that offer a certain service for your "
"device or network like shell access, serving webpages like <abbr title=\"Lua "
"Configuration Interface\">LuCI</abbr>, doing mesh routing, sending e-"
"mails, ..."

msgid "Mount Entry"
msgstr ""

msgid "Mount Point"
msgstr "Mount Point"

msgid "Mount Points"
msgstr "Mount Points"

msgid "Mount Points - Mount Entry"
msgstr ""

msgid "Mount Points - Swap Entry"
msgstr ""

msgid ""
"Mount Points define at which point a memory device will be attached to the "
"filesystem"
msgstr ""
"Mount Points define at which point a memory device will be attached to the "
"filesystem"

msgid "Mount options"
msgstr ""

msgid "Mount point"
msgstr ""

msgid "Mounted file systems"
msgstr "Mounted file systems"

msgid "Move down"
msgstr ""

msgid "Move up"
msgstr ""

msgid "Multicast Rate"
msgstr "Multicast Rate"

msgid "NAS ID"
msgstr "NAS ID"

msgid "Name"
msgstr "Name"

msgid "Name of the new interface"
msgstr ""

msgid "Name of the new network"
msgstr "Name of the new network"

msgid "Navigation"
msgstr "Navigation"

msgid "Netmask"
msgstr ""

msgid "Network"
msgstr "Network"

msgid "Network Utilities"
msgstr ""

msgid "Network boot image"
msgstr ""

msgid "Networks"
msgstr "Networks"

msgid "Next »"
msgstr ""

msgid "No address configured on this interface."
msgstr ""

msgid "No chains in this table"
msgstr "No chains in this table"

msgid "No files found"
msgstr ""

msgid "No information available"
msgstr ""

msgid "No negative cache"
msgstr ""

msgid "No network configured on this device"
msgstr ""

msgid "No password set!"
msgstr ""

msgid "No rules in this chain"
msgstr "No rules in this chain"

msgid "Noise"
msgstr "Noise"

msgid "None"
msgstr ""

msgid "Normal"
msgstr ""

msgid "Not associated"
msgstr ""

msgid "Not configured"
msgstr "Not configured"

msgid ""
"Note: If you choose an interface here which is part of another network, it "
"will be moved into this network."
msgstr ""

msgid "Notice"
msgstr ""

msgid "Number of failed connection tests to initiate automatic reconnect"
msgstr "Number of failed connection tests to initiate automatic reconnect"

msgid "OK"
msgstr "OK"

msgid "OPKG error code %i"
msgstr "OPKG error code %i"

msgid "OPKG-Configuration"
msgstr "OPKG-Configuration"

msgid "Off-State Delay"
msgstr ""

msgid ""
"On this page you can configure the network interfaces. You can bridge "
"several interfaces by ticking the \"bridge interfaces\" field and enter the "
"names of several network interfaces separated by spaces. You can also use "
"<abbr title=\"Virtual Local Area Network\">VLAN</abbr> notation "
"<samp>INTERFACE.VLANNR</samp> (<abbr title=\"for example\">e.g.</abbr>: "
"<samp>eth0.1</samp>)."
msgstr ""
"On this page you can configure the network interfaces. You can bridge "
"several interfaces by ticking the \"bridge interfaces\" field and enter the "
"names of several network interfaces separated by spaces. You can also use "
"<abbr title=\"Virtual Local Area Network\">VLAN</abbr> notation "
"<samp>INTERFACE.VLANNR</samp> (<abbr title=\"for example\">e.g.</abbr>: "
"<samp>eth0.1</samp>)."

msgid "On-State Delay"
msgstr ""

msgid "One or more fields contain invalid values!"
msgstr ""

msgid "One or more required fields have no value!"
msgstr ""

msgid "Open"
msgstr ""

msgid "Option changed"
msgstr ""

msgid "Option removed"
msgstr ""

msgid "Options"
msgstr "Options"

msgid "Other:"
msgstr ""

msgid "Out"
msgstr "Out"

msgid "Outbound:"
msgstr ""

msgid "Outdoor Channels"
msgstr "Outdoor Channels"

msgid "Override Gateway"
msgstr ""

msgid ""
"Override the netmask sent to clients. Normally it is calculated from the "
"subnet that is served."
msgstr ""

msgid "Overview"
msgstr "Overview"

msgid "Owner"
msgstr "Owner"

msgid "PID"
msgstr "PID"

msgid "PIN code"
msgstr "PIN code"

msgid "PPP Settings"
msgstr "PPP Settings"

msgid "PPPoA Encapsulation"
msgstr "PPPoA Encapsulation"

msgid "Package libiwinfo required!"
msgstr ""

msgid "Package lists"
msgstr "Package lists"

msgid "Package lists updated"
msgstr "Package lists updated"

msgid "Package name"
msgstr "Package name"

msgid "Packets"
msgstr "Packets"

msgid "Password"
msgstr "Password"

msgid "Password authentication"
msgstr "Password authentication"

msgid "Password of Private Key"
msgstr "Password of Private Key"

msgid "Password successfully changed"
msgstr "Password successfully changed"

msgid "Password successfully changed!"
msgstr ""

msgid "Path to CA-Certificate"
msgstr "Path to CA-Certificate"

msgid "Path to Private Key"
msgstr "Path to Private Key"

msgid "Path to executable which handles the button event"
msgstr ""

msgid "Peak:"
msgstr ""

msgid "Perform reboot"
msgstr "Perform reboot"

msgid "Physical Settings"
msgstr "Physical Settings"

msgid "Pkts."
msgstr "Pkts."

msgid "Please enter your username and password."
msgstr "Please enter your username and password."

msgid "Please wait: Device rebooting..."
msgstr "Please wait: Device rebooting..."

msgid "Plugin path"
msgstr "Plugin path"

msgid "Policy"
msgstr "Policy"

msgid "Port"
msgstr "Port"

msgid "Port %d"
msgstr ""

msgid "Port %d is untagged in multiple VLANs!"
msgstr ""

msgid ""
"Port <abbr title=\"Primary VLAN IDs\">PVIDs</abbr> specify the default VLAN "
"ID added to received untagged frames."
msgstr ""

msgid "Port PVIDs on %q"
msgstr ""

msgid "Ports"
msgstr "Ports"

msgid "Post-commit actions"
msgstr "Post-commit actions"

msgid "Power"
msgstr "Power"

msgid "Prevents client-to-client communication"
msgstr "Prevents client-to-client communication"

msgid "Primary"
msgstr "Primary"

msgid "Proceed"
msgstr "Proceed"

msgid "Proceed reverting all settings and resetting to firmware defaults?"
msgstr "Proceed reverting all settings and resetting to firmware defaults?"

msgid "Processes"
msgstr "Processes"

msgid "Processor"
msgstr "Processor"

msgid "Project Homepage"
msgstr "Project Homepage"

msgid "Prot."
msgstr "Prot."

msgid "Protocol"
msgstr "Protocol"

msgid "Provide new network"
msgstr ""

msgid "Pseudo Ad-Hoc"
msgstr "Pseudo Ad-Hoc"

msgid "Pseudo Ad-Hoc (ahdemo)"
msgstr "Pseudo Ad-Hoc (ahdemo)"

msgid "RTS/CTS Threshold"
msgstr "RTS/CTS Threshold"

msgid "RX"
msgstr "RX"

msgid "Radius-Port"
msgstr "Radius-Port"

msgid "Radius-Server"
msgstr "Radius-Server"

msgid ""
"Read <code>/etc/ethers</code> to configure the <abbr title=\"Dynamic Host "
"Configuration Protocol\">DHCP</abbr>-Server"
msgstr ""
"Read <code>/etc/ethers</code> to configure the <abbr title=\"Dynamic Host "
"Configuration Protocol\">DHCP</abbr>-Server"

msgid ""
"Really delete this interface? The deletion cannot be undone!\n"
"You might loose access to this router if you are connected via this "
"interface."
msgstr ""

msgid ""
"Really delete this wireless network? The deletion cannot be undone!\n"
"You might loose access to this router if you are connected via this network."
msgstr ""

msgid ""
"Really shutdown interface \"%s\" ?\n"
"You might loose access to this router if you are connected via this "
"interface."
msgstr ""

msgid "Realtime Connections"
msgstr ""

msgid "Realtime Load"
msgstr ""

msgid "Realtime Traffic"
msgstr ""

msgid "Rebind protection"
msgstr ""

msgid "Reboot"
msgstr "Reboot"

msgid "Reboots the operating system of your device"
msgstr "Reboots the operating system of your device"

msgid "Receive"
msgstr "Receive"

msgid "Receiver Antenna"
msgstr "Receiver Antenna"

msgid "Reconnect this interface"
msgstr ""

msgid "Reconnecting interface"
msgstr ""

msgid "References"
msgstr "References"

msgid "Regulatory Domain"
msgstr "Regulatory Domain"

msgid "Relay Settings"
msgstr ""

msgid "Relay between networks"
msgstr ""

msgid "Remove"
msgstr "Remove"

msgid "Repeat scan"
msgstr "Repeat scan"

msgid "Replace default route"
msgstr "Replace default route"

msgid "Replace entry"
msgstr "Replace entry"

msgid "Replace wireless configuration"
msgstr ""

msgid "Reset"
msgstr "Reset"

msgid "Reset Counters"
msgstr "Reset Counters"

msgid "Reset router to defaults"
msgstr "Reset router to defaults"

msgid "Reset switch during setup"
msgstr ""

msgid "Resolv and Hosts Files"
msgstr ""

msgid "Resolve file"
msgstr ""

msgid "Restart"
msgstr "Restart"

msgid "Restart Firewall"
msgstr "Restart Firewall"

msgid "Restore backup"
msgstr "Restore backup"

msgid "Reveal/hide password"
msgstr ""

msgid "Revert"
msgstr "Revert"

msgid "Root"
msgstr ""

msgid "Root directory for files served via TFTP"
msgstr ""

msgid "Router Model"
msgstr ""

msgid "Router Name"
msgstr ""

msgid "Router Password"
msgstr ""

msgid "Routes"
msgstr "Routes"

msgid ""
"Routes specify over which interface and gateway a certain host or network "
"can be reached."
msgstr ""
"Routes specify over which interface and gateway a certain host or network "
"can be reached."

msgid "Routing table ID"
msgstr ""

msgid "Rule #"
msgstr "Rule #"

msgid "Run a filesystem check before mounting the device"
msgstr ""

msgid "Run filesystem check"
msgstr ""

<<<<<<< HEAD
=======
msgid "SSH Access"
msgstr ""

msgid "SSH-Keys"
msgstr ""

>>>>>>> fd051004
msgid "SSID"
msgstr "SSID"

msgid "STP"
msgstr "STP"

msgid "Save"
msgstr "Save"

msgid "Save & Apply"
msgstr "Save & Apply"

msgid "Save &#38; Apply"
msgstr ""

msgid "Scan"
msgstr "Scan"

msgid "Scheduled Tasks"
msgstr "Scheduled Tasks"

msgid ""
"Seconds to wait for the modem to become ready before attempting to connect"
msgstr ""
"Seconds to wait for the modem to become ready before attempting to connect"

msgid "Section added"
msgstr ""

msgid "Section removed"
msgstr ""

msgid "See \"mount\" manpage for details"
msgstr ""

msgid "Send Router Solicitiations"
msgstr ""

msgid "Separate Clients"
msgstr "Separate Clients"

msgid "Separate WDS"
msgstr "Separate WDS"

msgid "Server IPv4-Address"
msgstr ""

msgid "Server Settings"
msgstr ""

msgid "Service type"
msgstr "Service type"

msgid "Services"
msgstr "Services"

msgid "Services and daemons perform certain tasks on your device."
msgstr "Services and daemons perform certain tasks on your device."

msgid "Settings"
msgstr "Settings"

msgid "Setup wait time"
msgstr "Setup wait time"

msgid "Shutdown this interface"
msgstr ""

msgid "Signal"
msgstr "Signal"

msgid "Size"
msgstr "Size"

msgid "Skip"
msgstr "Skip"

msgid "Skip to content"
msgstr "Skip to content"

msgid "Skip to navigation"
msgstr "Skip to navigation"

msgid "Slot time"
msgstr "Slot time"

msgid "Software"
msgstr "Software"

msgid "Some fields are invalid, cannot save values!"
msgstr ""

msgid ""
"Sorry. OpenWrt does not support a system upgrade on this platform.<br /> You "
"need to manually flash your device."
msgstr ""
"Sorry. OpenWrt does not support a system upgrade on this platform.<br /> You "
"need to manually flash your device."

msgid "Sort"
msgstr ""

msgid "Source"
msgstr "Source"

msgid "Specifies the button state to handle"
msgstr "Specifies the button state to handle"

msgid "Specifies the directory the device is attached to"
msgstr ""

<<<<<<< HEAD
=======
msgid "Specifies the listening port of this <em>Dropbear</em> instance"
msgstr ""

>>>>>>> fd051004
msgid "Specify additional command line arguments for pppd here"
msgstr "Specify additional command line arguments for pppd here"

msgid "Specify the secret encryption key here."
msgstr ""

msgid "Start"
msgstr "Start"

msgid "Start priority"
msgstr "Start priority"

msgid "Startup"
msgstr ""

msgid "Static IPv4 Routes"
msgstr "Static IPv4 Routes"

msgid "Static IPv6 Routes"
msgstr "Static IPv6 Routes"

msgid "Static Leases"
msgstr "Static Leases"

msgid "Static Routes"
msgstr "Static Routes"

msgid "Static WDS"
msgstr ""

msgid ""
"Static leases are used to assign fixed IP addresses and symbolic hostnames "
"to DHCP clients. They are also required for non-dynamic interface "
"configurations where only hosts with a corresponding lease are served."
msgstr ""

msgid "Status"
msgstr "Status"

msgid "Stop"
msgstr "Stop"

msgid "Strict order"
msgstr "Strict order"

msgid "Submit"
msgstr "Submit"

msgid "Swap Entry"
msgstr ""

msgid "Switch"
msgstr "Switch"

msgid "Switch %q"
msgstr ""

msgid "System"
msgstr "System"

msgid "System Log"
msgstr "System Log"

msgid "System Properties"
msgstr ""

msgid "System log buffer size"
msgstr ""

msgid "TCP:"
msgstr ""

msgid "TFTP Settings"
msgstr ""

msgid "TFTP server root"
msgstr ""

msgid "TTL"
msgstr ""

msgid "TX"
msgstr "TX"

msgid "Table"
msgstr "Table"

msgid "Target"
msgstr "Target"

msgid "Terminate"
msgstr "Terminate"

msgid "Thanks To"
msgstr "Thanks To"

msgid ""
"The <em>Device Configuration</em> section covers physical settings of the "
"radio hardware such as channel, transmit power or antenna selection which is "
"shared among all defined wireless networks (if the radio hardware is multi-"
"SSID capable). Per network settings like encryption or operation mode are "
"grouped in the <em>Interface Configuration</em>."
msgstr ""

msgid ""
"The <em>libiwinfo</em> package is not installed. You must install this "
"component for working wireless configuration!"
msgstr ""

msgid ""
"The allowed characters are: <code>A-Z</code>, <code>a-z</code>, <code>0-9</"
"code> and <code>_</code>"
msgstr ""

msgid ""
"The device file of the memory or partition (<abbr title=\"for example\">e.g."
"</abbr> <code>/dev/sda1</code>)"
msgstr ""
"The device file of the memory or partition (<abbr title=\"for example\">e.g."
"</abbr> <code>/dev/sda1</code>)"

msgid "The device node of your modem, e.g. /dev/ttyUSB0"
msgstr "The device node of your modem, e.g. /dev/ttyUSB0"

msgid ""
"The filesystem that was used to format the memory (<abbr title=\"for example"
"\">e.g.</abbr> <samp><abbr title=\"Third Extended Filesystem\">ext3</abbr></"
"samp>)"
msgstr ""
"The filesystem that was used to format the memory (<abbr title=\"for example"
"\">e.g.</abbr> <samp><abbr title=\"Third Extended Filesystem\">ext3</abbr></"
"samp>)"

msgid ""
"The flash image was uploaded. Below is the checksum and file size listed, "
"compare them with the original file to ensure data integrity.<br /> Click "
"\"Proceed\" below to start the flash procedure."
msgstr ""

msgid "The following changes have been committed"
msgstr ""

msgid "The following changes have been reverted"
msgstr "The following changes have been reverted"

msgid ""
"The following files are detected by the system and will be kept "
"automatically during sysupgrade"
msgstr ""

msgid "The following rules are currently active on this system."
msgstr "The following rules are currently active on this system."

msgid ""
"The hardware is not multi-SSID capable and existing configuration will be "
"replaced if you proceed."
msgstr ""

msgid ""
"The network ports on your router can be combined to several <abbr title="
"\"Virtual Local Area Network\">VLAN</abbr>s in which computers can "
"communicate directly with each other. <abbr title=\"Virtual Local Area "
"Network\">VLAN</abbr>s are often used to separate different network "
"segments. Often there is by default one Uplink port for a connection to the "
"next greater network like the internet and other ports for a local network."
msgstr ""
"The network ports on your router can be combined to several <abbr title="
"\"Virtual Local Area Network\">VLAN</abbr>s in which computers can "
"communicate directly with each other. <abbr title=\"Virtual Local Area "
"Network\">VLAN</abbr>s are often used to separate different network "
"segments. Often there is by default one Uplink port for a connection to the "
"next greater network like the internet and other ports for a local network."

msgid ""
"The realm which will be displayed at the authentication prompt for protected "
"pages."
msgstr ""
"The realm which will be displayed at the authentication prompt for protected "
"pages."

msgid ""
"The system is flashing now.<br /> DO NOT POWER OFF THE DEVICE!<br /> Wait a "
"few minutes until you try to reconnect. It might be necessary to renew the "
"address of your computer to reach the device again, depending on your "
"settings."
msgstr ""
"The system is flashing now.<br /> DO NOT POWER OFF THE DEVICE!<br /> Wait a "
"few minutes until you try to reconnect. It might be necessary to renew the "
"address of your computer to reach the device again, depending on your "
"settings."

msgid ""
"The uploaded image file does not contain a supported format. Make sure that "
"you choose the generic image format for your platform."
msgstr ""
"The uploaded image file does not contain a supported format. Make sure that "
"you choose the generic image format for your platform."

msgid "There are no active leases."
msgstr ""

msgid "There are no pending changes to apply!"
msgstr ""

msgid "There are no pending changes to revert!"
msgstr ""

msgid "There are no pending changes!"
msgstr ""

msgid ""
"There is no password set on this router. Please configure a root password to "
"protect the web interface and enable SSH."
msgstr ""

msgid ""
"These commands will be executed automatically when a given <abbr title="
"\"Unified Configuration Interface\">UCI</abbr> configuration is committed "
"allowing changes to be applied instantly."
msgstr ""
"These commands will be executed automatically when a given <abbr title="
"\"Unified Configuration Interface\">UCI</abbr> configuration is committed "
"allowing changes to be applied instantly."

msgid ""
"This is a list of shell glob patterns for matching files and directories to "
"include during sysupgrade"
msgstr ""

msgid ""
<<<<<<< HEAD
=======
"This is the content of /etc/rc.local. Insert your own commands here (in "
"front of 'exit 0') to execute them at the end of the boot process."
msgstr ""

msgid ""
>>>>>>> fd051004
"This is the only <abbr title=\"Dynamic Host Configuration Protocol\">DHCP</"
"abbr> in the local network"
msgstr ""
"This is the only <abbr title=\"Dynamic Host Configuration Protocol\">DHCP</"
"abbr> in the local network"

msgid "This is the system crontab in which scheduled tasks can be defined."
msgstr "This is the system crontab in which scheduled tasks can be defined."

msgid ""
"This list gives an overview over currently running system processes and "
"their status."
msgstr ""
"This list gives an overview over currently running system processes and "
"their status."

msgid "This page allows the configuration of custom button actions"
msgstr ""

msgid "This page gives an overview over currently active network connections."
msgstr "This page gives an overview over currently active network connections."

msgid "This section contains no values yet"
msgstr "This section contains no values yet"

msgid "Time (in seconds) after which an unused connection will be closed"
msgstr "Time (in seconds) after which an unused connection will be closed"

msgid "Time Server (rdate)"
msgstr ""

msgid "Timezone"
msgstr "Timezone"

msgid "Total Available"
msgstr ""

msgid "Traffic"
msgstr "Traffic"

msgid "Transfer"
msgstr "Transfer"

msgid "Transmission Rate"
msgstr "Transmission Rate"

msgid "Transmit"
msgstr "Transmit"

msgid "Transmit Power"
msgstr "Transmit Power"

msgid "Transmitter Antenna"
msgstr "Transmitter Antenna"

msgid "Trigger"
msgstr ""

msgid "Trigger Mode"
msgstr ""

msgid "Tunnel Settings"
msgstr ""

msgid "Turbo Mode"
msgstr "Turbo Mode"

msgid "Tx-Power"
msgstr ""

msgid "Type"
msgstr "Type"

msgid "UDP:"
msgstr ""

<<<<<<< HEAD
=======
msgid "USB Device"
msgstr ""

>>>>>>> fd051004
msgid "UUID"
msgstr ""

msgid "Unknown Error"
msgstr "Unknown Error"

msgid "Unknown Error, password not changed!"
msgstr ""

msgid "Unsaved Changes"
msgstr "Unsaved Changes"

msgid "Update package lists"
msgstr "Update package lists"

msgid "Upgrade installed packages"
msgstr "Upgrade installed packages"

msgid "Upload an OpenWrt image file to reflash the device."
msgstr "Upload an OpenWrt image file to reflash the device."

msgid "Upload image"
msgstr "Upload image"

msgid "Uploaded File"
msgstr "Uploaded File"

msgid "Uptime"
msgstr "Uptime"

msgid "Use <code>/etc/ethers</code>"
msgstr "Use <code>/etc/ethers</code>"

msgid "Use ISO/IEC 3166 alpha2 country codes."
msgstr ""

msgid "Use as root filesystem"
msgstr ""

msgid "Use peer DNS"
msgstr "Use peer DNS"

msgid ""
"Use the <em>Add</em> Button to add a new lease entry. The <em>MAC-Address</"
"em> indentifies the host, the <em>IPv4-Address</em> specifies to the fixed "
"address to use and the <em>Hostname</em> is assigned as symbolic name to the "
"requesting host."
msgstr ""

msgid "Used"
msgstr "Used"

msgid "Used Key Slot"
msgstr ""

msgid "Username"
msgstr "Username"

msgid "VC-Mux"
msgstr ""

msgid "VLAN"
msgstr "VLAN"

msgid "VLAN %d"
msgstr ""

msgid "VLANs on %q"
msgstr ""

msgid "Version"
msgstr "Version"

msgid "WDS"
msgstr "WDS"

msgid "WEP Open System"
msgstr ""

msgid "WEP Shared Key"
msgstr ""

msgid "WEP passphrase"
msgstr ""

msgid "WMM Mode"
msgstr "WMM Mode"

msgid "WPA passphrase"
msgstr ""

msgid ""
"WPA-Encryption requires wpa_supplicant (for client mode) or hostapd (for AP "
"and ad-hoc mode) to be installed."
msgstr ""
"WPA-Encryption requires wpa_supplicant (for client mode) or hostapd (for AP "
"and ad-hoc mode) to be installed."

msgid "Waiting for router..."
msgstr ""

msgid "Warning"
msgstr ""

msgid "Warning: There are unsaved changes that will be lost while rebooting!"
msgstr "Warning: There are unsaved changes that will be lost while rebooting!"

msgid "Web <abbr title=\"User Interface\">UI</abbr>"
msgstr "Web <abbr title=\"User Interface\">UI</abbr>"

msgid "Wifi"
msgstr "Wifi"

msgid "Wifi networks in your local environment"
msgstr "Wifi networks in your local environment"

msgid "Wireless"
msgstr ""

msgid "Wireless Adapter"
msgstr "Wireless Adapter"

msgid "Wireless Network"
msgstr "Wireless Network"

msgid "Wireless Overview"
msgstr "Wireless Overview"

msgid "Wireless Security"
msgstr "Wireless Security"

msgid "Wireless is disabled or not associated"
msgstr ""

msgid "Write received DNS requests to syslog"
msgstr ""

msgid "XR Support"
msgstr "XR Support"

msgid ""
"You can enable or disable installed init scripts here. Changes will applied "
"after a device reboot.<br /><strong>Warning: If you disable essential init "
"scripts like \"network\", your device might become inaccesable!</strong>"
msgstr ""
"You can enable or disable installed init scripts here. Changes will applied "
"after a device reboot.<br /><strong>Warning: If you disable essential init "
"scripts like \"network\", your device might become inaccesable!</strong>"

msgid ""
"You can specify multiple DNS servers here, press enter to add a new entry. "
"Servers entered here will override automatically assigned ones."
msgstr ""

msgid ""
"You must enable Java Script in your browser or LuCI will not work properly."
msgstr ""

msgid ""
"You need to install \"comgt\" for UMTS/GPRS, \"ppp-mod-pppoe\" for PPPoE, "
"\"ppp-mod-pppoa\" for PPPoA or \"pptp\" for PPtP support"
msgstr ""
"You need to install \"comgt\" for UMTS/GPRS, \"ppp-mod-pppoe\" for PPPoE, "
"\"ppp-mod-pppoa\" for PPPoA or \"pptp\" for PPtP support"

msgid "any"
msgstr ""

msgid "auto"
msgstr "auto"

msgid "back"
msgstr "back"

msgid "bridged"
msgstr ""

msgid "buffered"
msgstr "buffered"

msgid "cached"
msgstr "cached"

msgid "creates a bridge over specified interface(s)"
msgstr "creates a bridge over specified interface(s)"

msgid "defaults to <code>/etc/httpd.conf</code>"
msgstr "defaults to <code>/etc/httpd.conf</code>"

msgid "disable"
msgstr "disable"

msgid "expired"
msgstr ""

msgid ""
"file where given <abbr title=\"Dynamic Host Configuration Protocol\">DHCP</"
"abbr>-leases will be stored"
msgstr ""
"file where given <abbr title=\"Dynamic Host Configuration Protocol\">DHCP</"
"abbr>-leases will be stored"

msgid "free"
msgstr "free"

msgid "help"
msgstr "help"

msgid "if target is a network"
msgstr "if target is a network"

msgid "local <abbr title=\"Domain Name System\">DNS</abbr> file"
msgstr "local <abbr title=\"Domain Name System\">DNS</abbr> file"

msgid "no"
msgstr ""

msgid "none"
msgstr "none"

msgid "off"
msgstr ""

msgid "routed"
msgstr ""

msgid "static"
msgstr "static"

msgid "tagged"
msgstr ""

msgid "unlimited"
msgstr ""

msgid "unspecified"
msgstr ""

msgid "unspecified -or- create:"
msgstr "unspecified -or- create:"

msgid "untagged"
msgstr ""

msgid "yes"
msgstr ""

msgid "« Back"
msgstr "« Back"

#~ msgid ""
<<<<<<< HEAD
=======
#~ "Also kernel or service logfiles can be viewed here to get an overview "
#~ "over their current state."
#~ msgstr ""
#~ "Also kernel or service logfiles can be viewed here to get an overview "
#~ "over their current state."

#~ msgid ""
#~ "Here you can find information about the current system status like <abbr "
#~ "title=\"Central Processing Unit\">CPU</abbr> clock frequency, memory "
#~ "usage or network interface data."
#~ msgstr ""
#~ "Here you can find information about the current system status like <abbr "
#~ "title=\"Central Processing Unit\">CPU</abbr> clock frequency, memory "
#~ "usage or network interface data."

#~ msgid "Search file..."
#~ msgstr "Search file..."

#~ msgid ""
>>>>>>> fd051004
#~ "<abbr title=\"Lua Configuration Interface\">LuCI</abbr> is a free, "
#~ "flexible, and user friendly graphical interface for configuring OpenWrt "
#~ "Kamikaze."
#~ msgstr ""
#~ "<abbr title=\"Lua Configuration Interface\">LuCI</abbr> is a free, "
#~ "flexible, and user friendly graphical interface for configuring OpenWrt "
#~ "Kamikaze."

#~ msgid "And now have fun with your router!"
#~ msgstr "And now have fun with your router!"

#~ msgid ""
#~ "As we always want to improve this interface we are looking forward to "
#~ "your feedback and suggestions."
#~ msgstr ""
#~ "As we always want to improve this interface we are looking forward to "
#~ "your feedback and suggestions."

#~ msgid "Hello!"
#~ msgstr "Hello!"

#~ msgid ""
#~ "Notice: In <abbr title=\"Lua Configuration Interface\">LuCI</abbr> "
#~ "changes have to be confirmed by clicking Changes - Save &amp; Apply "
#~ "before being applied."
#~ msgstr ""
#~ "Notice: In <abbr title=\"Lua Configuration Interface\">LuCI</abbr> "
#~ "changes have to be confirmed by clicking Changes - Save &amp; Apply "
#~ "before being applied."

#~ msgid ""
#~ "On the following pages you can adjust all important settings of your "
#~ "router."
#~ msgstr ""
#~ "On the following pages you can adjust all important settings of your "
#~ "router."

#~ msgid "The <abbr title=\"Lua Configuration Interface\">LuCI</abbr> Team"
#~ msgstr "The <abbr title=\"Lua Configuration Interface\">LuCI</abbr> Team"

#~ msgid ""
#~ "This is the administration area of <abbr title=\"Lua Configuration "
#~ "Interface\">LuCI</abbr>."
#~ msgstr ""
#~ "This is the administration area of <abbr title=\"Lua Configuration "
#~ "Interface\">LuCI</abbr>."

#~ msgid "User Interface"
#~ msgstr "User Interface"

#~ msgid "enable"
#~ msgstr "enable"

#~ msgid "(hidden)"
#~ msgstr "(hidden)"

#~ msgid "(optional)"
#~ msgstr "(optional)"

#~ msgid "<abbr title=\"Domain Name System\">DNS</abbr>-Port"
#~ msgstr "<abbr title=\"Domain Name System\">DNS</abbr>-Port"

#~ msgid ""
#~ "<abbr title=\"Domain Name System\">DNS</abbr>-Server will be queried in "
#~ "the order of the resolvfile"
#~ msgstr ""
#~ "<abbr title=\"Domain Name System\">DNS</abbr>-Server will be queried in "
#~ "the order of the resolvfile"

#~ msgid ""
#~ "<abbr title=\"maximal\">max.</abbr> <abbr title=\"Dynamic Host "
#~ "Configuration Protocol\">DHCP</abbr>-Leases"
#~ msgstr ""
#~ "<abbr title=\"maximal\">max.</abbr> <abbr title=\"Dynamic Host "
#~ "Configuration Protocol\">DHCP</abbr>-Leases"

#~ msgid ""
#~ "<abbr title=\"maximal\">max.</abbr> <abbr title=\"Extension Mechanisms "
#~ "for Domain Name System\">EDNS0</abbr> paket size"
#~ msgstr ""
#~ "<abbr title=\"maximal\">max.</abbr> <abbr title=\"Extension Mechanisms "
#~ "for Domain Name System\">EDNS0</abbr> paket size"

#~ msgid "AP-Isolation"
#~ msgstr "AP-Isolation"

#~ msgid "Add the Wifi network to physical network"
#~ msgstr "Add the Wifi network to physical network"

#~ msgid "Aliases"
#~ msgstr "Aliases"

#~ msgid "Attach to existing network"
#~ msgstr "Attach to existing network"

#~ msgid "Clamp Segment Size"
#~ msgstr "Clamp Segment Size"

#~ msgid "Create Or Attach Network"
#~ msgstr "Create Or Attach Network"

#~ msgid "DHCP"
#~ msgstr "DHCP"

#~ msgid "Devices"
#~ msgstr "Devices"

#~ msgid "Don't forward reverse lookups for local networks"
#~ msgstr "Don&#39;t forward reverse lookups for local networks"

#~ msgid "Enable TFTP-Server"
#~ msgstr "Enable TFTP-Server"

#~ msgid "Errors"
#~ msgstr "Errors"

#~ msgid "Essentials"
#~ msgstr "Essentials"

#~ msgid "Expand Hosts"
#~ msgstr "Expand Hosts"

#~ msgid "First leased address"
#~ msgstr "First leased address"

#~ msgid ""
#~ "Fixes problems with unreachable websites, submitting forms or other "
#~ "unexpected behaviour for some ISPs."
#~ msgstr ""
#~ "Fixes problems with unreachable websites, submitting forms or other "
#~ "unexpected behaviour for some ISPs."

#~ msgid "Hardware Address"
#~ msgstr "Hardware Address"

#~ msgid "Here you can configure installed wifi devices."
#~ msgstr "Here you can configure installed wifi devices."

#~ msgid ""
#~ "If the interface is attached to an existing network it will be "
#~ "<em>bridged</em> to the existing interfaces and is covered by the "
#~ "firewall zone of the choosen network.<br />Uncheck the attach option to "
#~ "define a new standalone network for this interface."
#~ msgstr ""
#~ "If the interface is attached to an existing network it will be "
#~ "<em>bridged</em> to the existing interfaces and is covered by the "
#~ "firewall zone of the choosen network.<br />Uncheck the attach option to "
#~ "define a new standalone network for this interface."

#~ msgid "Ignore <code>/etc/hosts</code>"
#~ msgstr "Ignore <code>/etc/hosts</code>"

#~ msgid "Independent (Ad-Hoc)"
#~ msgstr "Independent (Ad-Hoc)"

#~ msgid "Internet Connection"
#~ msgstr "Internet Connection"

#~ msgid "Join (Client)"
#~ msgstr "Join (Client)"

#~ msgid "Leases"
#~ msgstr "Leases"

#~ msgid "Local Domain"
#~ msgstr "Local Domain"

#~ msgid "Local Network"
#~ msgstr "Local Network"

#~ msgid "Local Server"
#~ msgstr "Local Server"

#~ msgid "Network Boot Image"
#~ msgstr "Network Boot Image"

#~ msgid ""
#~ "Network Name (<abbr title=\"Extended Service Set Identifier\">ESSID</"
#~ "abbr>)"
#~ msgstr ""
#~ "Network Name (<abbr title=\"Extended Service Set Identifier\">ESSID</"
#~ "abbr>)"

#~ msgid "Number of leased addresses"
#~ msgstr "Number of leased addresses"

#~ msgid "Path"
#~ msgstr "Path"

#~ msgid "Perform Actions"
#~ msgstr "Perform Actions"

#~ msgid "Prevents Client to Client communication"
#~ msgstr "Prevents Client to Client communication"

#~ msgid "Provide (Access Point)"
#~ msgstr "Provide (Access Point)"

#~ msgid "Resolvfile"
#~ msgstr "Resolvfile"

#~ msgid "TFTP-Server Root"
#~ msgstr "TFTP-Server Root"

#~ msgid "TX / RX"
#~ msgstr "TX / RX"

#~ msgid "The following changes have been applied"
#~ msgstr "The following changes have been applied"

#~ msgid ""
#~ "When flashing a new firmware with <abbr title=\"Lua Configuration "
#~ "Interface\">LuCI</abbr> these files will be added to the new firmware "
#~ "installation."
#~ msgstr ""
#~ "When flashing a new firmware with <abbr title=\"Lua Configuration "
#~ "Interface\">LuCI</abbr> these files will be added to the new firmware "
#~ "installation."

#~ msgid "Wireless Scan"
#~ msgstr "Wireless Scan"

#~ msgid ""
#~ "With <abbr title=\"Dynamic Host Configuration Protocol\">DHCP</abbr> "
#~ "network members can automatically receive their network settings (<abbr "
#~ "title=\"Internet Protocol\">IP</abbr>-address, netmask, <abbr title="
#~ "\"Domain Name System\">DNS</abbr>-server, ...)."
#~ msgstr ""
#~ "With <abbr title=\"Dynamic Host Configuration Protocol\">DHCP</abbr> "
#~ "network members can automatically receive their network settings (<abbr "
#~ "title=\"Internet Protocol\">IP</abbr>-address, netmask, <abbr title="
#~ "\"Domain Name System\">DNS</abbr>-server, ...)."

#~ msgid ""
#~ "You are about to join the wireless network <em><strong>%s</strong></em>. "
#~ "In order to complete the process, you need to provide some additional "
#~ "details."
#~ msgstr ""
#~ "You are about to join the wireless network <em><strong>%s</strong></em>. "
#~ "In order to complete the process, you need to provide some additional "
#~ "details."

#~ msgid ""
#~ "You can run several wifi networks with one device. Be aware that there "
#~ "are certain hardware and driverspecific restrictions. Normally you can "
#~ "operate 1 Ad-Hoc or up to 3 Master-Mode and 1 Client-Mode network "
#~ "simultaneously."
#~ msgstr ""
#~ "You can run several wifi networks with one device. Be aware that there "
#~ "are certain hardware and driverspecific restrictions. Normally you can "
#~ "operate 1 Ad-Hoc or up to 3 Master-Mode and 1 Client-Mode network "
#~ "simultaneously."

#~ msgid ""
#~ "You need to install \"ppp-mod-pppoe\" for PPPoE or \"pptp\" for PPtP "
#~ "support"
#~ msgstr ""
#~ "You need to install \"ppp-mod-pppoe\" for PPPoE or \"pptp\" for PPtP "
#~ "support"

#~ msgid ""
#~ "You need to install <a href='%s'><em>wpa-supplicant</em></a> to use WPA!"
#~ msgstr ""
#~ "You need to install <a href='%s'><em>wpa-supplicant</em></a> to use WPA!"

#~ msgid ""
#~ "You need to install the <a href='%s'>Broadcom <em>nas</em> supplicant</a> "
#~ "to use WPA!"
#~ msgstr ""
#~ "You need to install the <a href='%s'>Broadcom <em>nas</em> supplicant</a> "
#~ "to use WPA!"

#~ msgid "Zone"
#~ msgstr "Zone"

#~ msgid "additional hostfile"
#~ msgstr "additional hostfile"

#~ msgid "adds domain names to hostentries in the resolv file"
#~ msgstr "adds domain names to hostentries in the resolv file"

#~ msgid "automatic"
#~ msgstr "automatic"

#~ msgid "automatically reconnect"
#~ msgstr "automatically reconnect"

#~ msgid "concurrent queries"
#~ msgstr "concurrent queries"

#~ msgid ""
#~ "disable <abbr title=\"Dynamic Host Configuration Protocol\">DHCP</abbr> "
#~ "for this interface"
#~ msgstr ""
#~ "disable <abbr title=\"Dynamic Host Configuration Protocol\">DHCP</abbr> "
#~ "for this interface"

#~ msgid "disconnect when idle for"
#~ msgstr "disconnect when idle for"

#~ msgid "don't cache unknown"
#~ msgstr "don&#39;t cache unknown"

#~ msgid ""
#~ "filter useless <abbr title=\"Domain Name System\">DNS</abbr>-queries of "
#~ "Windows-systems"
#~ msgstr ""
#~ "filter useless <abbr title=\"Domain Name System\">DNS</abbr>-queries of "
#~ "Windows-systems"

#~ msgid "installed"
#~ msgstr "installed"

#~ msgid "localises the hostname depending on its subnet"
#~ msgstr "localises the hostname depending on its subnet"

#~ msgid "manual"
#~ msgstr "manual"

#~ msgid "not installed"
#~ msgstr "not installed"

#~ msgid ""
#~ "prevents caching of negative <abbr title=\"Domain Name System\">DNS</"
#~ "abbr>-replies"
#~ msgstr ""
#~ "prevents caching of negative <abbr title=\"Domain Name System\">DNS</"
#~ "abbr>-replies"

#~ msgid "query port"
#~ msgstr "query port"

#~ msgid "transmitted / received"
#~ msgstr "transmitted / received"

#~ msgid "all"
#~ msgstr "all"

#~ msgid "Code"
#~ msgstr "Code"

#~ msgid "Distance"
#~ msgstr "Distance"

#~ msgid "Legend"
#~ msgstr "Legend"

#~ msgid "Library"
#~ msgstr "Library"

#~ msgid "see '%s' manpage"
#~ msgstr "see &#39;%s&#39; manpage"

#~ msgid "Package Manager"
#~ msgstr "Package Manager"

#~ msgid "Service"
#~ msgstr "Service"

#~ msgid "Statistics"
#~ msgstr "Statistics"

#~ msgid "zone"
#~ msgstr "Zone"<|MERGE_RESOLUTION|>--- conflicted
+++ resolved
@@ -289,12 +289,9 @@
 msgid "Allowed range is 1 to FFFF"
 msgstr ""
 
-<<<<<<< HEAD
-=======
 msgid "An additional network will be created if you leave this unchecked."
 msgstr ""
 
->>>>>>> fd051004
 msgid "Antenna 1"
 msgstr "Antenna 1"
 
@@ -577,12 +574,9 @@
 msgid "Debug"
 msgstr ""
 
-<<<<<<< HEAD
-=======
 msgid "Default"
 msgstr ""
 
->>>>>>> fd051004
 msgid "Default state"
 msgstr ""
 
@@ -628,12 +622,9 @@
 msgid "Diagnostics"
 msgstr ""
 
-<<<<<<< HEAD
-=======
 msgid "Directory"
 msgstr ""
 
->>>>>>> fd051004
 msgid ""
 "Disable <abbr title=\"Dynamic Host Configuration Protocol\">DHCP</abbr> for "
 "this interface."
@@ -772,16 +763,11 @@
 msgid "Enable this switch"
 msgstr ""
 
-<<<<<<< HEAD
-msgid "Enabled"
-msgstr ""
-=======
 msgid "Enable/Disable"
 msgstr "Enable/Disable"
 
 msgid "Enabled"
 msgstr "Enabled"
->>>>>>> fd051004
 
 msgid "Enables the Spanning Tree Protocol on this bridge"
 msgstr "Enables the Spanning Tree Protocol on this bridge"
@@ -1011,23 +997,14 @@
 msgid "IPv4"
 msgstr ""
 
-msgid "IPv4 Firewall"
-msgstr ""
-
-<<<<<<< HEAD
-=======
 msgid "IPv4 WAN Status"
 msgstr ""
 
->>>>>>> fd051004
 msgid "IPv4-Address"
 msgstr ""
 
 msgid "IPv6"
 msgstr "IPv6"
-
-msgid "IPv6 Firewall"
-msgstr ""
 
 msgid "IPv6 Setup"
 msgstr ""
@@ -1078,15 +1055,12 @@
 msgid "Info"
 msgstr ""
 
-<<<<<<< HEAD
-=======
 msgid "Initscript"
 msgstr "Initscript"
 
 msgid "Initscripts"
 msgstr "Initscripts"
 
->>>>>>> fd051004
 msgid "Install"
 msgstr "Install"
 
@@ -1144,9 +1118,6 @@
 
 msgid "Java Script required!"
 msgstr ""
-
-msgid "Join Network"
-msgstr "Join Network"
 
 msgid "Join Network: Settings"
 msgstr ""
@@ -1416,12 +1387,6 @@
 
 msgid "Mounted file systems"
 msgstr "Mounted file systems"
-
-msgid "Move down"
-msgstr ""
-
-msgid "Move up"
-msgstr ""
 
 msgid "Multicast Rate"
 msgstr "Multicast Rate"
@@ -1883,15 +1848,12 @@
 msgid "Run filesystem check"
 msgstr ""
 
-<<<<<<< HEAD
-=======
 msgid "SSH Access"
 msgstr ""
 
 msgid "SSH-Keys"
 msgstr ""
 
->>>>>>> fd051004
 msgid "SSID"
 msgstr "SSID"
 
@@ -1904,9 +1866,6 @@
 msgid "Save & Apply"
 msgstr "Save & Apply"
 
-msgid "Save &#38; Apply"
-msgstr ""
-
 msgid "Scan"
 msgstr "Scan"
 
@@ -1991,9 +1950,6 @@
 "Sorry. OpenWrt does not support a system upgrade on this platform.<br /> You "
 "need to manually flash your device."
 
-msgid "Sort"
-msgstr ""
-
 msgid "Source"
 msgstr "Source"
 
@@ -2003,12 +1959,9 @@
 msgid "Specifies the directory the device is attached to"
 msgstr ""
 
-<<<<<<< HEAD
-=======
 msgid "Specifies the listening port of this <em>Dropbear</em> instance"
 msgstr ""
 
->>>>>>> fd051004
 msgid "Specify additional command line arguments for pppd here"
 msgstr "Specify additional command line arguments for pppd here"
 
@@ -2053,9 +2006,6 @@
 
 msgid "Strict order"
 msgstr "Strict order"
-
-msgid "Submit"
-msgstr "Submit"
 
 msgid "Swap Entry"
 msgstr ""
@@ -2239,14 +2189,11 @@
 msgstr ""
 
 msgid ""
-<<<<<<< HEAD
-=======
 "This is the content of /etc/rc.local. Insert your own commands here (in "
 "front of 'exit 0') to execute them at the end of the boot process."
 msgstr ""
 
 msgid ""
->>>>>>> fd051004
 "This is the only <abbr title=\"Dynamic Host Configuration Protocol\">DHCP</"
 "abbr> in the local network"
 msgstr ""
@@ -2323,12 +2270,9 @@
 msgid "UDP:"
 msgstr ""
 
-<<<<<<< HEAD
-=======
 msgid "USB Device"
 msgstr ""
 
->>>>>>> fd051004
 msgid "UUID"
 msgstr ""
 
@@ -2580,8 +2524,6 @@
 msgstr "« Back"
 
 #~ msgid ""
-<<<<<<< HEAD
-=======
 #~ "Also kernel or service logfiles can be viewed here to get an overview "
 #~ "over their current state."
 #~ msgstr ""
@@ -2601,7 +2543,6 @@
 #~ msgstr "Search file..."
 
 #~ msgid ""
->>>>>>> fd051004
 #~ "<abbr title=\"Lua Configuration Interface\">LuCI</abbr> is a free, "
 #~ "flexible, and user friendly graphical interface for configuring OpenWrt "
 #~ "Kamikaze."
@@ -2763,6 +2704,9 @@
 #~ msgid "Join (Client)"
 #~ msgstr "Join (Client)"
 
+#~ msgid "Join Network"
+#~ msgstr "Join Network"
+
 #~ msgid "Leases"
 #~ msgstr "Leases"
 
@@ -2964,5 +2908,8 @@
 #~ msgid "Statistics"
 #~ msgstr "Statistics"
 
+#~ msgid "Submit"
+#~ msgstr "Submit"
+
 #~ msgid "zone"
 #~ msgstr "Zone"