msgid ""
msgstr ""
"Project-Id-Version: PACKAGE VERSION\n"
"Report-Msgid-Bugs-To: \n"
"POT-Creation-Date: 2009-06-10 03:40+0200\n"
"PO-Revision-Date: 2011-07-22 15:45+0200\n"
"Last-Translator: w3rd <andrew@fam-passon.nl>\n"
"Language-Team: LANGUAGE <LL@li.org>\n"
"MIME-Version: 1.0\n"
"Content-Type: text/plain; charset=UTF-8\n"
"Content-Transfer-Encoding: 8bit\n"
"Language: en\n"
"Plural-Forms: nplurals=2; plural=(n != 1);\n"
"X-Generator: Pootle 2.0.4\n"

msgid "(%d minute window, %d second interval)"
msgstr "(%d minute window, %d second interval)"

msgid "(%s available)"
msgstr "(%s available)"

msgid "(empty)"
msgstr "(empty)"

msgid "(no interfaces attached)"
msgstr "(no interfaces attached)"

msgid "-- Additional Field --"
msgstr "-- Additional Field --"

msgid "-- Please choose --"
msgstr "-- Please choose --"

msgid "-- custom --"
msgstr "-- custom --"

msgid "1 Minute Load:"
msgstr "1 Minute Load:"

msgid "15 Minute Load:"
msgstr "15 Minute Load:"

msgid "40MHz 2nd channel above"
msgstr "40MHz 2nd channel above"

msgid "40MHz 2nd channel below"
msgstr "40MHz 2nd channel below"

msgid "5 Minute Load:"
msgstr "5 Minute Load:"

msgid "<abbr title=\"Basic Service Set Identifier\">BSSID</abbr>"
msgstr "<abbr title=\"Basic Service Set Identifier\">BSSID</abbr>"

msgid ""
"<abbr title=\"Classless Inter-Domain Routing\">CIDR</abbr>-Notation: address/"
"prefix"
msgstr ""
"<abbr title=\"Classless Inter-Domain Routing\">CIDR</abbr>-Notation: address/"
"prefix"

msgid "<abbr title=\"Domain Name System\">DNS</abbr> query port"
msgstr "<abbr title=\"Domain Name System\">DNS</abbr> query port"

msgid "<abbr title=\"Domain Name System\">DNS</abbr> server port"
msgstr "<abbr title=\"Domain Name System\">DNS</abbr> server port"

msgid ""
"<abbr title=\"Domain Name System\">DNS</abbr> servers will be queried in the "
"order of the resolvfile"
msgstr ""
"<abbr title=\"Domain Name System\">DNS</abbr> servers will be queried in the "
"order of the resolvfile"

msgid "<abbr title=\"Domain Name System\">DNS</abbr>-Server"
msgstr "<abbr title=\"Domain Name System\">DNS</abbr>-Server"

msgid "<abbr title=\"Encrypted\">Encr.</abbr>"
msgstr "<abbr title=\"Encrypted\">Encr.</abbr>"

msgid "<abbr title=\"Extended Service Set Identifier\">ESSID</abbr>"
msgstr "<abbr title=\"Extended Service Set Identifier\">ESSID</abbr>"

msgid "<abbr title=\"Internet Protocol Version 4\">IPv4</abbr>-Address"
msgstr "<abbr title=\"Internet Protocol Version 4\">IPv4</abbr>-Address"

msgid "<abbr title=\"Internet Protocol Version 4\">IPv4</abbr>-Broadcast"
msgstr "<abbr title=\"Internet Protocol Version 4\">IPv4</abbr>-Broadcast"

msgid "<abbr title=\"Internet Protocol Version 4\">IPv4</abbr>-Gateway"
msgstr "<abbr title=\"Internet Protocol Version 4\">IPv4</abbr>-Gateway"

msgid "<abbr title=\"Internet Protocol Version 4\">IPv4</abbr>-Netmask"
msgstr "<abbr title=\"Internet Protocol Version 4\">IPv4</abbr>-Netmask"

msgid "<abbr title=\"Internet Protocol Version 6\">IPv6</abbr>-Address"
msgstr "<abbr title=\"Internet Protocol Version 6\">IPv6</abbr>-Address"

msgid ""
"<abbr title=\"Internet Protocol Version 6\">IPv6</abbr>-Address or Network "
"(CIDR)"
msgstr ""
"<abbr title=\"Internet Protocol Version 6\">IPv6</abbr>-Address or Network "
"(CIDR)"

msgid "<abbr title=\"Internet Protocol Version 6\">IPv6</abbr>-Gateway"
msgstr "<abbr title=\"Internet Protocol Version 6\">IPv6</abbr>-Gateway"

msgid "<abbr title=\"Light Emitting Diode\">LED</abbr> Configuration"
msgstr "<abbr title=\"Light Emitting Diode\">LED</abbr> Configuration"

msgid "<abbr title=\"Light Emitting Diode\">LED</abbr> Name"
msgstr "<abbr title=\"Light Emitting Diode\">LED</abbr> Name"
<<<<<<< HEAD

msgid ""
"<abbr title=\"Lua Configuration Interface\">LuCI</abbr> is a collection of "
"free Lua software including an <abbr title=\"Model-View-Controller\">MVC</"
"abbr>-Webframework and webinterface for embedded devices. <abbr title=\"Lua "
"Configuration Interface\">LuCI</abbr> is licensed under the Apache-License."
msgstr ""
"<abbr title=\"Lua Configuration Interface\">LuCI</abbr> is a collection of "
"free Lua software including an <abbr title=\"Model-View-Controller\">MVC</"
"abbr>-Webframework and webinterface for embedded devices. <abbr title=\"Lua "
"Configuration Interface\">LuCI</abbr> is licensed under the Apache-License."
=======
>>>>>>> 33caee55

msgid "<abbr title=\"Media Access Control\">MAC</abbr>-Address"
msgstr "<abbr title=\"Media Access Control\">MAC</abbr>-Address"

msgid "<abbr title=\"Wireless Local Area Network\">WLAN</abbr>-Scan"
msgstr "<abbr title=\"Wireless Local Area Network\">WLAN</abbr>-Scan"

msgid ""
"<abbr title=\"maximal\">Max.</abbr> <abbr title=\"Dynamic Host Configuration "
"Protocol\">DHCP</abbr> leases"
msgstr ""
"<abbr title=\"maximal\">Max.</abbr> <abbr title=\"Dynamic Host Configuration "
"Protocol\">DHCP</abbr> leases"

msgid ""
"<abbr title=\"maximal\">Max.</abbr> <abbr title=\"Extension Mechanisms for "
"Domain Name System\">EDNS0</abbr> paket size"
msgstr ""
"<abbr title=\"maximal\">Max.</abbr> <abbr title=\"Extension Mechanisms for "
"Domain Name System\">EDNS0</abbr> paket size"

msgid "<abbr title=\"maximal\">Max.</abbr> concurrent queries"
msgstr "<abbr title=\"maximal\">Max.</abbr> concurrent queries"
<<<<<<< HEAD

msgid ""
"A lightweight HTTP/1.1 webserver written in C and Lua designed to serve LuCI"
msgstr ""
"A lightweight HTTP/1.1 webserver written in C and Lua designed to serve LuCI"
=======
>>>>>>> 33caee55

msgid "APN"
msgstr ""

msgid "AHCP Settings"
msgstr ""

msgid "AR Support"
msgstr "AR Support"

<<<<<<< HEAD
msgid "ARP ping retries"
msgstr "ARP ping retries"

msgid "ATM Bridges"
msgstr "ATM Bridges"

msgid "ATM Settings"
msgstr "ATM Settings"
=======
msgid "ARP retry threshold"
msgstr ""

msgid "ATM Bridges"
msgstr "ATM Bridges"
>>>>>>> 33caee55

msgid "ATM Virtual Channel Identifier (VCI)"
msgstr "ATM Virtual Channel Identifier (VCI)"

msgid "ATM Virtual Path Identifier (VPI)"
msgstr "ATM Virtual Path Identifier (VPI)"

msgid ""
"ATM bridges expose encapsulated ethernet in AAL5 connections as virtual "
"Linux network interfaces which can be used in conjunction with DHCP or PPP "
"to dial into the provider network."
msgstr ""
"ATM bridges expose encapsulated ethernet in AAL5 connections as virtual "
"Linux network interfaces which can be used in conjunction with DHCP or PPP "
"to dial into the provider network."

msgid "ATM device number"
msgstr "ATM device number"

msgid "Accept router advertisements"
msgstr ""

<<<<<<< HEAD
msgid "Accept Router Advertisements"
msgstr "Accept Router Advertisements"
=======
msgid "Access Concentrator"
msgstr ""
>>>>>>> 33caee55

msgid "Access Point"
msgstr "Access Point"

msgid "Action"
msgstr "Action"

msgid "Actions"
msgstr "Actions"

msgid "Activate this network"
msgstr ""

msgid "Active <abbr title=\"Internet Protocol Version 4\">IPv4</abbr>-Routes"
msgstr "Active <abbr title=\"Internet Protocol Version 4\">IPv4</abbr>-Routes"

msgid "Active <abbr title=\"Internet Protocol Version 6\">IPv6</abbr>-Routes"
msgstr "Active <abbr title=\"Internet Protocol Version 6\">IPv6</abbr>-Routes"

msgid "Active Connections"
msgstr "Active Connections"

<<<<<<< HEAD
msgid "Active IP Connections"
msgstr "Active IP Connections"

=======
>>>>>>> 33caee55
msgid "Active Leases"
msgstr "Active Leases"

msgid "Ad-Hoc"
msgstr "Ad-Hoc"

msgid "Add"
msgstr "Add"

msgid "Add local domain suffix to names served from hosts files"
msgstr "Add local domain suffix to names served from hosts files"

msgid "Add new interface..."
msgstr "Add new interface..."

msgid "Additional Hosts files"
msgstr "Additional Hosts files"
<<<<<<< HEAD

msgid "Additional pppd options"
msgstr "Additional pppd options"
=======
>>>>>>> 33caee55

msgid "Address"
msgstr "Address"

msgid "Address to access local relay bridge"
msgstr ""

msgid "Administration"
msgstr "Administration"

msgid "Advanced Settings"
msgstr "Advanced Settings"

msgid "Advertise IPv6 on network"
msgstr "Advertise IPv6 on network"

msgid "Advertised network ID"
msgstr "Advertised network ID"

msgid "Alert"
msgstr "Alert"
<<<<<<< HEAD

msgid "Alias"
msgstr "Alias"
=======
>>>>>>> 33caee55

msgid "Allow <abbr title=\"Secure Shell\">SSH</abbr> password authentication"
msgstr "Allow <abbr title=\"Secure Shell\">SSH</abbr> password authentication"

msgid "Allow all except listed"
msgstr "Allow all except listed"

msgid "Allow listed only"
msgstr "Allow listed only"

msgid "Allow localhost"
msgstr "Allow localhost"

msgid "Allow remote hosts to connect to local SSH forwarded ports"
msgstr "Allow remote hosts to connect to local SSH forwarded ports"

msgid "Allow root logins with password"
msgstr "Allow root logins with password"

msgid "Allow the <em>root</em> user to login with password"
msgstr "Allow the <em>root</em> user to login with password"

msgid ""
"Allow upstream responses in the 127.0.0.0/8 range, e.g. for RBL services"
msgstr ""
"Allow upstream responses in the 127.0.0.0/8 range, e.g. for RBL services"

<<<<<<< HEAD
msgid "Allowed range is 1 to FFFF"
msgstr "Allowed range is 1 to FFFF"
=======
msgid "Allowed range is 1 to 65535"
msgstr ""
>>>>>>> 33caee55

msgid "An additional network will be created if you leave this unchecked."
msgstr "An additional network will be created if you leave this unchecked."

msgid "Antenna 1"
msgstr "Antenna 1"

msgid "Antenna 2"
msgstr "Antenna 2"

msgid "Apply"
msgstr "Apply"

msgid "Applying changes"
msgstr "Applying changes"

msgid "Associated Stations"
msgstr "Associated Stations"

msgid "Authentication"
msgstr "Authentication"

msgid "Authoritative"
msgstr "Authoritative"

msgid "Authorization Required"
msgstr "Authorization Required"

msgid "Auto Refresh"
msgstr ""

msgid "Available"
msgstr "Available"

msgid "Available packages"
msgstr "Available packages"

msgid "Average:"
msgstr "Average:"

msgid "BSSID"
msgstr "BSSID"

msgid "Back"
msgstr "Back"

msgid "Back to Overview"
msgstr "Back to Overview"
<<<<<<< HEAD
=======

msgid "Back to configuration"
msgstr ""
>>>>>>> 33caee55

msgid "Back to overview"
msgstr "Back to overview"

msgid "Back to scan results"
msgstr "Back to scan results"

msgid "Background Scan"
msgstr "Background Scan"

msgid "Backup / Flash Firmware"
msgstr ""

msgid "Backup / Restore"
msgstr "Backup / Restore"

msgid "Backup file list"
msgstr ""

msgid "Bad address specified!"
msgstr "Bad address specified!"
<<<<<<< HEAD
=======

msgid ""
"Below is the determined list of files to backup. It consists of changed "
"configuration files marked by opkg, essential base files and the user "
"defined backup patterns."
msgstr ""
>>>>>>> 33caee55

msgid "Bit Rate"
msgstr "Bit Rate"

msgid "Bitrate"
msgstr "Bitrate"

msgid "Bridge"
msgstr "Bridge"

msgid "Bridge interfaces"
msgstr "Bridge interfaces"

msgid "Bridge unit number"
msgstr ""

msgid "Bring up on boot"
msgstr ""

msgid "Buffered"
msgstr ""

msgid "Buttons"
msgstr "Buttons"

msgid "CPU"
msgstr ""

msgid "CPU usage (%)"
msgstr "CPU usage (%)"

msgid "Cached"
msgstr ""

msgid "Cancel"
msgstr "Cancel"

msgid "Chain"
msgstr "Chain"

msgid "Changes"
msgstr "Changes"

msgid "Changes applied."
msgstr "Changes applied."

msgid "Changes the administrator password for accessing the device"
msgstr ""

msgid "Channel"
msgstr "Channel"

msgid "Check"
msgstr ""

msgid "Checksum"
msgstr "Checksum"

msgid ""
"Choose the firewall zone you want to assign to this interface. Select "
"<em>unspecified</em> to remove the interface from the associated zone or "
"fill out the <em>create</em> field to define a new zone and attach the "
"interface to it."
msgstr ""
"Choose the firewall zone you want to assign to this interface. Select "
"<em>unspecified</em> to remove the interface from the associated zone or "
"fill out the <em>create</em> field to define a new zone and attach the "
"interface to it."

msgid ""
"Choose the network you want to attach to this wireless interface. Select "
"<em>unspecified</em> to not attach any network or fill out the <em>create</"
"em> field to define a new network."
msgstr ""

msgid ""
"Click \"Generate archive\" to download a tar archive of the current "
"configuration files. To reset the firmware to its initial state, click "
"\"Perform reset\" (only possible with squashfs images)."
msgstr ""

msgid "Client"
msgstr "Client"

msgid "Client ID to send when requesting DHCP"
msgstr ""

msgid ""
"Close inactive connection after the given amount of seconds, use 0 to "
"persist connection"
msgstr ""

msgid "Close list..."
msgstr ""

msgid "Collecting data..."
msgstr ""

msgid "Command"
msgstr "Command"

msgid "Common Configuration"
msgstr ""

msgid "Compression"
msgstr "Compression"

msgid "Configuration"
msgstr "Configuration"

msgid "Configuration / Apply"
msgstr ""

msgid "Configuration / Changes"
msgstr ""

msgid "Configuration / Revert"
msgstr ""

msgid "Configuration applied."
msgstr ""

<<<<<<< HEAD
msgid "Configuration file"
msgstr "Configuration file"

msgid "Configuration files will be kept."
msgstr ""

msgid ""
"Configure the local DNS server to use the name servers adverticed by the PPP "
"peer"
=======
msgid "Configuration files will be kept."
>>>>>>> 33caee55
msgstr ""

msgid "Configures this mount as overlay storage for block-extroot"
msgstr ""

msgid "Confirmation"
msgstr "Confirmation"

msgid "Connect"
msgstr ""

msgid "Connected"
msgstr ""

msgid "Connection Limit"
msgstr "Connection Limit"

msgid "Connections"
msgstr ""

msgid "Country"
msgstr ""

msgid "Country Code"
msgstr "Country Code"

msgid "Cover the following interface"
msgstr ""

msgid "Cover the following interfaces"
msgstr ""

msgid "Create / Assign firewall-zone"
msgstr "Create / Assign firewall-zone"

msgid "Create Interface"
msgstr ""

msgid "Create Network"
msgstr "Create Network"

msgid "Create a bridge over multiple interfaces"
msgstr ""

msgid "Critical"
msgstr ""

msgid "Cron Log Level"
msgstr ""

msgid "Custom Files"
msgstr ""

msgid "Custom Interface"
msgstr ""

msgid "Custom files"
msgstr ""

msgid ""
"Customizes the behaviour of the device <abbr title=\"Light Emitting Diode"
"\">LED</abbr>s if possible."
msgstr ""
"Customizes the behaviour of the device <abbr title=\"Light Emitting Diode"
"\">LED</abbr>s if possible."

msgid "DHCP Leases"
msgstr ""

msgid "DHCP Server"
msgstr ""

msgid "DHCP and DNS"
msgstr ""

msgid "DHCP client"
msgstr ""

msgid "DHCP-Options"
msgstr "DHCP-Options"

msgid "DNS"
msgstr ""

msgid "DNS forwardings"
msgstr ""

msgid "Debug"
msgstr ""

msgid "Default %d"
msgstr ""

msgid "Default gateway"
msgstr ""

msgid "Default state"
msgstr ""

msgid "Define a name for this network."
msgstr ""

msgid ""
"Define additional DHCP options, for example "
"\"<code>6,192.168.2.1,192.168.2.2</code>\" which advertises different DNS "
"servers to clients."
msgstr ""

msgid "Delete"
msgstr "Delete"

msgid "Delete this interface"
msgstr ""

msgid "Delete this network"
msgstr ""

msgid "Description"
msgstr "Description"

msgid "Design"
msgstr "Design"

msgid "Destination"
msgstr "Destination"

msgid "Detected Files"
msgstr ""

msgid "Detected files"
msgstr ""

msgid "Device"
msgstr "Device"

msgid "Device Configuration"
msgstr ""

msgid "Diagnostics"
msgstr ""

msgid "Directory"
msgstr ""

msgid "Disable"
msgstr ""

msgid ""
"Disable <abbr title=\"Dynamic Host Configuration Protocol\">DHCP</abbr> for "
"this interface."
msgstr ""

msgid "Disable DNS setup"
msgstr ""

msgid "Disable HW-Beacon timer"
msgstr "Disable HW-Beacon timer"

msgid "Disabled"
msgstr "Disabled"

msgid "Discard upstream RFC1918 responses"
msgstr ""

msgid "Displaying only packages containing"
msgstr ""

msgid "Distance Optimization"
msgstr "Distance Optimization"

msgid "Distance to farthest network member in meters."
msgstr "Distance to farthest network member in meters."

msgid "Diversity"
msgstr "Diversity"

msgid ""
"Dnsmasq is a combined <abbr title=\"Dynamic Host Configuration Protocol"
"\">DHCP</abbr>-Server and <abbr title=\"Domain Name System\">DNS</abbr>-"
"Forwarder for <abbr title=\"Network Address Translation\">NAT</abbr> "
"firewalls"
msgstr ""
"Dnsmasq is a combined <abbr title=\"Dynamic Host Configuration Protocol"
"\">DHCP</abbr>-Server and <abbr title=\"Domain Name System\">DNS</abbr>-"
"Forwarder for <abbr title=\"Network Address Translation\">NAT</abbr> "
"firewalls"

msgid "Do not cache negative replies, e.g. for not existing domains"
msgstr ""

msgid "Do not forward requests that cannot be answered by public name servers"
msgstr ""

msgid "Do not forward reverse lookups for local networks"
msgstr ""

msgid "Do not send probe responses"
msgstr "Do not send probe responses"

msgid "Domain required"
msgstr "Domain required"

msgid "Domain whitelist"
msgstr ""

msgid ""
"Don't forward <abbr title=\"Domain Name System\">DNS</abbr>-Requests without "
"<abbr title=\"Domain Name System\">DNS</abbr>-Name"
msgstr ""
"Don&#39;t forward <abbr title=\"Domain Name System\">DNS</abbr>-Requests "
"without <abbr title=\"Domain Name System\">DNS</abbr>-Name"

msgid "Download and install package"
msgstr "Download and install package"

msgid "Download backup"
msgstr ""

msgid "Dropbear Instance"
msgstr ""

msgid ""
"Dropbear offers <abbr title=\"Secure Shell\">SSH</abbr> network shell access "
"and an integrated <abbr title=\"Secure Copy\">SCP</abbr> server"
msgstr ""
"Dropbear offers <abbr title=\"Secure Shell\">SSH</abbr> network shell access "
"and an integrated <abbr title=\"Secure Copy\">SCP</abbr> server"

msgid "Dynamic <abbr title=\"Dynamic Host Configuration Protocol\">DHCP</abbr>"
msgstr ""
"Dynamic <abbr title=\"Dynamic Host Configuration Protocol\">DHCP</abbr>"

msgid "Dynamic tunnel"
msgstr ""

msgid ""
"Dynamically allocate DHCP addresses for clients. If disabled, only clients "
"having static leases will be served."
msgstr ""

msgid "EAP-Method"
msgstr "EAP-Method"

msgid "Edit"
msgstr "Edit"

msgid "Edit this interface"
msgstr ""

msgid "Edit this network"
msgstr ""

msgid "Emergency"
msgstr ""

msgid "Enable"
msgstr ""

msgid "Enable <abbr title=\"Spanning Tree Protocol\">STP</abbr>"
msgstr "Enable <abbr title=\"Spanning Tree Protocol\">STP</abbr>"

msgid "Enable HE.net dynamic endpoint update"
msgstr ""

msgid "Enable IPv6 negotiation on the PPP link"
msgstr ""

msgid "Enable Jumbo Frame passthrough"
msgstr ""

msgid "Enable TFTP server"
msgstr ""

msgid "Enable VLAN functionality"
msgstr ""

msgid "Enable buffering"
msgstr ""

<<<<<<< HEAD
msgid "Enable learning and aging"
msgstr ""

=======
msgid "Enable builtin NTP server"
msgstr ""

msgid "Enable learning and aging"
msgstr ""

>>>>>>> 33caee55
msgid "Enable this mount"
msgstr ""

msgid "Enable this swap"
msgstr ""

msgid "Enable/Disable"
msgstr "Enable/Disable"

msgid "Enabled"
msgstr "Enabled"

msgid "Enables the Spanning Tree Protocol on this bridge"
msgstr "Enables the Spanning Tree Protocol on this bridge"

msgid "Encapsulation mode"
msgstr ""

msgid "Encryption"
msgstr "Encryption"

msgid "Erasing..."
msgstr ""

msgid "Error"
msgstr "Error"

msgid "Ethernet Adapter"
msgstr "Ethernet Adapter"

msgid "Ethernet Switch"
msgstr "Ethernet Switch"

msgid "Expand hosts"
msgstr ""

msgid "Expires"
msgstr ""

msgid ""
"Expiry time of leased addresses, minimum is 2 Minutes (<code>2m</code>)."
msgstr ""

msgid "External system log server"
msgstr ""

msgid "External system log server port"
msgstr ""

msgid "Fast Frames"
msgstr "Fast Frames"

msgid "File"
msgstr ""

msgid "Filename of the boot image advertised to clients"
msgstr ""

msgid "Files to be kept when flashing a new firmware"
msgstr "Files to be kept when flashing a new firmware"

msgid "Filesystem"
msgstr "Filesystem"

msgid "Filter"
msgstr "Filter"

msgid "Filter private"
msgstr "Filter private"

msgid "Filter useless"
msgstr "Filter useless"

msgid "Find and join network"
msgstr ""

msgid "Find package"
msgstr "Find package"

msgid "Finish"
msgstr ""

msgid "Firewall"
msgstr "Firewall"

msgid "Firewall Settings"
msgstr "Firewall Settings"

msgid "Firewall Status"
msgstr "Firewall Status"

msgid "Firmware Version"
msgstr ""

msgid "Fixed source port for outbound DNS queries"
msgstr ""

msgid "Flags"
msgstr "Flags"

msgid "Flash Firmware"
msgstr "Flash Firmware"

msgid "Flash image..."
msgstr ""

msgid "Flash new firmware image"
msgstr ""

msgid "Flash operations"
msgstr ""

msgid "Flashing..."
msgstr ""

msgid "Force"
msgstr "Force"

msgid "Force DHCP on this network even if another server is detected."
msgstr ""

msgid "Forward DHCP traffic"
msgstr ""

msgid "Forward broadcast traffic"
msgstr ""

msgid "Forwarding mode"
msgstr ""

msgid "Fragmentation Threshold"
msgstr "Fragmentation Threshold"

msgid "Frame Bursting"
msgstr "Frame Bursting"

msgid "Free"
msgstr ""

msgid "Free space"
msgstr ""

msgid "Frequency Hopping"
msgstr "Frequency Hopping"

msgid "Gateway"
msgstr ""

msgid "Gateway ports"
msgstr ""

msgid "General"
msgstr "General"

msgid "General Settings"
msgstr ""

msgid "General Setup"
msgstr "General Setup"

msgid "Generate archive"
msgstr ""

msgid "Given password confirmation did not match, password not changed!"
msgstr ""

msgid "Go to password configuration..."
msgstr ""

msgid "Go to relevant configuration page"
msgstr "Go to relevant configuration page"

msgid "HE.net password"
msgstr ""

msgid "HE.net user ID"
msgstr ""

msgid "HT capabilities"
msgstr ""

msgid "HT mode"
msgstr ""

msgid "Handler"
msgstr "Handler"

msgid "Hang Up"
msgstr "Hang Up"

msgid ""
"Here you can configure the basic aspects of your device like its hostname or "
"the timezone."
msgstr ""
"Here you can configure the basic aspects of your device like its hostname or "
"the timezone."

msgid ""
"Here you can customize the settings and the functionality of <abbr title="
"\"Lua Configuration Interface\">LuCI</abbr>."
msgstr ""
"Here you can customize the settings and the functionality of <abbr title="
"\"Lua Configuration Interface\">LuCI</abbr>."

msgid ""
"Here you can paste public SSH-Keys (one per line) for SSH public-key "
"authentication."
msgstr ""

msgid "Hide <abbr title=\"Extended Service Set Identifier\">ESSID</abbr>"
msgstr "Hide <abbr title=\"Extended Service Set Identifier\">ESSID</abbr>"

msgid "Host entries"
msgstr "Host entries"

msgid "Host expiry timeout"
msgstr ""

msgid "Host-<abbr title=\"Internet Protocol Address\">IP</abbr> or Network"
msgstr "Host-<abbr title=\"Internet Protocol Address\">IP</abbr> or Network"

msgid "Hostname"
msgstr "Hostname"

msgid "Hostname to send when requesting DHCP"
msgstr ""

msgid "Hostnames"
msgstr "Hostnames"

msgid "IP address"
msgstr "IP address"

msgid "IP-Aliases"
msgstr ""

msgid "IPv4"
msgstr ""

msgid "IPv4 Firewall"
msgstr ""

msgid "IPv4 WAN Status"
msgstr ""

<<<<<<< HEAD
msgid "IPv4 and IPv6"
msgstr ""

=======
msgid "IPv4 address"
msgstr ""

msgid "IPv4 and IPv6"
msgstr ""

msgid "IPv4 broadcast"
msgstr ""

msgid "IPv4 gateway"
msgstr ""

msgid "IPv4 netmask"
msgstr ""

>>>>>>> 33caee55
msgid "IPv4 only"
msgstr ""

msgid "IPv4-Address"
msgstr ""

msgid "IPv6"
msgstr "IPv6"

msgid "IPv6 Firewall"
msgstr ""

msgid "IPv6 Setup"
msgstr ""

msgid "IPv6 WAN Status"
msgstr ""

<<<<<<< HEAD
msgid "IPv6 only"
msgstr ""

=======
msgid "IPv6 address"
msgstr ""

msgid "IPv6 gateway"
msgstr ""

msgid "IPv6 only"
msgstr ""

msgid "IPv6-in-IPv4 (RFC4213)"
msgstr ""

msgid "IPv6-over-IPv4"
msgstr ""

>>>>>>> 33caee55
msgid "Identity"
msgstr "Identity"

msgid ""
"If specified, mount the device by its UUID instead of a fixed device node"
msgstr ""

msgid ""
"If specified, mount the device by the partition label instead of a fixed "
"device node"
msgstr ""

msgid "If unchecked, no default route is configured"
msgstr ""

msgid "If unchecked, the advertised DNS server addresses are ignored"
msgstr ""

msgid ""
"If your physical memory is insufficient unused data can be temporarily "
"swapped to a swap-device resulting in a higher amount of usable <abbr title="
"\"Random Access Memory\">RAM</abbr>. Be aware that swapping data is a very "
"slow process as the swap-device cannot be accessed with the high datarates "
"of the <abbr title=\"Random Access Memory\">RAM</abbr>."
msgstr ""
"If your physical memory is insufficient unused data can be temporarily "
"swapped to a swap-device resulting in a higher amount of usable <abbr title="
"\"Random Access Memory\">RAM</abbr>. Be aware that swapping data is a very "
"slow process as the swap-device cannot be accessed with the high datarates "
"of the <abbr title=\"Random Access Memory\">RAM</abbr>."

msgid "Ignore Hosts files"
msgstr ""

msgid "Ignore interface"
msgstr "Ignore interface"

msgid "Ignore resolve file"
msgstr "Ignore resolve file"

msgid "Image"
msgstr ""

msgid "In"
msgstr "In"

msgid "Inactivity timeout"
msgstr ""

msgid "Inbound:"
msgstr ""

msgid "Info"
msgstr ""

msgid "Initscript"
msgstr "Initscript"

msgid "Initscripts"
msgstr "Initscripts"

msgid "Install"
msgstr "Install"

msgid "Install package %q"
msgstr ""

msgid "Install protocol extensions..."
msgstr ""

msgid "Installed packages"
msgstr ""

msgid "Interface"
msgstr "Interface"

msgid "Interface Configuration"
msgstr ""

msgid "Interface Overview"
msgstr ""

msgid "Interface is reconnecting..."
msgstr ""

msgid "Interface is shutting down..."
msgstr ""

msgid "Interface not present or not connected yet."
msgstr ""

msgid "Interface reconnected"
msgstr ""

msgid "Interface shut down"
msgstr ""

msgid "Interfaces"
msgstr "Interfaces"

msgid "Invalid"
msgstr "Invalid input value"

msgid "Invalid VLAN ID given! Only IDs between %d and %d are allowed."
msgstr ""

msgid "Invalid VLAN ID given! Only unique IDs are allowed"
msgstr ""

msgid "Invalid username and/or password! Please try again."
msgstr "Invalid username and/or password! Please try again."

msgid ""
"It appears that you try to flash an image that does not fit into the flash "
"memory, please verify the image file!"
msgstr ""
"It appears that you try to flash an image that does not fit into the flash "
"memory, please verify the image file!"

msgid "Java Script required!"
msgstr ""

msgid "Join Network"
msgstr "Join Network"

msgid "Join Network: Settings"
msgstr ""

msgid "Join Network: Wireless Scan"
msgstr ""

msgid "Keep settings"
msgstr ""

msgid "Kernel Log"
msgstr "Kernel Log"

msgid "Kernel Version"
msgstr ""

msgid "Key"
msgstr "Key"

msgid "Key #%d"
msgstr ""

msgid "Kill"
msgstr "Kill"

msgid "LCP echo failure threshold"
msgstr ""

msgid "LCP echo interval"
msgstr ""

msgid "LLC"
msgstr ""

msgid "Label"
msgstr ""

msgid "Language"
msgstr "Language"

msgid "Language and Style"
msgstr ""

msgid "Lease validity time"
msgstr ""

msgid "Lease validity time"
msgstr ""

msgid "Leasefile"
msgstr "Leasefile"

msgid "Leasetime"
msgstr "Leasetime"

msgid "Leasetime remaining"
msgstr "Leasetime remaining"

msgid "Leave empty to autodetect"
msgstr ""

msgid "Leave empty to use the current WAN address"
msgstr ""

msgid "Legend:"
msgstr ""

msgid "Limit"
msgstr "Limit"

msgid "Link"
msgstr "Link"

msgid "Link On"
msgstr "Link On"

msgid ""
"List of <abbr title=\"Domain Name System\">DNS</abbr> servers to forward "
"requests to"
msgstr ""

msgid "List of domains to allow RFC1918 responses for"
msgstr ""

msgid "Listen only on the given interface or, if unspecified, on all"
msgstr ""

msgid "Listening port for inbound DNS queries"
msgstr ""

msgid "Load"
msgstr "Load"

msgid "Load Average"
msgstr ""

msgid "Loading"
msgstr ""

msgid "Local IPv4 address"
msgstr ""

msgid "Local IPv6 address"
msgstr ""

msgid "Local Startup"
msgstr ""

msgid "Local Time"
msgstr "Local Time"

msgid "Local domain"
msgstr ""

msgid ""
"Local domain specification. Names matching this domain are never forwared "
"and resolved from DHCP or hosts files only"
msgstr ""

msgid "Local domain suffix appended to DHCP names and hosts file entries"
msgstr ""

msgid "Local server"
msgstr ""

msgid ""
"Localise hostname depending on the requesting subnet if multiple IPs are "
"available"
msgstr ""

msgid "Localise queries"
msgstr "Localise queries"

msgid "Locked to channel %d used by %s"
msgstr ""

msgid "Log output level"
msgstr ""

msgid "Log queries"
msgstr "Log queries"

msgid "Logging"
msgstr ""

msgid "Login"
msgstr "Login"

msgid "Logout"
msgstr "Logout"

msgid "Lowest leased address as offset from the network address."
msgstr ""

msgid "MAC"
msgstr "MAC"

msgid "MAC Address"
msgstr ""

msgid "MAC-Address"
msgstr ""

msgid "MAC-Address Filter"
msgstr "MAC-Address Filter"

msgid "MAC-Filter"
msgstr "MAC-Filter"

msgid "MAC-List"
msgstr "MAC-List"

msgid "MTU"
msgstr ""

msgid "Maximum Rate"
msgstr "Maximum Rate"

msgid "Maximum allowed number of active DHCP leases"
msgstr ""

msgid "Maximum allowed number of concurrent DNS queries"
msgstr ""

msgid "Maximum allowed size of EDNS.0 UDP packets"
msgstr ""

msgid "Maximum amount of seconds to wait for the modem to become ready"
msgstr ""

msgid "Maximum hold time"
msgstr "Maximum hold time"

msgid "Maximum number of leased addresses."
msgstr ""

msgid "Memory"
msgstr "Memory"

msgid "Memory usage (%)"
msgstr "Memory usage (%)"

msgid "Metric"
msgstr "Metric"

msgid "Minimum Rate"
msgstr "Minimum Rate"

msgid "Minimum hold time"
msgstr "Minimum hold time"

msgid "Missing protocol extension for proto %q"
msgstr ""

msgid "Mode"
msgstr "Mode"

msgid "Modem device"
msgstr "Modem device"

msgid "Modem init timeout"
msgstr ""

msgid "Monitor"
msgstr "Monitor"

msgid "Mount Entry"
msgstr ""

msgid "Mount Point"
msgstr "Mount Point"

msgid "Mount Points"
msgstr "Mount Points"

msgid "Mount Points - Mount Entry"
msgstr ""

msgid "Mount Points - Swap Entry"
msgstr ""

msgid ""
"Mount Points define at which point a memory device will be attached to the "
"filesystem"
msgstr ""
"Mount Points define at which point a memory device will be attached to the "
"filesystem"

msgid "Mount options"
msgstr ""

msgid "Mount point"
msgstr ""

msgid "Mounted file systems"
msgstr "Mounted file systems"

msgid "Move down"
msgstr ""

msgid "Move up"
msgstr ""

msgid "Multicast Rate"
msgstr "Multicast Rate"

msgid "Multicast address"
msgstr ""

msgid "NAS ID"
msgstr "NAS ID"

msgid "NTP server candidates"
msgstr ""

msgid "Name"
msgstr "Name"

msgid "Name of the new interface"
msgstr ""

msgid "Name of the new network"
msgstr "Name of the new network"

msgid "Navigation"
msgstr "Navigation"

msgid "Netmask"
msgstr ""

msgid "Network"
msgstr "Network"

msgid "Network Utilities"
msgstr ""

msgid "Network boot image"
msgstr ""

msgid "Networks"
msgstr "Networks"

msgid "Next »"
msgstr ""

msgid "No DHCP Server configured for this interface"
msgstr ""

msgid "No chains in this table"
msgstr "No chains in this table"

msgid "No files found"
msgstr ""

msgid "No information available"
msgstr ""

msgid "No negative cache"
msgstr ""

msgid "No network configured on this device"
msgstr ""

msgid "No network name specified"
msgstr ""

msgid "No package lists available"
msgstr ""

msgid "No password set!"
msgstr ""

msgid "No rules in this chain"
msgstr "No rules in this chain"

msgid "No zone assigned"
msgstr ""

msgid "Noise"
msgstr "Noise"

msgid "Noise:"
msgstr ""

msgid "None"
msgstr ""

msgid "Normal"
msgstr ""

msgid "Not associated"
msgstr ""

msgid "Note: Configuration files will be erased."
msgstr ""

msgid "Note: Configuration files will be erased."
msgstr ""

msgid ""
"Note: If you choose an interface here which is part of another network, it "
"will be moved into this network."
msgstr ""

msgid "Notice"
msgstr ""

msgid "OK"
msgstr "OK"

msgid "OPKG-Configuration"
msgstr "OPKG-Configuration"

msgid "Off-State Delay"
msgstr ""

msgid ""
"On this page you can configure the network interfaces. You can bridge "
"several interfaces by ticking the \"bridge interfaces\" field and enter the "
"names of several network interfaces separated by spaces. You can also use "
"<abbr title=\"Virtual Local Area Network\">VLAN</abbr> notation "
"<samp>INTERFACE.VLANNR</samp> (<abbr title=\"for example\">e.g.</abbr>: "
"<samp>eth0.1</samp>)."
msgstr ""
"On this page you can configure the network interfaces. You can bridge "
"several interfaces by ticking the \"bridge interfaces\" field and enter the "
"names of several network interfaces separated by spaces. You can also use "
"<abbr title=\"Virtual Local Area Network\">VLAN</abbr> notation "
"<samp>INTERFACE.VLANNR</samp> (<abbr title=\"for example\">e.g.</abbr>: "
"<samp>eth0.1</samp>)."

msgid "On-State Delay"
msgstr ""

msgid "One or more fields contain invalid values!"
msgstr ""

msgid "One or more required fields have no value!"
msgstr ""

msgid "Open"
msgstr ""

msgid "Open list..."
msgstr ""

msgid "Option changed"
msgstr ""

msgid "Option removed"
msgstr ""

msgid "Options"
msgstr "Options"

msgid "Other:"
msgstr ""

msgid "Out"
msgstr "Out"

msgid "Outbound:"
msgstr ""

msgid "Outdoor Channels"
msgstr "Outdoor Channels"

msgid "Override MAC address"
msgstr ""

msgid "Override MTU"
msgstr ""

msgid "Override the gateway in DHCP responses"
msgstr ""

msgid ""
"Override the netmask sent to clients. Normally it is calculated from the "
"subnet that is served."
msgstr ""

msgid "Override the table used for internal routes"
msgstr ""

msgid "Overview"
msgstr "Overview"

msgid "Owner"
msgstr "Owner"

msgid "PAP/CHAP password"
msgstr ""

msgid "PAP/CHAP username"
msgstr ""

msgid "PID"
msgstr "PID"

msgid "PIN"
msgstr ""

msgid "PPP"
msgstr ""

msgid "PPPoA Encapsulation"
msgstr "PPPoA Encapsulation"

msgid "PPPoATM"
msgstr ""

msgid "PPPoE"
msgstr ""

msgid "PPtP"
msgstr ""

msgid "Package libiwinfo required!"
msgstr ""

<<<<<<< HEAD
=======
msgid "Package lists are older than 24 hours"
msgstr ""

>>>>>>> 33caee55
msgid "Package name"
msgstr "Package name"

msgid "Packets"
msgstr "Packets"

msgid "Part of zone %q"
msgstr ""

msgid "Password"
msgstr "Password"

msgid "Password authentication"
msgstr "Password authentication"

msgid "Password of Private Key"
msgstr "Password of Private Key"

msgid "Password successfully changed!"
msgstr ""

msgid "Path to CA-Certificate"
msgstr "Path to CA-Certificate"

msgid "Path to Private Key"
msgstr "Path to Private Key"

msgid "Path to executable which handles the button event"
msgstr ""

msgid "Peak:"
msgstr ""

msgid "Perform reboot"
msgstr "Perform reboot"

msgid "Perform reset"
msgstr ""

msgid "Phy Rate:"
msgstr ""

msgid "Physical Settings"
msgstr "Physical Settings"

msgid "Pkts."
msgstr "Pkts."

msgid "Please enter your username and password."
msgstr "Please enter your username and password."

msgid "Please wait: Device rebooting..."
msgstr "Please wait: Device rebooting..."

msgid "Policy"
msgstr "Policy"

msgid "Port"
msgstr "Port"

msgid "Port %d"
msgstr ""

msgid "Port %d is untagged in multiple VLANs!"
msgstr ""

msgid "Post-commit actions"
msgstr "Post-commit actions"

msgid "Power"
msgstr "Power"

msgid ""
"Presume peer to be dead after given amount of LCP echo failures, use 0 to "
"ignore failures"
msgstr ""

msgid "Prevents client-to-client communication"
msgstr "Prevents client-to-client communication"

msgid "Proceed"
msgstr "Proceed"

msgid "Processes"
msgstr "Processes"

msgid "Prot."
msgstr "Prot."

msgid "Protocol"
msgstr "Protocol"

msgid "Protocol family"
<<<<<<< HEAD
msgstr ""

msgid "Provide new network"
=======
>>>>>>> 33caee55
msgstr ""

msgid "Protocol of the new interface"
msgstr ""

msgid "Protocol support is not installed"
msgstr ""

msgid "Provide new network"
msgstr ""

msgid "Pseudo Ad-Hoc (ahdemo)"
msgstr "Pseudo Ad-Hoc (ahdemo)"

msgid "RTS/CTS Threshold"
msgstr "RTS/CTS Threshold"

msgid "RX"
msgstr "RX"

msgid "Radius-Accounting-Port"
msgstr ""

msgid "Radius-Accounting-Secret"
msgstr ""

msgid "Radius-Accounting-Server"
msgstr ""

msgid "Radius-Authentication-Port"
msgstr ""

msgid "Radius-Authentication-Secret"
msgstr ""

msgid "Radius-Authentication-Server"
msgstr ""

msgid ""
"Read <code>/etc/ethers</code> to configure the <abbr title=\"Dynamic Host "
"Configuration Protocol\">DHCP</abbr>-Server"
msgstr ""
"Read <code>/etc/ethers</code> to configure the <abbr title=\"Dynamic Host "
"Configuration Protocol\">DHCP</abbr>-Server"

msgid ""
"Really delete this interface? The deletion cannot be undone!\n"
"You might lose access to this router if you are connected via this interface."
msgstr ""

msgid ""
"Really delete this wireless network? The deletion cannot be undone!\n"
"You might lose access to this router if you are connected via this network."
msgstr ""

msgid "Really reset all changes?"
msgstr ""

msgid ""
"Really shutdown interface \"%s\" ?\n"
"You might lose access to this router if you are connected via this interface."
msgstr ""

msgid ""
"Really shutdown network ?\n"
"You might lose access to this router if you are connected via this interface."
msgstr ""

msgid "Really switch protocol?"
msgstr ""

msgid "Realtime Connections"
msgstr ""

msgid "Realtime Graphs"
msgstr ""

msgid "Realtime Load"
msgstr ""

msgid "Realtime Traffic"
msgstr ""

msgid "Realtime Wireless"
msgstr ""

msgid "Rebind protection"
msgstr ""

msgid "Reboot"
msgstr "Reboot"

msgid "Rebooting..."
msgstr ""

msgid "Reboots the operating system of your device"
msgstr "Reboots the operating system of your device"

msgid "Receive"
msgstr "Receive"

msgid "Receiver Antenna"
msgstr "Receiver Antenna"

msgid "Reconnect this interface"
msgstr ""

msgid "Reconnecting interface"
msgstr ""

msgid "References"
msgstr "References"

msgid "Regulatory Domain"
msgstr "Regulatory Domain"

msgid "Relay"
msgstr ""

msgid "Relay Bridge"
msgstr ""

msgid "Relay between networks"
msgstr ""

msgid "Relay bridge"
msgstr ""

msgid "Remote IPv4 address"
msgstr ""

msgid "Remove"
msgstr "Remove"

msgid "Repeat scan"
msgstr "Repeat scan"

msgid "Replace entry"
msgstr "Replace entry"

msgid "Replace wireless configuration"
msgstr ""

msgid "Required for certain ISPs, e.g. Charter with DOCSIS 3"
msgstr ""

msgid "Reset"
msgstr "Reset"

msgid "Reset Counters"
msgstr "Reset Counters"

<<<<<<< HEAD
msgid "Reset router to defaults"
msgstr "Reset router to defaults"
=======
msgid "Reset to defaults"
msgstr ""
>>>>>>> 33caee55

msgid "Resolv and Hosts Files"
msgstr ""

msgid "Resolve file"
msgstr ""

msgid "Restart"
msgstr "Restart"

msgid "Restart Firewall"
msgstr "Restart Firewall"

msgid "Restore backup"
msgstr "Restore backup"

msgid "Reveal/hide password"
msgstr ""

msgid "Revert"
msgstr "Revert"

msgid "Root"
msgstr ""

msgid "Root directory for files served via TFTP"
msgstr ""

msgid "Router Model"
msgstr ""

msgid "Router Name"
msgstr ""

msgid "Router Password"
msgstr ""

msgid "Routes"
msgstr "Routes"

msgid ""
"Routes specify over which interface and gateway a certain host or network "
"can be reached."
msgstr ""
"Routes specify over which interface and gateway a certain host or network "
"can be reached."

msgid "Rule #"
msgstr "Rule #"

msgid "Run a filesystem check before mounting the device"
msgstr ""

msgid "Run filesystem check"
msgstr ""

msgid "SSH Access"
msgstr ""

msgid "SSH-Keys"
msgstr ""

msgid "SSID"
msgstr "SSID"

msgid "Save"
msgstr "Save"

msgid "Save & Apply"
msgstr "Save & Apply"

msgid "Save &#38; Apply"
msgstr ""

msgid "Scan"
msgstr "Scan"

msgid "Scheduled Tasks"
msgstr "Scheduled Tasks"

msgid "Section added"
msgstr ""

msgid "Section removed"
msgstr ""

msgid "See \"mount\" manpage for details"
msgstr ""

msgid ""
"Send LCP echo requests at the given interval in seconds, only effective in "
"conjunction with failure threshold"
msgstr ""

msgid "Send router solicitations"
msgstr ""

msgid "Separate Clients"
msgstr "Separate Clients"

msgid "Separate WDS"
msgstr "Separate WDS"

msgid "Server Settings"
msgstr ""

msgid "Service Name"
msgstr ""

msgid "Service Type"
msgstr ""

msgid "Services"
msgstr "Services"

msgid "Setup DHCP Server"
msgstr ""

msgid "Show current backup file list"
msgstr ""

msgid "Shutdown this interface"
msgstr ""

msgid "Shutdown this network"
msgstr ""

msgid "Signal"
msgstr "Signal"

msgid "Signal:"
msgstr ""

msgid "Size"
msgstr "Size"

msgid "Skip"
msgstr "Skip"

msgid "Skip to content"
msgstr "Skip to content"

msgid "Skip to navigation"
msgstr "Skip to navigation"

msgid "Slot time"
msgstr "Slot time"

msgid "Software"
msgstr "Software"

msgid "Some fields are invalid, cannot save values!"
msgstr ""

msgid ""
"Sorry, there is no sysupgrade support present, a new firmware image must be "
"flashed manually. Please refer to the OpenWrt wiki for device specific "
"install instructions."
msgstr ""

msgid "Sort"
msgstr ""

msgid "Source"
msgstr "Source"

msgid "Specifies the advertised preferred prefix lifetime in seconds"
msgstr ""

msgid "Specifies the advertised valid prefix lifetime in seconds"
msgstr ""

msgid "Specifies the button state to handle"
msgstr "Specifies the button state to handle"

msgid "Specifies the directory the device is attached to"
msgstr ""

msgid "Specifies the listening port of this <em>Dropbear</em> instance"
msgstr ""

msgid ""
"Specifies the maximum amount of failed ARP requests until hosts are presumed "
"to be dead"
msgstr ""

msgid ""
"Specifies the maximum amount of seconds after which hosts are presumed to be "
"dead"
msgstr ""

msgid "Specify the secret encryption key here."
msgstr ""

msgid "Start"
msgstr "Start"

msgid "Start priority"
msgstr "Start priority"

msgid "Startup"
msgstr ""

msgid "Static IPv4 Routes"
msgstr "Static IPv4 Routes"

msgid "Static IPv6 Routes"
msgstr "Static IPv6 Routes"

msgid "Static Leases"
msgstr "Static Leases"

msgid "Static Routes"
msgstr "Static Routes"

msgid "Static WDS"
msgstr ""

msgid "Static address"
msgstr ""

msgid ""
"Static leases are used to assign fixed IP addresses and symbolic hostnames "
"to DHCP clients. They are also required for non-dynamic interface "
"configurations where only hosts with a corresponding lease are served."
msgstr ""

msgid "Status"
msgstr "Status"

msgid "Stop"
msgstr "Stop"

msgid "Strict order"
msgstr "Strict order"

msgid "Submit"
msgstr "Submit"

msgid "Swap Entry"
msgstr ""

msgid "Switch"
msgstr "Switch"

msgid "Switch %q"
msgstr ""

msgid "Switch %q (%s)"
msgstr ""

msgid "Switch protocol"
msgstr ""

msgid "Sync with browser"
msgstr ""

msgid "Synchronizing..."
msgstr ""

msgid "System"
msgstr "System"

msgid "System Log"
msgstr "System Log"

msgid "System Properties"
msgstr ""

msgid "System log buffer size"
msgstr ""

msgid "TCP:"
msgstr ""

msgid "TFTP Settings"
msgstr ""

msgid "TFTP server root"
msgstr ""

msgid "TX"
msgstr "TX"

msgid "Table"
msgstr "Table"

msgid "Target"
msgstr "Target"

msgid "Terminate"
msgstr "Terminate"

msgid ""
"The <em>Device Configuration</em> section covers physical settings of the "
"radio hardware such as channel, transmit power or antenna selection which is "
"shared among all defined wireless networks (if the radio hardware is multi-"
"SSID capable). Per network settings like encryption or operation mode are "
"grouped in the <em>Interface Configuration</em>."
msgstr ""

msgid ""
"The <em>libiwinfo</em> package is not installed. You must install this "
"component for working wireless configuration!"
msgstr ""

msgid ""
"The allowed characters are: <code>A-Z</code>, <code>a-z</code>, <code>0-9</"
"code> and <code>_</code>"
msgstr ""

msgid ""
"The device file of the memory or partition (<abbr title=\"for example\">e.g."
"</abbr> <code>/dev/sda1</code>)"
msgstr ""
"The device file of the memory or partition (<abbr title=\"for example\">e.g."
"</abbr> <code>/dev/sda1</code>)"

msgid ""
"The filesystem that was used to format the memory (<abbr title=\"for example"
"\">e.g.</abbr> <samp><abbr title=\"Third Extended Filesystem\">ext3</abbr></"
"samp>)"
msgstr ""
"The filesystem that was used to format the memory (<abbr title=\"for example"
"\">e.g.</abbr> <samp><abbr title=\"Third Extended Filesystem\">ext3</abbr></"
"samp>)"

msgid ""
"The flash image was uploaded. Below is the checksum and file size listed, "
"compare them with the original file to ensure data integrity.<br /> Click "
"\"Proceed\" below to start the flash procedure."
msgstr ""

msgid "The following changes have been committed"
msgstr ""

msgid "The following changes have been reverted"
msgstr "The following changes have been reverted"

msgid ""
"The following files are detected by the system and will be kept "
"automatically during sysupgrade"
msgstr ""

msgid "The following rules are currently active on this system."
msgstr "The following rules are currently active on this system."

msgid "The given network name is not unique"
msgstr ""

msgid ""
"The hardware is not multi-SSID capable and existing configuration will be "
"replaced if you proceed."
msgstr ""

msgid ""
"The network ports on your router can be combined to several <abbr title="
"\"Virtual Local Area Network\">VLAN</abbr>s in which computers can "
"communicate directly with each other. <abbr title=\"Virtual Local Area "
"Network\">VLAN</abbr>s are often used to separate different network "
"segments. Often there is by default one Uplink port for a connection to the "
"next greater network like the internet and other ports for a local network."
msgstr ""
"The network ports on your router can be combined to several <abbr title="
"\"Virtual Local Area Network\">VLAN</abbr>s in which computers can "
"communicate directly with each other. <abbr title=\"Virtual Local Area "
"Network\">VLAN</abbr>s are often used to separate different network "
"segments. Often there is by default one Uplink port for a connection to the "
"next greater network like the internet and other ports for a local network."

msgid "The selected protocol needs a device assigned"
msgstr ""

msgid ""
"The system is erasing the configuration partition now and will reboot itself "
"when finished."
msgstr ""

msgid ""
"The system is flashing now.<br /> DO NOT POWER OFF THE DEVICE!<br /> Wait a "
"few minutes until you try to reconnect. It might be necessary to renew the "
"address of your computer to reach the device again, depending on your "
"settings."
msgstr ""
"The system is flashing now.<br /> DO NOT POWER OFF THE DEVICE!<br /> Wait a "
"few minutes until you try to reconnect. It might be necessary to renew the "
"address of your computer to reach the device again, depending on your "
"settings."

msgid ""
"The uploaded image file does not contain a supported format. Make sure that "
"you choose the generic image format for your platform."
msgstr ""
"The uploaded image file does not contain a supported format. Make sure that "
"you choose the generic image format for your platform."

msgid "There are no active leases."
msgstr ""

msgid "There are no pending changes to apply!"
msgstr ""

msgid "There are no pending changes to revert!"
msgstr ""

msgid "There are no pending changes!"
msgstr ""

msgid ""
"There is no device assigned yet, please attach a network device in the "
"\"Physical Settings\" tab"
msgstr ""

msgid ""
"There is no password set on this router. Please configure a root password to "
"protect the web interface and enable SSH."
msgstr ""

msgid ""
"These commands will be executed automatically when a given <abbr title="
"\"Unified Configuration Interface\">UCI</abbr> configuration is committed "
"allowing changes to be applied instantly."
msgstr ""
"These commands will be executed automatically when a given <abbr title="
"\"Unified Configuration Interface\">UCI</abbr> configuration is committed "
"allowing changes to be applied instantly."

msgid ""
"This is a list of shell glob patterns for matching files and directories to "
"include during sysupgrade"
msgstr ""

msgid ""
"This is a list of shell glob patterns for matching files and directories to "
"include during sysupgrade. Modified files in /etc/config/ and certain other "
"configurations are automatically preserved."
msgstr ""

msgid "This is the 32 byte hex encoded user ID, not the login name"
msgstr ""

msgid ""
"This is the content of /etc/rc.local. Insert your own commands here (in "
"front of 'exit 0') to execute them at the end of the boot process."
msgstr ""

msgid ""
"This is the local endpoint address assigned by the tunnel broker, it usually "
"ends with <code>:2</code>"
msgstr ""

msgid ""
"This is the only <abbr title=\"Dynamic Host Configuration Protocol\">DHCP</"
"abbr> in the local network"
msgstr ""
"This is the only <abbr title=\"Dynamic Host Configuration Protocol\">DHCP</"
"abbr> in the local network"

msgid "This is the system crontab in which scheduled tasks can be defined."
msgstr "This is the system crontab in which scheduled tasks can be defined."

msgid ""
"This is usually the address of the nearest PoP operated by the tunnel broker"
msgstr ""

msgid ""
"This list gives an overview over currently running system processes and "
"their status."
msgstr ""
"This list gives an overview over currently running system processes and "
"their status."

msgid "This page allows the configuration of custom button actions"
msgstr ""

msgid "This page gives an overview over currently active network connections."
msgstr "This page gives an overview over currently active network connections."

msgid "This section contains no values yet"
msgstr "This section contains no values yet"

msgid "Time Synchronization"
msgstr ""

msgid "Timezone"
msgstr "Timezone"

msgid ""
"To restore configuration files, you can upload a previously generated backup "
"archive here."
msgstr ""

msgid "Total Available"
msgstr ""

msgid "Traffic"
msgstr "Traffic"

msgid "Transfer"
msgstr "Transfer"

msgid "Transmission Rate"
msgstr "Transmission Rate"

msgid "Transmit"
msgstr "Transmit"

msgid "Transmit Power"
msgstr "Transmit Power"

msgid "Transmitter Antenna"
msgstr "Transmitter Antenna"

msgid "Trigger"
msgstr ""

msgid "Trigger Mode"
msgstr ""

msgid "Tunnel ID"
msgstr ""

msgid "Tunnel Interface"
msgstr ""

msgid "Turbo Mode"
msgstr "Turbo Mode"

msgid "Tx-Power"
msgstr ""

msgid "Type"
msgstr "Type"

msgid "UDP:"
msgstr ""

msgid "UMTS/GPRS/EV-DO"
msgstr ""

msgid "USB Device"
msgstr ""

msgid "UUID"
msgstr ""

msgid "Unknown"
msgstr ""

msgid "Unknown Error, password not changed!"
msgstr ""

msgid "Unmanaged"
msgstr ""

msgid "Unsaved Changes"
msgstr "Unsaved Changes"

msgid "Unsupported protocol type."
msgstr ""

<<<<<<< HEAD
msgid "Upload an OpenWrt image file to reflash the device."
msgstr "Upload an OpenWrt image file to reflash the device."
=======
msgid "Update lists"
msgstr ""

msgid ""
"Upload a sysupgrade-compatible image here to replace the running firmware. "
"Check \"Keep settings\" to retain the current configuration (requires an "
"OpenWrt compatible firmware image)."
msgstr ""
>>>>>>> 33caee55

msgid "Upload archive..."
msgstr ""

msgid "Uploaded File"
msgstr "Uploaded File"

msgid "Uptime"
msgstr "Uptime"

msgid "Use <code>/etc/ethers</code>"
msgstr "Use <code>/etc/ethers</code>"

msgid "Use DHCP gateway"
msgstr ""

msgid "Use DNS servers advertised by peer"
msgstr ""

msgid "Use ISO/IEC 3166 alpha2 country codes."
msgstr ""

msgid "Use MTU on tunnel interface"
msgstr ""

msgid "Use TTL on tunnel interface"
msgstr ""

msgid "Use as root filesystem"
msgstr ""

msgid "Use broadcast flag"
msgstr ""

msgid "Use custom DNS servers"
msgstr ""

msgid "Use default gateway"
msgstr ""

msgid "Use gateway metric"
msgstr ""

msgid "Use preferred lifetime"
msgstr ""

msgid "Use routing table"
msgstr ""

msgid ""
"Use the <em>Add</em> Button to add a new lease entry. The <em>MAC-Address</"
"em> indentifies the host, the <em>IPv4-Address</em> specifies to the fixed "
"address to use and the <em>Hostname</em> is assigned as symbolic name to the "
"requesting host."
msgstr ""

msgid "Use valid lifetime"
msgstr ""

msgid "Used"
msgstr "Used"

msgid "Used Key Slot"
msgstr ""

msgid "Username"
msgstr "Username"

msgid "VC-Mux"
msgstr ""

msgid "VLAN Interface"
msgstr ""

msgid "VLANs on %q"
msgstr ""

msgid "VLANs on %q (%s)"
msgstr ""

msgid "VPN Server"
msgstr ""

msgid "Vendor Class to send when requesting DHCP"
msgstr ""

msgid "Verify"
msgstr ""

msgid "Version"
msgstr "Version"

msgid "WDS"
msgstr "WDS"

msgid "WEP Open System"
msgstr ""

msgid "WEP Shared Key"
msgstr ""

msgid "WEP passphrase"
msgstr ""

msgid "WMM Mode"
msgstr "WMM Mode"

msgid "WPA passphrase"
msgstr ""

msgid ""
"WPA-Encryption requires wpa_supplicant (for client mode) or hostapd (for AP "
"and ad-hoc mode) to be installed."
msgstr ""
"WPA-Encryption requires wpa_supplicant (for client mode) or hostapd (for AP "
"and ad-hoc mode) to be installed."

msgid "Waiting for router..."
msgstr ""

msgid "Warning"
msgstr ""

msgid "Warning: There are unsaved changes that will be lost while rebooting!"
msgstr "Warning: There are unsaved changes that will be lost while rebooting!"

msgid "Web <abbr title=\"User Interface\">UI</abbr>"
msgstr "Web <abbr title=\"User Interface\">UI</abbr>"

msgid "Wifi"
msgstr "Wifi"

msgid "Wifi networks in your local environment"
msgstr "Wifi networks in your local environment"

msgid "Wireless"
msgstr ""

msgid "Wireless Adapter"
msgstr "Wireless Adapter"

msgid "Wireless Network"
msgstr "Wireless Network"

msgid "Wireless Overview"
msgstr "Wireless Overview"

msgid "Wireless Security"
msgstr "Wireless Security"

msgid "Wireless is disabled or not associated"
msgstr ""

msgid "Wireless is restarting..."
msgstr ""

msgid "Wireless network is disabled"
msgstr ""

msgid "Wireless network is enabled"
msgstr ""

msgid "Wireless restarted"
msgstr ""

msgid "Wireless shut down"
msgstr ""

msgid "Write received DNS requests to syslog"
msgstr ""

msgid "XR Support"
msgstr "XR Support"

msgid ""
"You can enable or disable installed init scripts here. Changes will applied "
"after a device reboot.<br /><strong>Warning: If you disable essential init "
"scripts like \"network\", your device might become inaccesable!</strong>"
msgstr ""
"You can enable or disable installed init scripts here. Changes will applied "
"after a device reboot.<br /><strong>Warning: If you disable essential init "
"scripts like \"network\", your device might become inaccesable!</strong>"

msgid ""
"You must enable Java Script in your browser or LuCI will not work properly."
msgstr ""

msgid "any"
msgstr ""

msgid "auto"
msgstr "auto"

msgid "bridged"
msgstr ""

msgid "creates a bridge over specified interface(s)"
msgstr "creates a bridge over specified interface(s)"

msgid "disable"
msgstr "disable"

msgid "expired"
msgstr ""

msgid ""
"file where given <abbr title=\"Dynamic Host Configuration Protocol\">DHCP</"
"abbr>-leases will be stored"
msgstr ""
"file where given <abbr title=\"Dynamic Host Configuration Protocol\">DHCP</"
"abbr>-leases will be stored"

msgid "help"
msgstr "help"

msgid "if target is a network"
msgstr "if target is a network"

msgid "local <abbr title=\"Domain Name System\">DNS</abbr> file"
msgstr "local <abbr title=\"Domain Name System\">DNS</abbr> file"

msgid "no"
msgstr ""

msgid "none"
msgstr "none"

msgid "off"
msgstr ""

msgid "on"
msgstr ""

msgid "routed"
msgstr ""

msgid "tagged"
msgstr ""

msgid "unlimited"
msgstr ""

msgid "unspecified"
msgstr ""

msgid "unspecified -or- create:"
msgstr "unspecified -or- create:"

msgid "untagged"
msgstr ""

msgid "yes"
msgstr ""

msgid "« Back"
msgstr "« Back"

<<<<<<< HEAD
=======
#~ msgid "<abbr title=\"Point-to-Point Tunneling Protocol\">PPTP</abbr>-Server"
#~ msgstr ""
#~ "<abbr title=\"Point-to-Point Tunneling Protocol\">PPTP</abbr>-Server"

#~ msgid "ARP ping retries"
#~ msgstr "ARP ping retries"

#~ msgid "ATM Settings"
#~ msgstr "ATM Settings"

#~ msgid "Accept Router Advertisements"
#~ msgstr "Accept Router Advertisements"

#~ msgid "Access point (APN)"
#~ msgstr "Access point (APN)"

#~ msgid "Additional pppd options"
#~ msgstr "Additional pppd options"

#~ msgid "Allowed range is 1 to FFFF"
#~ msgstr "Allowed range is 1 to FFFF"

#~ msgid "Automatic Disconnect"
#~ msgstr "Automatic Disconnect"

#~ msgid "Backup Archive"
#~ msgstr "Backup Archive"

#~ msgid ""
#~ "Configure the local DNS server to use the name servers adverticed by the "
#~ "PPP peer"
#~ msgstr ""
#~ "Configure the local DNS server to use the name servers adverticed by the "
#~ "PPP peer"

#~ msgid "Connect script"
#~ msgstr "Connect script"

#~ msgid "Create backup"
#~ msgstr "Create backup"

#~ msgid "Disconnect script"
#~ msgstr "Disconnect script"

#~ msgid "Edit package lists and installation targets"
#~ msgstr "Edit package lists and installation targets"

#~ msgid "Enable IPv6 on PPP link"
#~ msgstr "Enable IPv6 on PPP link"

#~ msgid "Firmware image"
#~ msgstr "Firmware image"

#~ msgid ""
#~ "Here you can backup and restore your router configuration and - if "
#~ "possible - reset the router to the default settings."
#~ msgstr ""
#~ "Here you can backup and restore your router configuration and - if "
#~ "possible - reset the router to the default settings."

#~ msgid "Installation targets"
#~ msgstr "Installation targets"

#~ msgid "Keep configuration files"
#~ msgstr "Keep configuration files"

#~ msgid "Keep-Alive"
#~ msgstr "Keep-Alive"

#~ msgid ""
#~ "Let pppd replace the current default route to use the PPP interface after "
#~ "successful connect"
#~ msgstr ""
#~ "Let pppd replace the current default route to use the PPP interface after "
#~ "successful connect"

#~ msgid "Let pppd run this script after establishing the PPP link"
#~ msgstr "Let pppd run this script after establishing the PPP link"

#~ msgid "Let pppd run this script before tearing down the PPP link"
#~ msgstr "Let pppd run this script before tearing down the PPP link"

#~ msgid ""
#~ "Make sure that you provide the correct pin code here or you might lock "
#~ "your sim card!"
#~ msgstr ""
#~ "Make sure that you provide the correct pin code here or you might lock "
#~ "your sim card!"

#~ msgid ""
#~ "Most of them are network servers, that offer a certain service for your "
#~ "device or network like shell access, serving webpages like <abbr title="
#~ "\"Lua Configuration Interface\">LuCI</abbr>, doing mesh routing, sending "
#~ "e-mails, ..."
#~ msgstr ""
#~ "Most of them are network servers, that offer a certain service for your "
#~ "device or network like shell access, serving webpages like <abbr title="
#~ "\"Lua Configuration Interface\">LuCI</abbr>, doing mesh routing, sending "
#~ "e-mails, ..."

#~ msgid "Number of failed connection tests to initiate automatic reconnect"
#~ msgstr "Number of failed connection tests to initiate automatic reconnect"

#~ msgid "PIN code"
#~ msgstr "PIN code"

#~ msgid "PPP Settings"
#~ msgstr "PPP Settings"

#~ msgid "Package lists"
#~ msgstr "Package lists"

#~ msgid "Proceed reverting all settings and resetting to firmware defaults?"
#~ msgstr "Proceed reverting all settings and resetting to firmware defaults?"

#~ msgid "Processor"
#~ msgstr "Processor"

#~ msgid "Radius-Port"
#~ msgstr "Radius-Port"

#~ msgid "Radius-Server"
#~ msgstr "Radius-Server"

#~ msgid "Replace default route"
#~ msgstr "Replace default route"

#~ msgid "Reset router to defaults"
#~ msgstr "Reset router to defaults"

#~ msgid ""
#~ "Seconds to wait for the modem to become ready before attempting to connect"
#~ msgstr ""
#~ "Seconds to wait for the modem to become ready before attempting to connect"

#~ msgid "Service type"
#~ msgstr "Service type"

#~ msgid "Services and daemons perform certain tasks on your device."
#~ msgstr "Services and daemons perform certain tasks on your device."

#~ msgid "Settings"
#~ msgstr "Settings"

#~ msgid "Setup wait time"
#~ msgstr "Setup wait time"

#~ msgid ""
#~ "Sorry. OpenWrt does not support a system upgrade on this platform.<br /> "
#~ "You need to manually flash your device."
#~ msgstr ""
#~ "Sorry. OpenWrt does not support a system upgrade on this platform.<br /> "
#~ "You need to manually flash your device."

#~ msgid "Specify additional command line arguments for pppd here"
#~ msgstr "Specify additional command line arguments for pppd here"

#~ msgid "The device node of your modem, e.g. /dev/ttyUSB0"
#~ msgstr "The device node of your modem, e.g. /dev/ttyUSB0"

#~ msgid "Time (in seconds) after which an unused connection will be closed"
#~ msgstr "Time (in seconds) after which an unused connection will be closed"

#~ msgid "Update package lists"
#~ msgstr "Update package lists"

#~ msgid "Upload an OpenWrt image file to reflash the device."
#~ msgstr "Upload an OpenWrt image file to reflash the device."

#~ msgid "Upload image"
#~ msgstr "Upload image"

#~ msgid "Use peer DNS"
#~ msgstr "Use peer DNS"

#~ msgid ""
#~ "You need to install \"comgt\" for UMTS/GPRS, \"ppp-mod-pppoe\" for PPPoE, "
#~ "\"ppp-mod-pppoa\" for PPPoA or \"pptp\" for PPtP support"
#~ msgstr ""
#~ "You need to install \"comgt\" for UMTS/GPRS, \"ppp-mod-pppoe\" for PPPoE, "
#~ "\"ppp-mod-pppoa\" for PPPoA or \"pptp\" for PPtP support"

#~ msgid "back"
#~ msgstr "back"

#~ msgid "buffered"
#~ msgstr "buffered"

#~ msgid "cached"
#~ msgstr "cached"

#~ msgid "free"
#~ msgstr "free"

#~ msgid "static"
#~ msgstr "static"

#~ msgid ""
#~ "<abbr title=\"Lua Configuration Interface\">LuCI</abbr> is a collection "
#~ "of free Lua software including an <abbr title=\"Model-View-Controller"
#~ "\">MVC</abbr>-Webframework and webinterface for embedded devices. <abbr "
#~ "title=\"Lua Configuration Interface\">LuCI</abbr> is licensed under the "
#~ "Apache-License."
#~ msgstr ""
#~ "<abbr title=\"Lua Configuration Interface\">LuCI</abbr> is a collection "
#~ "of free Lua software including an <abbr title=\"Model-View-Controller"
#~ "\">MVC</abbr>-Webframework and webinterface for embedded devices. <abbr "
#~ "title=\"Lua Configuration Interface\">LuCI</abbr> is licensed under the "
#~ "Apache-License."

#~ msgid "<abbr title=\"Secure Shell\">SSH</abbr>-Keys"
#~ msgstr "<abbr title=\"Secure Shell\">SSH</abbr>-Keys"

#~ msgid ""
#~ "A lightweight HTTP/1.1 webserver written in C and Lua designed to serve "
#~ "LuCI"
#~ msgstr ""
#~ "A lightweight HTTP/1.1 webserver written in C and Lua designed to serve "
#~ "LuCI"

#~ msgid ""
#~ "A small webserver which can be used to serve <abbr title=\"Lua "
#~ "Configuration Interface\">LuCI</abbr>."
#~ msgstr ""
#~ "A small webserver which can be used to serve <abbr title=\"Lua "
#~ "Configuration Interface\">LuCI</abbr>."

#~ msgid "About"
#~ msgstr "About"

#~ msgid "Active IP Connections"
#~ msgstr "Active IP Connections"

#~ msgid "Addresses"
#~ msgstr "Addresses"

#~ msgid "Admin Password"
#~ msgstr "Admin Password"

#~ msgid "Alias"
#~ msgstr "Alias"

#~ msgid "Authentication Realm"
#~ msgstr "Authentication Realm"

#~ msgid "Bridge Port"
#~ msgstr "Bridge Port"

#~ msgid ""
#~ "Change the password of the system administrator (User <code>root</code>)"
#~ msgstr ""
#~ "Change the password of the system administrator (User <code>root</code>)"

#~ msgid "Client + WDS"
#~ msgstr "Client + WDS"

#~ msgid "Configuration file"
#~ msgstr "Configuration file"

#~ msgid "Connection timeout"
#~ msgstr "Connection timeout"

#~ msgid "Contributing Developers"
#~ msgstr "Contributing Developers"

#~ msgid "DHCP assigned"
#~ msgstr "DHCP assigned"

#~ msgid "Document root"
#~ msgstr "Document root"

#~ msgid "Enable Keep-Alive"
#~ msgstr "Enable Keep-Alive"

#~ msgid "Ethernet Bridge"
#~ msgstr "Ethernet Bridge"

#~ msgid ""
#~ "Here you can paste public <abbr title=\"Secure Shell\">SSH</abbr>-Keys "
#~ "(one per line) for <abbr title=\"Secure Shell\">SSH</abbr> public-key "
#~ "authentication."
#~ msgstr ""
#~ "Here you can paste public <abbr title=\"Secure Shell\">SSH</abbr>-Keys "
#~ "(one per line) for <abbr title=\"Secure Shell\">SSH</abbr> public-key "
#~ "authentication."

#~ msgid "ID"
#~ msgstr "ID"

#~ msgid "IP Configuration"
#~ msgstr "IP Configuration"

#~ msgid "Interface Status"
#~ msgstr "Interface Status"

#~ msgid "Lead Development"
#~ msgstr "Lead Development"

#~ msgid "Master"
#~ msgstr "Master"

#~ msgid "Master + WDS"
#~ msgstr "Master + WDS"

#~ msgid "Not configured"
#~ msgstr "Not configured"

#~ msgid "Password successfully changed"
#~ msgstr "Password successfully changed"

#~ msgid "Plugin path"
#~ msgstr "Plugin path"

#~ msgid "Ports"
#~ msgstr "Ports"

#~ msgid "Primary"
#~ msgstr "Primary"

#~ msgid "Project Homepage"
#~ msgstr "Project Homepage"

#~ msgid "Pseudo Ad-Hoc"
#~ msgstr "Pseudo Ad-Hoc"

#~ msgid "STP"
#~ msgstr "STP"

#~ msgid "Thanks To"
#~ msgstr "Thanks To"

#~ msgid ""
#~ "The realm which will be displayed at the authentication prompt for "
#~ "protected pages."
#~ msgstr ""
#~ "The realm which will be displayed at the authentication prompt for "
#~ "protected pages."

#~ msgid "Unknown Error"
#~ msgstr "Unknown Error"

#~ msgid "VLAN"
#~ msgstr "VLAN"

#~ msgid "defaults to <code>/etc/httpd.conf</code>"
#~ msgstr "defaults to <code>/etc/httpd.conf</code>"

>>>>>>> 33caee55
#~ msgid "OPKG error code %i"
#~ msgstr "OPKG error code %i"

#~ msgid "Package lists updated"
#~ msgstr "Package lists updated"

#~ msgid "Upgrade installed packages"
#~ msgstr "Upgrade installed packages"

#~ msgid ""
#~ "Also kernel or service logfiles can be viewed here to get an overview "
#~ "over their current state."
#~ msgstr ""
#~ "Also kernel or service logfiles can be viewed here to get an overview "
#~ "over their current state."

#~ msgid ""
#~ "Here you can find information about the current system status like <abbr "
#~ "title=\"Central Processing Unit\">CPU</abbr> clock frequency, memory "
#~ "usage or network interface data."
#~ msgstr ""
#~ "Here you can find information about the current system status like <abbr "
#~ "title=\"Central Processing Unit\">CPU</abbr> clock frequency, memory "
#~ "usage or network interface data."

#~ msgid "Search file..."
#~ msgstr "Search file..."

#~ msgid ""
#~ "<abbr title=\"Lua Configuration Interface\">LuCI</abbr> is a free, "
#~ "flexible, and user friendly graphical interface for configuring OpenWrt "
#~ "Kamikaze."
#~ msgstr ""
#~ "<abbr title=\"Lua Configuration Interface\">LuCI</abbr> is a free, "
#~ "flexible, and user friendly graphical interface for configuring OpenWrt "
#~ "Kamikaze."

#~ msgid "And now have fun with your router!"
#~ msgstr "And now have fun with your router!"

#~ msgid ""
#~ "As we always want to improve this interface we are looking forward to "
#~ "your feedback and suggestions."
#~ msgstr ""
#~ "As we always want to improve this interface we are looking forward to "
#~ "your feedback and suggestions."

#~ msgid "Hello!"
#~ msgstr "Hello!"

#~ msgid ""
#~ "Notice: In <abbr title=\"Lua Configuration Interface\">LuCI</abbr> "
#~ "changes have to be confirmed by clicking Changes - Save &amp; Apply "
#~ "before being applied."
#~ msgstr ""
#~ "Notice: In <abbr title=\"Lua Configuration Interface\">LuCI</abbr> "
#~ "changes have to be confirmed by clicking Changes - Save &amp; Apply "
#~ "before being applied."

#~ msgid ""
#~ "On the following pages you can adjust all important settings of your "
#~ "router."
#~ msgstr ""
#~ "On the following pages you can adjust all important settings of your "
#~ "router."

#~ msgid "The <abbr title=\"Lua Configuration Interface\">LuCI</abbr> Team"
#~ msgstr "The <abbr title=\"Lua Configuration Interface\">LuCI</abbr> Team"

#~ msgid ""
#~ "This is the administration area of <abbr title=\"Lua Configuration "
#~ "Interface\">LuCI</abbr>."
#~ msgstr ""
#~ "This is the administration area of <abbr title=\"Lua Configuration "
#~ "Interface\">LuCI</abbr>."

#~ msgid "User Interface"
#~ msgstr "User Interface"

#~ msgid "enable"
#~ msgstr "enable"

#~ msgid "(hidden)"
#~ msgstr "(hidden)"

#~ msgid "(optional)"
#~ msgstr "(optional)"

#~ msgid "<abbr title=\"Domain Name System\">DNS</abbr>-Port"
#~ msgstr "<abbr title=\"Domain Name System\">DNS</abbr>-Port"

#~ msgid ""
#~ "<abbr title=\"Domain Name System\">DNS</abbr>-Server will be queried in "
#~ "the order of the resolvfile"
#~ msgstr ""
#~ "<abbr title=\"Domain Name System\">DNS</abbr>-Server will be queried in "
#~ "the order of the resolvfile"

#~ msgid ""
#~ "<abbr title=\"maximal\">max.</abbr> <abbr title=\"Dynamic Host "
#~ "Configuration Protocol\">DHCP</abbr>-Leases"
#~ msgstr ""
#~ "<abbr title=\"maximal\">max.</abbr> <abbr title=\"Dynamic Host "
#~ "Configuration Protocol\">DHCP</abbr>-Leases"

#~ msgid ""
#~ "<abbr title=\"maximal\">max.</abbr> <abbr title=\"Extension Mechanisms "
#~ "for Domain Name System\">EDNS0</abbr> paket size"
#~ msgstr ""
#~ "<abbr title=\"maximal\">max.</abbr> <abbr title=\"Extension Mechanisms "
#~ "for Domain Name System\">EDNS0</abbr> paket size"

#~ msgid "AP-Isolation"
#~ msgstr "AP-Isolation"

#~ msgid "Add the Wifi network to physical network"
#~ msgstr "Add the Wifi network to physical network"

#~ msgid "Aliases"
#~ msgstr "Aliases"

#~ msgid "Attach to existing network"
#~ msgstr "Attach to existing network"

#~ msgid "Clamp Segment Size"
#~ msgstr "Clamp Segment Size"

#~ msgid "Create Or Attach Network"
#~ msgstr "Create Or Attach Network"

#~ msgid "DHCP"
#~ msgstr "DHCP"

#~ msgid "Devices"
#~ msgstr "Devices"

#~ msgid "Don't forward reverse lookups for local networks"
#~ msgstr "Don&#39;t forward reverse lookups for local networks"

#~ msgid "Enable TFTP-Server"
#~ msgstr "Enable TFTP-Server"

#~ msgid "Errors"
#~ msgstr "Errors"

#~ msgid "Essentials"
#~ msgstr "Essentials"

#~ msgid "Expand Hosts"
#~ msgstr "Expand Hosts"

#~ msgid "First leased address"
#~ msgstr "First leased address"

#~ msgid ""
#~ "Fixes problems with unreachable websites, submitting forms or other "
#~ "unexpected behaviour for some ISPs."
#~ msgstr ""
#~ "Fixes problems with unreachable websites, submitting forms or other "
#~ "unexpected behaviour for some ISPs."

#~ msgid "Hardware Address"
#~ msgstr "Hardware Address"

#~ msgid "Here you can configure installed wifi devices."
#~ msgstr "Here you can configure installed wifi devices."

#~ msgid ""
#~ "If the interface is attached to an existing network it will be "
#~ "<em>bridged</em> to the existing interfaces and is covered by the "
#~ "firewall zone of the choosen network.<br />Uncheck the attach option to "
#~ "define a new standalone network for this interface."
#~ msgstr ""
#~ "If the interface is attached to an existing network it will be "
#~ "<em>bridged</em> to the existing interfaces and is covered by the "
#~ "firewall zone of the choosen network.<br />Uncheck the attach option to "
#~ "define a new standalone network for this interface."

#~ msgid "Ignore <code>/etc/hosts</code>"
#~ msgstr "Ignore <code>/etc/hosts</code>"

#~ msgid "Independent (Ad-Hoc)"
#~ msgstr "Independent (Ad-Hoc)"

#~ msgid "Internet Connection"
#~ msgstr "Internet Connection"

#~ msgid "Join (Client)"
#~ msgstr "Join (Client)"

#~ msgid "Leases"
#~ msgstr "Leases"

#~ msgid "Local Domain"
#~ msgstr "Local Domain"

#~ msgid "Local Network"
#~ msgstr "Local Network"

#~ msgid "Local Server"
#~ msgstr "Local Server"

#~ msgid "Network Boot Image"
#~ msgstr "Network Boot Image"

#~ msgid ""
#~ "Network Name (<abbr title=\"Extended Service Set Identifier\">ESSID</"
#~ "abbr>)"
#~ msgstr ""
#~ "Network Name (<abbr title=\"Extended Service Set Identifier\">ESSID</"
#~ "abbr>)"

#~ msgid "Number of leased addresses"
#~ msgstr "Number of leased addresses"

#~ msgid "Path"
#~ msgstr "Path"

#~ msgid "Perform Actions"
#~ msgstr "Perform Actions"

#~ msgid "Prevents Client to Client communication"
#~ msgstr "Prevents Client to Client communication"

#~ msgid "Provide (Access Point)"
#~ msgstr "Provide (Access Point)"

#~ msgid "Resolvfile"
#~ msgstr "Resolvfile"

#~ msgid "TFTP-Server Root"
#~ msgstr "TFTP-Server Root"

#~ msgid "TX / RX"
#~ msgstr "TX / RX"

#~ msgid "The following changes have been applied"
#~ msgstr "The following changes have been applied"

#~ msgid ""
#~ "When flashing a new firmware with <abbr title=\"Lua Configuration "
#~ "Interface\">LuCI</abbr> these files will be added to the new firmware "
#~ "installation."
#~ msgstr ""
#~ "When flashing a new firmware with <abbr title=\"Lua Configuration "
#~ "Interface\">LuCI</abbr> these files will be added to the new firmware "
#~ "installation."

#~ msgid "Wireless Scan"
#~ msgstr "Wireless Scan"

#~ msgid ""
#~ "With <abbr title=\"Dynamic Host Configuration Protocol\">DHCP</abbr> "
#~ "network members can automatically receive their network settings (<abbr "
#~ "title=\"Internet Protocol\">IP</abbr>-address, netmask, <abbr title="
#~ "\"Domain Name System\">DNS</abbr>-server, ...)."
#~ msgstr ""
#~ "With <abbr title=\"Dynamic Host Configuration Protocol\">DHCP</abbr> "
#~ "network members can automatically receive their network settings (<abbr "
#~ "title=\"Internet Protocol\">IP</abbr>-address, netmask, <abbr title="
#~ "\"Domain Name System\">DNS</abbr>-server, ...)."

#~ msgid ""
#~ "You are about to join the wireless network <em><strong>%s</strong></em>. "
#~ "In order to complete the process, you need to provide some additional "
#~ "details."
#~ msgstr ""
#~ "You are about to join the wireless network <em><strong>%s</strong></em>. "
#~ "In order to complete the process, you need to provide some additional "
#~ "details."

#~ msgid ""
#~ "You can run several wifi networks with one device. Be aware that there "
#~ "are certain hardware and driverspecific restrictions. Normally you can "
#~ "operate 1 Ad-Hoc or up to 3 Master-Mode and 1 Client-Mode network "
#~ "simultaneously."
#~ msgstr ""
#~ "You can run several wifi networks with one device. Be aware that there "
#~ "are certain hardware and driverspecific restrictions. Normally you can "
#~ "operate 1 Ad-Hoc or up to 3 Master-Mode and 1 Client-Mode network "
#~ "simultaneously."

#~ msgid ""
#~ "You need to install \"ppp-mod-pppoe\" for PPPoE or \"pptp\" for PPtP "
#~ "support"
#~ msgstr ""
#~ "You need to install \"ppp-mod-pppoe\" for PPPoE or \"pptp\" for PPtP "
#~ "support"

#~ msgid ""
#~ "You need to install <a href='%s'><em>wpa-supplicant</em></a> to use WPA!"
#~ msgstr ""
#~ "You need to install <a href='%s'><em>wpa-supplicant</em></a> to use WPA!"

#~ msgid ""
#~ "You need to install the <a href='%s'>Broadcom <em>nas</em> supplicant</a> "
#~ "to use WPA!"
#~ msgstr ""
#~ "You need to install the <a href='%s'>Broadcom <em>nas</em> supplicant</a> "
#~ "to use WPA!"

#~ msgid "Zone"
#~ msgstr "Zone"

#~ msgid "additional hostfile"
#~ msgstr "additional hostfile"

#~ msgid "adds domain names to hostentries in the resolv file"
#~ msgstr "adds domain names to hostentries in the resolv file"

#~ msgid "automatic"
#~ msgstr "automatic"

#~ msgid "automatically reconnect"
#~ msgstr "automatically reconnect"

#~ msgid "concurrent queries"
#~ msgstr "concurrent queries"

#~ msgid ""
#~ "disable <abbr title=\"Dynamic Host Configuration Protocol\">DHCP</abbr> "
#~ "for this interface"
#~ msgstr ""
#~ "disable <abbr title=\"Dynamic Host Configuration Protocol\">DHCP</abbr> "
#~ "for this interface"

#~ msgid "disconnect when idle for"
#~ msgstr "disconnect when idle for"

#~ msgid "don't cache unknown"
#~ msgstr "don&#39;t cache unknown"

#~ msgid ""
#~ "filter useless <abbr title=\"Domain Name System\">DNS</abbr>-queries of "
#~ "Windows-systems"
#~ msgstr ""
#~ "filter useless <abbr title=\"Domain Name System\">DNS</abbr>-queries of "
#~ "Windows-systems"

#~ msgid "installed"
#~ msgstr "installed"

#~ msgid "localises the hostname depending on its subnet"
#~ msgstr "localises the hostname depending on its subnet"

#~ msgid "manual"
#~ msgstr "manual"

#~ msgid "not installed"
#~ msgstr "not installed"

#~ msgid ""
#~ "prevents caching of negative <abbr title=\"Domain Name System\">DNS</"
#~ "abbr>-replies"
#~ msgstr ""
#~ "prevents caching of negative <abbr title=\"Domain Name System\">DNS</"
#~ "abbr>-replies"

#~ msgid "query port"
#~ msgstr "query port"

#~ msgid "transmitted / received"
#~ msgstr "transmitted / received"

#~ msgid "all"
#~ msgstr "all"

#~ msgid "Code"
#~ msgstr "Code"

#~ msgid "Distance"
#~ msgstr "Distance"

#~ msgid "Legend"
#~ msgstr "Legend"

#~ msgid "Library"
#~ msgstr "Library"

#~ msgid "see '%s' manpage"
#~ msgstr "see &#39;%s&#39; manpage"

#~ msgid "Package Manager"
#~ msgstr "Package Manager"

#~ msgid "Service"
#~ msgstr "Service"

#~ msgid "Statistics"
#~ msgstr "Statistics"

#~ msgid "zone"
#~ msgstr "Zone"<|MERGE_RESOLUTION|>--- conflicted
+++ resolved
@@ -111,20 +111,6 @@
 
 msgid "<abbr title=\"Light Emitting Diode\">LED</abbr> Name"
 msgstr "<abbr title=\"Light Emitting Diode\">LED</abbr> Name"
-<<<<<<< HEAD
-
-msgid ""
-"<abbr title=\"Lua Configuration Interface\">LuCI</abbr> is a collection of "
-"free Lua software including an <abbr title=\"Model-View-Controller\">MVC</"
-"abbr>-Webframework and webinterface for embedded devices. <abbr title=\"Lua "
-"Configuration Interface\">LuCI</abbr> is licensed under the Apache-License."
-msgstr ""
-"<abbr title=\"Lua Configuration Interface\">LuCI</abbr> is a collection of "
-"free Lua software including an <abbr title=\"Model-View-Controller\">MVC</"
-"abbr>-Webframework and webinterface for embedded devices. <abbr title=\"Lua "
-"Configuration Interface\">LuCI</abbr> is licensed under the Apache-License."
-=======
->>>>>>> 33caee55
 
 msgid "<abbr title=\"Media Access Control\">MAC</abbr>-Address"
 msgstr "<abbr title=\"Media Access Control\">MAC</abbr>-Address"
@@ -148,40 +134,18 @@
 
 msgid "<abbr title=\"maximal\">Max.</abbr> concurrent queries"
 msgstr "<abbr title=\"maximal\">Max.</abbr> concurrent queries"
-<<<<<<< HEAD
-
-msgid ""
-"A lightweight HTTP/1.1 webserver written in C and Lua designed to serve LuCI"
-msgstr ""
-"A lightweight HTTP/1.1 webserver written in C and Lua designed to serve LuCI"
-=======
->>>>>>> 33caee55
 
 msgid "APN"
-msgstr ""
-
-msgid "AHCP Settings"
 msgstr ""
 
 msgid "AR Support"
 msgstr "AR Support"
 
-<<<<<<< HEAD
-msgid "ARP ping retries"
-msgstr "ARP ping retries"
+msgid "ARP retry threshold"
+msgstr ""
 
 msgid "ATM Bridges"
 msgstr "ATM Bridges"
-
-msgid "ATM Settings"
-msgstr "ATM Settings"
-=======
-msgid "ARP retry threshold"
-msgstr ""
-
-msgid "ATM Bridges"
-msgstr "ATM Bridges"
->>>>>>> 33caee55
 
 msgid "ATM Virtual Channel Identifier (VCI)"
 msgstr "ATM Virtual Channel Identifier (VCI)"
@@ -204,13 +168,8 @@
 msgid "Accept router advertisements"
 msgstr ""
 
-<<<<<<< HEAD
-msgid "Accept Router Advertisements"
-msgstr "Accept Router Advertisements"
-=======
 msgid "Access Concentrator"
 msgstr ""
->>>>>>> 33caee55
 
 msgid "Access Point"
 msgstr "Access Point"
@@ -233,12 +192,6 @@
 msgid "Active Connections"
 msgstr "Active Connections"
 
-<<<<<<< HEAD
-msgid "Active IP Connections"
-msgstr "Active IP Connections"
-
-=======
->>>>>>> 33caee55
 msgid "Active Leases"
 msgstr "Active Leases"
 
@@ -256,12 +209,6 @@
 
 msgid "Additional Hosts files"
 msgstr "Additional Hosts files"
-<<<<<<< HEAD
-
-msgid "Additional pppd options"
-msgstr "Additional pppd options"
-=======
->>>>>>> 33caee55
 
 msgid "Address"
 msgstr "Address"
@@ -283,12 +230,6 @@
 
 msgid "Alert"
 msgstr "Alert"
-<<<<<<< HEAD
-
-msgid "Alias"
-msgstr "Alias"
-=======
->>>>>>> 33caee55
 
 msgid "Allow <abbr title=\"Secure Shell\">SSH</abbr> password authentication"
 msgstr "Allow <abbr title=\"Secure Shell\">SSH</abbr> password authentication"
@@ -316,13 +257,8 @@
 msgstr ""
 "Allow upstream responses in the 127.0.0.0/8 range, e.g. for RBL services"
 
-<<<<<<< HEAD
-msgid "Allowed range is 1 to FFFF"
-msgstr "Allowed range is 1 to FFFF"
-=======
 msgid "Allowed range is 1 to 65535"
 msgstr ""
->>>>>>> 33caee55
 
 msgid "An additional network will be created if you leave this unchecked."
 msgstr "An additional network will be created if you leave this unchecked."
@@ -371,12 +307,9 @@
 
 msgid "Back to Overview"
 msgstr "Back to Overview"
-<<<<<<< HEAD
-=======
 
 msgid "Back to configuration"
 msgstr ""
->>>>>>> 33caee55
 
 msgid "Back to overview"
 msgstr "Back to overview"
@@ -398,15 +331,12 @@
 
 msgid "Bad address specified!"
 msgstr "Bad address specified!"
-<<<<<<< HEAD
-=======
 
 msgid ""
 "Below is the determined list of files to backup. It consists of changed "
 "configuration files marked by opkg, essential base files and the user "
 "defined backup patterns."
 msgstr ""
->>>>>>> 33caee55
 
 msgid "Bit Rate"
 msgstr "Bit Rate"
@@ -529,19 +459,7 @@
 msgid "Configuration applied."
 msgstr ""
 
-<<<<<<< HEAD
-msgid "Configuration file"
-msgstr "Configuration file"
-
 msgid "Configuration files will be kept."
-msgstr ""
-
-msgid ""
-"Configure the local DNS server to use the name servers adverticed by the PPP "
-"peer"
-=======
-msgid "Configuration files will be kept."
->>>>>>> 33caee55
 msgstr ""
 
 msgid "Configures this mount as overlay storage for block-extroot"
@@ -821,18 +739,12 @@
 msgid "Enable buffering"
 msgstr ""
 
-<<<<<<< HEAD
+msgid "Enable builtin NTP server"
+msgstr ""
+
 msgid "Enable learning and aging"
 msgstr ""
 
-=======
-msgid "Enable builtin NTP server"
-msgstr ""
-
-msgid "Enable learning and aging"
-msgstr ""
-
->>>>>>> 33caee55
 msgid "Enable this mount"
 msgstr ""
 
@@ -1078,17 +990,12 @@
 msgid "IPv4 WAN Status"
 msgstr ""
 
-<<<<<<< HEAD
+msgid "IPv4 address"
+msgstr ""
+
 msgid "IPv4 and IPv6"
 msgstr ""
 
-=======
-msgid "IPv4 address"
-msgstr ""
-
-msgid "IPv4 and IPv6"
-msgstr ""
-
 msgid "IPv4 broadcast"
 msgstr ""
 
@@ -1098,7 +1005,6 @@
 msgid "IPv4 netmask"
 msgstr ""
 
->>>>>>> 33caee55
 msgid "IPv4 only"
 msgstr ""
 
@@ -1117,27 +1023,21 @@
 msgid "IPv6 WAN Status"
 msgstr ""
 
-<<<<<<< HEAD
+msgid "IPv6 address"
+msgstr ""
+
+msgid "IPv6 gateway"
+msgstr ""
+
 msgid "IPv6 only"
 msgstr ""
 
-=======
-msgid "IPv6 address"
-msgstr ""
-
-msgid "IPv6 gateway"
-msgstr ""
-
-msgid "IPv6 only"
-msgstr ""
-
 msgid "IPv6-in-IPv4 (RFC4213)"
 msgstr ""
 
 msgid "IPv6-over-IPv4"
 msgstr ""
 
->>>>>>> 33caee55
 msgid "Identity"
 msgstr "Identity"
 
@@ -1308,9 +1208,6 @@
 msgid "Lease validity time"
 msgstr ""
 
-msgid "Lease validity time"
-msgstr ""
-
 msgid "Leasefile"
 msgstr "Leasefile"
 
@@ -1613,9 +1510,6 @@
 msgstr ""
 
 msgid "Not associated"
-msgstr ""
-
-msgid "Note: Configuration files will be erased."
 msgstr ""
 
 msgid "Note: Configuration files will be erased."
@@ -1742,12 +1636,9 @@
 msgid "Package libiwinfo required!"
 msgstr ""
 
-<<<<<<< HEAD
-=======
 msgid "Package lists are older than 24 hours"
 msgstr ""
 
->>>>>>> 33caee55
 msgid "Package name"
 msgstr "Package name"
 
@@ -1841,12 +1732,6 @@
 msgstr "Protocol"
 
 msgid "Protocol family"
-<<<<<<< HEAD
-msgstr ""
-
-msgid "Provide new network"
-=======
->>>>>>> 33caee55
 msgstr ""
 
 msgid "Protocol of the new interface"
@@ -1999,13 +1884,8 @@
 msgid "Reset Counters"
 msgstr "Reset Counters"
 
-<<<<<<< HEAD
-msgid "Reset router to defaults"
-msgstr "Reset router to defaults"
-=======
 msgid "Reset to defaults"
 msgstr ""
->>>>>>> 33caee55
 
 msgid "Resolv and Hosts Files"
 msgstr ""
@@ -2567,10 +2447,6 @@
 msgid "Unsupported protocol type."
 msgstr ""
 
-<<<<<<< HEAD
-msgid "Upload an OpenWrt image file to reflash the device."
-msgstr "Upload an OpenWrt image file to reflash the device."
-=======
 msgid "Update lists"
 msgstr ""
 
@@ -2579,7 +2455,6 @@
 "Check \"Keep settings\" to retain the current configuration (requires an "
 "OpenWrt compatible firmware image)."
 msgstr ""
->>>>>>> 33caee55
 
 msgid "Upload archive..."
 msgstr ""
@@ -2837,8 +2712,6 @@
 msgid "« Back"
 msgstr "« Back"
 
-<<<<<<< HEAD
-=======
 #~ msgid "<abbr title=\"Point-to-Point Tunneling Protocol\">PPTP</abbr>-Server"
 #~ msgstr ""
 #~ "<abbr title=\"Point-to-Point Tunneling Protocol\">PPTP</abbr>-Server"
@@ -3186,7 +3059,6 @@
 #~ msgid "defaults to <code>/etc/httpd.conf</code>"
 #~ msgstr "defaults to <code>/etc/httpd.conf</code>"
 
->>>>>>> 33caee55
 #~ msgid "OPKG error code %i"
 #~ msgstr "OPKG error code %i"
 
