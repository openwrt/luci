msgid ""
msgstr "Content-Type: text/plain; charset=UTF-8"

msgid "(%d minute window, %d second interval)"
msgstr ""

msgid "(%s available)"
msgstr ""

msgid "(empty)"
msgstr ""

msgid "(no interfaces attached)"
msgstr ""

msgid "-- Additional Field --"
msgstr ""

msgid "-- Please choose --"
msgstr ""

msgid "-- custom --"
msgstr ""

msgid "1 Minute Load:"
msgstr ""

msgid "15 Minute Load:"
msgstr ""

msgid "40MHz 2nd channel above"
msgstr ""

msgid "40MHz 2nd channel below"
msgstr ""

msgid "5 Minute Load:"
msgstr ""

msgid "<abbr title=\"Basic Service Set Identifier\">BSSID</abbr>"
msgstr ""

msgid ""
"<abbr title=\"Classless Inter-Domain Routing\">CIDR</abbr>-Notation: address/"
"prefix"
msgstr ""

msgid "<abbr title=\"Domain Name System\">DNS</abbr> query port"
msgstr ""

msgid "<abbr title=\"Domain Name System\">DNS</abbr> server port"
msgstr ""

msgid ""
"<abbr title=\"Domain Name System\">DNS</abbr> servers will be queried in the "
"order of the resolvfile"
msgstr ""

msgid "<abbr title=\"Domain Name System\">DNS</abbr>-Server"
msgstr ""

msgid "<abbr title=\"Encrypted\">Encr.</abbr>"
msgstr ""

msgid "<abbr title=\"Extended Service Set Identifier\">ESSID</abbr>"
msgstr ""

msgid "<abbr title=\"Internet Protocol Version 4\">IPv4</abbr>-Address"
msgstr ""

msgid "<abbr title=\"Internet Protocol Version 4\">IPv4</abbr>-Broadcast"
msgstr ""

msgid "<abbr title=\"Internet Protocol Version 4\">IPv4</abbr>-Gateway"
msgstr ""

msgid "<abbr title=\"Internet Protocol Version 4\">IPv4</abbr>-Netmask"
msgstr ""

msgid "<abbr title=\"Internet Protocol Version 6\">IPv6</abbr>-Address"
msgstr ""

msgid ""
"<abbr title=\"Internet Protocol Version 6\">IPv6</abbr>-Address or Network "
"(CIDR)"
msgstr ""

msgid "<abbr title=\"Internet Protocol Version 6\">IPv6</abbr>-Gateway"
msgstr ""

msgid "<abbr title=\"Light Emitting Diode\">LED</abbr> Configuration"
msgstr ""

msgid "<abbr title=\"Light Emitting Diode\">LED</abbr> Name"
msgstr ""

msgid ""
"<abbr title=\"Lua Configuration Interface\">LuCI</abbr> is a collection of "
"free Lua software including an <abbr title=\"Model-View-Controller\">MVC</"
"abbr>-Webframework and webinterface for embedded devices. <abbr title=\"Lua "
"Configuration Interface\">LuCI</abbr> is licensed under the Apache-License."
msgstr ""

msgid "<abbr title=\"Media Access Control\">MAC</abbr>-Address"
msgstr ""

msgid "<abbr title=\"Point-to-Point Tunneling Protocol\">PPTP</abbr>-Server"
msgstr ""

msgid "<abbr title=\"Secure Shell\">SSH</abbr>-Keys"
msgstr ""

msgid "<abbr title=\"Wireless Local Area Network\">WLAN</abbr>-Scan"
msgstr ""

msgid ""
"<abbr title=\"maximal\">Max.</abbr> <abbr title=\"Dynamic Host Configuration "
"Protocol\">DHCP</abbr> leases"
msgstr ""

msgid ""
"<abbr title=\"maximal\">Max.</abbr> <abbr title=\"Extension Mechanisms for "
"Domain Name System\">EDNS0</abbr> paket size"
msgstr ""

msgid "<abbr title=\"maximal\">Max.</abbr> concurrent queries"
msgstr ""

msgid ""
"A lightweight HTTP/1.1 webserver written in C and Lua designed to serve LuCI"
msgstr ""

msgid ""
"A small webserver which can be used to serve <abbr title=\"Lua Configuration "
"Interface\">LuCI</abbr>."
msgstr ""

msgid "AR Support"
msgstr ""

msgid "ARP ping retries"
msgstr ""

msgid "ATM Bridges"
msgstr ""

msgid "ATM Settings"
msgstr ""

msgid "ATM Virtual Channel Identifier (VCI)"
msgstr ""

msgid "ATM Virtual Path Identifier (VPI)"
msgstr ""

msgid ""
"ATM bridges expose encapsulated ethernet in AAL5 connections as virtual "
"Linux network interfaces which can be used in conjunction with DHCP or PPP "
"to dial into the provider network."
msgstr ""

msgid "ATM device number"
msgstr ""

msgid "About"
msgstr ""

msgid "Accept Router Advertisements"
msgstr ""

msgid "Access Point"
msgstr ""

msgid "Access point (APN)"
msgstr ""

msgid "Action"
msgstr ""

msgid "Actions"
msgstr ""

msgid "Active <abbr title=\"Internet Protocol Version 4\">IPv4</abbr>-Routes"
msgstr ""

msgid "Active <abbr title=\"Internet Protocol Version 6\">IPv6</abbr>-Routes"
msgstr ""

msgid "Active Connections"
msgstr ""

msgid "Active IP Connections"
msgstr ""

msgid "Active Leases"
msgstr ""

msgid "Ad-Hoc"
msgstr ""

msgid "Add"
msgstr ""

msgid "Add local domain suffix to names served from hosts files"
msgstr ""

msgid "Add new interface..."
msgstr ""

msgid "Additional Hosts files"
msgstr ""

msgid "Additional pppd options"
msgstr ""

msgid "Address"
msgstr ""

msgid "Addresses"
msgstr ""

msgid "Admin Password"
msgstr ""

msgid "Administration"
msgstr ""

msgid "Advanced Settings"
msgstr ""

msgid "Advertise IPv6 on network"
msgstr ""

msgid "Advertised network ID"
msgstr ""

msgid "Alert"
msgstr ""

msgid "Alias"
msgstr ""

msgid "Allow <abbr title=\"Secure Shell\">SSH</abbr> password authentication"
msgstr ""

msgid "Allow all except listed"
msgstr ""

msgid "Allow listed only"
msgstr ""

msgid "Allow localhost"
msgstr ""

msgid "Allow remote hosts to connect to local SSH forwarded ports"
msgstr ""

msgid "Allow root logins with password"
msgstr ""

msgid "Allow the <em>root</em> user to login with password"
msgstr ""

msgid ""
"Allow upstream responses in the 127.0.0.0/8 range, e.g. for RBL services"
msgstr ""

msgid "Allowed range is 1 to FFFF"
msgstr ""

<<<<<<< HEAD
=======
msgid "An additional network will be created if you leave this unchecked."
msgstr ""

>>>>>>> fd051004
msgid "Antenna 1"
msgstr ""

msgid "Antenna 2"
msgstr ""

msgid "Apply"
msgstr ""

msgid "Applying changes"
msgstr ""

msgid "Associated Stations"
msgstr ""

msgid "Authentication"
msgstr ""

msgid "Authentication Realm"
msgstr ""

msgid "Authoritative"
msgstr ""

msgid "Authorization Required"
msgstr ""

msgid "Automatic Disconnect"
msgstr ""

msgid "Available"
msgstr ""

msgid "Available packages"
msgstr ""

msgid "Average:"
msgstr ""

msgid "BSSID"
msgstr ""

msgid "Back"
msgstr ""

msgid "Back to Overview"
msgstr ""

msgid "Back to overview"
msgstr ""

msgid "Back to scan results"
msgstr ""

msgid "Background Scan"
msgstr ""

msgid "Backup / Restore"
msgstr ""

msgid "Backup Archive"
msgstr ""

msgid "Bad address specified!"
msgstr ""

msgid "Bit Rate"
msgstr ""

msgid "Bitrate"
msgstr ""

msgid "Bridge"
msgstr ""

msgid "Bridge Port"
msgstr ""

msgid "Bridge interfaces"
msgstr ""

msgid "Bridge unit number"
msgstr ""

msgid "Buffered"
msgstr ""

msgid "Buttons"
msgstr ""

msgid "CPU"
msgstr ""

msgid "CPU usage (%)"
msgstr ""

msgid "Cached"
msgstr ""

msgid "Cancel"
msgstr ""

msgid "Chain"
msgstr ""

msgid ""
"Change the password of the system administrator (User <code>root</code>)"
msgstr ""

msgid "Changes"
msgstr ""

msgid "Changes applied."
msgstr ""

msgid "Changes the administrator password for accessing the device"
msgstr ""

msgid "Channel"
msgstr ""

msgid "Check"
msgstr ""

msgid "Checksum"
msgstr ""

msgid ""
"Choose the firewall zone you want to assign to this interface. Select "
"<em>unspecified</em> to remove the interface from the associated zone or "
"fill out the <em>create</em> field to define a new zone and attach the "
"interface to it."
msgstr ""

msgid ""
"Choose the network you want to attach to this wireless interface. Select "
"<em>unspecified</em> to not attach any network or fill out the <em>create</"
"em> field to define a new network."
msgstr ""

msgid "Client"
msgstr ""

msgid "Client + WDS"
msgstr ""

msgid "Collecting data..."
msgstr ""

msgid "Command"
msgstr ""

msgid "Common Configuration"
msgstr ""

msgid "Compression"
msgstr ""

msgid "Configuration"
msgstr ""

msgid "Configuration / Apply"
msgstr ""

msgid "Configuration / Changes"
msgstr ""

msgid "Configuration / Revert"
msgstr ""

msgid "Configuration applied."
msgstr ""

msgid "Configuration file"
msgstr ""

msgid ""
"Configure the local DNS server to use the name servers adverticed by the PPP "
"peer"
msgstr ""

msgid "Configures this mount as overlay storage for block-extroot"
msgstr ""

msgid "Confirmation"
msgstr ""

msgid "Connect script"
msgstr ""

msgid "Connected"
msgstr ""

msgid "Connection Limit"
msgstr ""

msgid "Connection timeout"
msgstr ""

msgid "Contributing Developers"
msgstr ""

msgid "Country"
msgstr ""

msgid "Country Code"
msgstr ""

msgid "Cover the following interface"
msgstr ""

msgid "Cover the following interfaces"
msgstr ""

msgid "Create / Assign firewall-zone"
msgstr ""

msgid "Create Interface"
msgstr ""

msgid "Create Network"
msgstr ""

msgid "Create a bridge over multiple interfaces"
msgstr ""

msgid "Create backup"
msgstr ""

msgid "Critical"
msgstr ""

msgid "Cron Log Level"
msgstr ""

msgid "Custom Files"
msgstr ""

msgid "Custom Interface"
msgstr ""

msgid "Custom files"
msgstr ""

msgid ""
"Customizes the behaviour of the device <abbr title=\"Light Emitting Diode"
"\">LED</abbr>s if possible."
msgstr ""

msgid "DHCP Leases"
msgstr ""

msgid "DHCP Server"
msgstr ""

msgid "DHCP and DNS"
msgstr ""

msgid "DHCP assigned"
msgstr ""

msgid "DHCP-Options"
msgstr ""

msgid "DNS"
msgstr ""

msgid "DNS forwardings"
msgstr ""

msgid "Debug"
msgstr ""

<<<<<<< HEAD
=======
msgid "Default"
msgstr ""

>>>>>>> fd051004
msgid "Default state"
msgstr ""

msgid "Define a name for this network."
msgstr ""

msgid ""
"Define additional DHCP options, for example "
"\"<code>6,192.168.2.1,192.168.2.2</code>\" which advertises different DNS "
"servers to clients."
msgstr ""

msgid "Delete"
msgstr ""

msgid "Delete this interface"
msgstr ""

msgid "Delete this network"
msgstr ""

msgid "Description"
msgstr ""

msgid "Design"
msgstr ""

msgid "Destination"
msgstr ""

msgid "Detected Files"
msgstr ""

msgid "Detected files"
msgstr ""

msgid "Device"
msgstr ""

msgid "Device Configuration"
msgstr ""

msgid "Diagnostics"
msgstr ""

<<<<<<< HEAD
=======
msgid "Directory"
msgstr ""

>>>>>>> fd051004
msgid ""
"Disable <abbr title=\"Dynamic Host Configuration Protocol\">DHCP</abbr> for "
"this interface."
msgstr ""

msgid "Disable HW-Beacon timer"
msgstr ""

msgid "Disabled"
msgstr ""

msgid "Discard upstream RFC1918 responses"
msgstr ""

msgid "Disconnect script"
msgstr ""

msgid "Distance Optimization"
msgstr ""

msgid "Distance to farthest network member in meters."
msgstr ""

msgid "Diversity"
msgstr ""

msgid ""
"Dnsmasq is a combined <abbr title=\"Dynamic Host Configuration Protocol"
"\">DHCP</abbr>-Server and <abbr title=\"Domain Name System\">DNS</abbr>-"
"Forwarder for <abbr title=\"Network Address Translation\">NAT</abbr> "
"firewalls"
msgstr ""

msgid "Do not cache negative replies, e.g. for not existing domains"
msgstr ""

msgid "Do not forward requests that cannot be answered by public name servers"
msgstr ""

msgid "Do not forward reverse lookups for local networks"
msgstr ""

msgid "Do not send probe responses"
msgstr ""

msgid "Document root"
msgstr ""

msgid "Domain required"
msgstr ""

msgid "Domain whitelist"
msgstr ""

msgid ""
"Don't forward <abbr title=\"Domain Name System\">DNS</abbr>-Requests without "
"<abbr title=\"Domain Name System\">DNS</abbr>-Name"
msgstr ""

msgid "Download and install package"
msgstr ""

msgid "Dropbear Instance"
msgstr ""

msgid ""
"Dropbear offers <abbr title=\"Secure Shell\">SSH</abbr> network shell access "
"and an integrated <abbr title=\"Secure Copy\">SCP</abbr> server"
msgstr ""

msgid "Dynamic <abbr title=\"Dynamic Host Configuration Protocol\">DHCP</abbr>"
msgstr ""

msgid ""
"Dynamically allocate DHCP addresses for clients. If disabled, only clients "
"having static leases will be served."
msgstr ""

msgid "EAP-Method"
msgstr ""

msgid "Edit"
msgstr ""

msgid "Edit package lists and installation targets"
msgstr ""

msgid "Edit this interface"
msgstr ""

msgid "Edit this network"
msgstr ""

msgid "Emergency"
msgstr ""

msgid "Enable 4K VLANs"
msgstr ""

msgid "Enable <abbr title=\"Spanning Tree Protocol\">STP</abbr>"
msgstr ""

msgid "Enable IPv6 on PPP link"
msgstr ""

msgid "Enable Jumbo Frame passthrough"
msgstr ""

msgid "Enable Keep-Alive"
msgstr ""

msgid "Enable TFTP server"
msgstr ""

msgid "Enable VLAN functionality"
msgstr ""

msgid "Enable device"
msgstr ""

msgid "Enable this mount"
msgstr ""

msgid "Enable this swap"
msgstr ""

msgid "Enable this switch"
msgstr ""

<<<<<<< HEAD
=======
msgid "Enable/Disable"
msgstr ""

>>>>>>> fd051004
msgid "Enabled"
msgstr ""

msgid "Enables the Spanning Tree Protocol on this bridge"
msgstr ""

msgid "Encapsulation mode"
msgstr ""

msgid "Encryption"
msgstr ""

msgid "Error"
msgstr ""

msgid "Ethernet Adapter"
msgstr ""

msgid "Ethernet Bridge"
msgstr ""

msgid "Ethernet Switch"
msgstr ""

msgid "Expand hosts"
msgstr ""

msgid "Expires"
msgstr ""

msgid ""
"Expiry time of leased addresses, minimum is 2 Minutes (<code>2m</code>)."
msgstr ""

msgid "External system log server"
msgstr ""

msgid "External system log server port"
msgstr ""

msgid "Fast Frames"
msgstr ""

msgid "File"
msgstr ""

msgid "Filename of the boot image advertised to clients"
msgstr ""

msgid "Files to be kept when flashing a new firmware"
msgstr ""

msgid "Filesystem"
msgstr ""

msgid "Filter"
msgstr ""

msgid "Filter private"
msgstr ""

msgid "Filter useless"
msgstr ""

msgid "Find and join network"
msgstr ""

msgid "Find package"
msgstr ""

msgid "Finish"
msgstr ""

msgid "Firewall"
msgstr ""

msgid "Firewall Settings"
msgstr ""

msgid "Firewall Status"
msgstr ""

msgid "Firmware Version"
msgstr ""

msgid "Firmware image"
msgstr ""

msgid "Fixed source port for outbound DNS queries"
msgstr ""

msgid "Flags"
msgstr ""

msgid "Flash Firmware"
msgstr ""

msgid "Force"
msgstr ""

msgid "Force DHCP on this network even if another server is detected."
msgstr ""

msgid "Forward DHCP"
msgstr ""

msgid "Forward broadcasts"
msgstr ""

msgid "Forwarding mode"
msgstr ""

msgid "Fragmentation Threshold"
msgstr ""

msgid "Frame Bursting"
msgstr ""

msgid "Free"
msgstr ""

msgid "Free space"
msgstr ""

msgid "Frequency Hopping"
msgstr ""

msgid "Gateway"
msgstr ""

msgid "Gateway ports"
msgstr ""

msgid "General"
msgstr ""

msgid "General Settings"
msgstr ""

msgid "General Setup"
msgstr ""

msgid "Given password confirmation did not match, password not changed!"
msgstr ""

msgid "Go to relevant configuration page"
msgstr ""

msgid "HE.net Tunnel ID"
msgstr ""

msgid "HT capabilities"
msgstr ""

msgid "HT mode"
msgstr ""

msgid "Handler"
msgstr ""

msgid "Hang Up"
msgstr ""

msgid ""
"Here you can backup and restore your router configuration and - if possible "
"- reset the router to the default settings."
msgstr ""

msgid ""
"Here you can configure the basic aspects of your device like its hostname or "
"the timezone."
msgstr ""

msgid ""
"Here you can customize the settings and the functionality of <abbr title="
"\"Lua Configuration Interface\">LuCI</abbr>."
msgstr ""

msgid ""
"Here you can paste public <abbr title=\"Secure Shell\">SSH</abbr>-Keys (one "
"per line) for <abbr title=\"Secure Shell\">SSH</abbr> public-key "
"authentication."
msgstr ""

msgid ""
"Here you can paste public SSH-Keys (one per line) for SSH public-key "
"authentication."
msgstr ""

msgid "Hide <abbr title=\"Extended Service Set Identifier\">ESSID</abbr>"
msgstr ""

msgid "Host entries"
msgstr ""

msgid "Host expiry timeout"
msgstr ""

msgid "Host-<abbr title=\"Internet Protocol Address\">IP</abbr> or Network"
msgstr ""

msgid "Hostname"
msgstr ""

msgid "Hostnames"
msgstr ""

msgid "ID"
msgstr ""

msgid "IP Configuration"
msgstr ""

msgid "IP address"
msgstr ""

msgid "IP-Aliases"
msgstr ""

msgid "IPv4"
msgstr ""

msgid "IPv4 Firewall"
msgstr ""

<<<<<<< HEAD
=======
msgid "IPv4 WAN Status"
msgstr ""

>>>>>>> fd051004
msgid "IPv4-Address"
msgstr ""

msgid "IPv6"
msgstr ""

msgid "IPv6 Firewall"
msgstr ""

msgid "IPv6 Setup"
msgstr ""

msgid "IPv6 WAN Status"
msgstr ""

msgid "Identity"
msgstr ""

msgid ""
"If specified, mount the device by its UUID instead of a fixed device node"
msgstr ""

msgid ""
"If specified, mount the device by the partition label instead of a fixed "
"device node"
msgstr ""

msgid ""
"If your physical memory is insufficient unused data can be temporarily "
"swapped to a swap-device resulting in a higher amount of usable <abbr title="
"\"Random Access Memory\">RAM</abbr>. Be aware that swapping data is a very "
"slow process as the swap-device cannot be accessed with the high datarates "
"of the <abbr title=\"Random Access Memory\">RAM</abbr>."
msgstr ""

msgid "Ignore Hosts files"
msgstr ""

msgid "Ignore interface"
msgstr ""

msgid "Ignore resolve file"
msgstr ""

msgid "In"
msgstr ""

msgid "Inbound:"
msgstr ""

msgid "Info"
msgstr ""

<<<<<<< HEAD
=======
msgid "Initscript"
msgstr ""

msgid "Initscripts"
msgstr ""

>>>>>>> fd051004
msgid "Install"
msgstr ""

msgid "Installation targets"
msgstr ""

msgid "Installed packages"
msgstr ""

msgid "Interface"
msgstr ""

msgid "Interface Configuration"
msgstr ""

msgid "Interface Overview"
msgstr ""

msgid "Interface Status"
msgstr ""

msgid "Interface is reconnecting..."
msgstr ""

msgid "Interface is shutting down..."
msgstr ""

msgid "Interface not present or not connected yet."
msgstr ""

msgid "Interface reconnected"
msgstr ""

msgid "Interface shut down"
msgstr ""

msgid "Interfaces"
msgstr ""

msgid "Invalid"
msgstr ""

msgid "Invalid VLAN ID given! Only IDs between %d and %d are allowed."
msgstr ""

msgid "Invalid username and/or password! Please try again."
msgstr ""

msgid ""
"It appears that you try to flash an image that does not fit into the flash "
"memory, please verify the image file!"
msgstr ""

msgid "Java Script required!"
msgstr ""

msgid "Join Network"
msgstr ""

msgid "Join Network: Settings"
msgstr ""

msgid "Join Network: Wireless Scan"
msgstr ""

msgid "KB"
msgstr ""

msgid "Keep configuration files"
msgstr ""

msgid "Keep-Alive"
msgstr ""

msgid "Kernel"
msgstr ""

msgid "Kernel Log"
msgstr ""

msgid "Kernel Version"
msgstr ""

msgid "Key"
msgstr ""

msgid "Key #%d"
msgstr ""

msgid "Kill"
msgstr ""

msgid "LLC"
msgstr ""

msgid "Label"
msgstr ""

msgid "Language"
msgstr ""

msgid "Language and Style"
msgstr ""

msgid "Lead Development"
msgstr ""

msgid "Leasefile"
msgstr ""

msgid "Leasetime"
msgstr ""

msgid "Leasetime remaining"
msgstr ""

msgid "Legend:"
msgstr ""

msgid ""
"Let pppd replace the current default route to use the PPP interface after "
"successful connect"
msgstr ""

msgid "Let pppd run this script after establishing the PPP link"
msgstr ""

msgid "Let pppd run this script before tearing down the PPP link"
msgstr ""

msgid "Limit"
msgstr ""

msgid "Link"
msgstr ""

msgid "Link On"
msgstr ""

msgid ""
"List of <abbr title=\"Domain Name System\">DNS</abbr> servers to forward "
"requests to"
msgstr ""

msgid "List of domains to allow RFC1918 responses for"
msgstr ""

msgid "Listen only on the given interface or, if unspecified, on all"
msgstr ""

msgid "Listening port for inbound DNS queries"
msgstr ""

msgid "Load"
msgstr ""

msgid "Load Average"
msgstr ""

msgid "Loading"
msgstr ""

msgid "Local Startup"
msgstr ""

msgid "Local Time"
msgstr ""

msgid "Local domain"
msgstr ""

msgid ""
"Local domain specification. Names matching this domain are never forwared "
"and resolved from DHCP or hosts files only"
msgstr ""

msgid "Local domain suffix appended to DHCP names and hosts file entries"
msgstr ""

msgid "Local server"
msgstr ""

msgid ""
"Localise hostname depending on the requesting subnet if multiple IPs are "
"available"
msgstr ""

msgid "Localise queries"
msgstr ""

msgid "Log output level"
msgstr ""

msgid "Log queries"
msgstr ""

msgid "Logging"
msgstr ""

msgid "Login"
msgstr ""

msgid "Logout"
msgstr ""

msgid "Lowest leased address as offset from the network address."
msgstr ""

msgid "MAC"
msgstr ""

msgid "MAC Address"
msgstr ""

msgid "MAC-Address"
msgstr ""

msgid "MAC-Address Filter"
msgstr ""

msgid "MAC-Filter"
msgstr ""

msgid "MAC-List"
msgstr ""

msgid "MTU"
msgstr ""

msgid ""
"Make sure that you provide the correct pin code here or you might lock your "
"sim card!"
msgstr ""

msgid "Master"
msgstr ""

msgid "Master + WDS"
msgstr ""

msgid "Maximum Rate"
msgstr ""

msgid "Maximum allowed number of active DHCP leases"
msgstr ""

msgid "Maximum allowed number of concurrent DNS queries"
msgstr ""

msgid "Maximum allowed size of EDNS.0 UDP packets"
msgstr ""

msgid "Maximum hold time"
msgstr ""

msgid "Maximum number of leased addresses."
msgstr ""

msgid "Memory"
msgstr ""

msgid "Memory usage (%)"
msgstr ""

msgid "Metric"
msgstr ""

msgid "Minimum Rate"
msgstr ""

msgid "Minimum hold time"
msgstr ""

msgid "Mode"
msgstr ""

msgid "Modem device"
msgstr ""

msgid "Monitor"
msgstr ""

msgid ""
"Most of them are network servers, that offer a certain service for your "
"device or network like shell access, serving webpages like <abbr title=\"Lua "
"Configuration Interface\">LuCI</abbr>, doing mesh routing, sending e-"
"mails, ..."
msgstr ""

msgid "Mount Entry"
msgstr ""

msgid "Mount Point"
msgstr ""

msgid "Mount Points"
msgstr ""

msgid "Mount Points - Mount Entry"
msgstr ""

msgid "Mount Points - Swap Entry"
msgstr ""

msgid ""
"Mount Points define at which point a memory device will be attached to the "
"filesystem"
msgstr ""

msgid "Mount options"
msgstr ""

msgid "Mount point"
msgstr ""

msgid "Mounted file systems"
msgstr ""

msgid "Move down"
msgstr ""

msgid "Move up"
msgstr ""

msgid "Multicast Rate"
msgstr ""

msgid "NAS ID"
msgstr ""

msgid "Name"
msgstr ""

msgid "Name of the new interface"
msgstr ""

msgid "Name of the new network"
msgstr ""

msgid "Navigation"
msgstr ""

msgid "Netmask"
msgstr ""

msgid "Network"
msgstr ""

msgid "Network Utilities"
msgstr ""

msgid "Network boot image"
msgstr ""

msgid "Networks"
msgstr ""

msgid "Next »"
msgstr ""

msgid "No address configured on this interface."
msgstr ""

msgid "No chains in this table"
msgstr ""

msgid "No files found"
msgstr ""

msgid "No information available"
msgstr ""

msgid "No negative cache"
msgstr ""

msgid "No network configured on this device"
msgstr ""

msgid "No password set!"
msgstr ""

msgid "No rules in this chain"
msgstr ""

msgid "Noise"
msgstr ""

msgid "None"
msgstr ""

msgid "Normal"
msgstr ""

msgid "Not associated"
msgstr ""

msgid "Not configured"
msgstr ""

msgid ""
"Note: If you choose an interface here which is part of another network, it "
"will be moved into this network."
msgstr ""

msgid "Notice"
msgstr ""

msgid "Number of failed connection tests to initiate automatic reconnect"
msgstr ""

msgid "OK"
msgstr ""

msgid "OPKG error code %i"
msgstr ""

msgid "OPKG-Configuration"
msgstr ""

msgid "Off-State Delay"
msgstr ""

msgid ""
"On this page you can configure the network interfaces. You can bridge "
"several interfaces by ticking the \"bridge interfaces\" field and enter the "
"names of several network interfaces separated by spaces. You can also use "
"<abbr title=\"Virtual Local Area Network\">VLAN</abbr> notation "
"<samp>INTERFACE.VLANNR</samp> (<abbr title=\"for example\">e.g.</abbr>: "
"<samp>eth0.1</samp>)."
msgstr ""

msgid "On-State Delay"
msgstr ""

msgid "One or more fields contain invalid values!"
msgstr ""

msgid "One or more required fields have no value!"
msgstr ""

msgid "Open"
msgstr ""

msgid "Option changed"
msgstr ""

msgid "Option removed"
msgstr ""

msgid "Options"
msgstr ""

msgid "Other:"
msgstr ""

msgid "Out"
msgstr ""

msgid "Outbound:"
msgstr ""

msgid "Outdoor Channels"
msgstr ""

msgid "Override Gateway"
msgstr ""

msgid ""
"Override the netmask sent to clients. Normally it is calculated from the "
"subnet that is served."
msgstr ""

msgid "Overview"
msgstr ""

msgid "Owner"
msgstr ""

msgid "PID"
msgstr ""

msgid "PIN code"
msgstr ""

msgid "PPP Settings"
msgstr ""

msgid "PPPoA Encapsulation"
msgstr ""

msgid "Package libiwinfo required!"
msgstr ""

msgid "Package lists"
msgstr ""

msgid "Package lists updated"
msgstr ""

msgid "Package name"
msgstr ""

msgid "Packets"
msgstr ""

msgid "Password"
msgstr ""

msgid "Password authentication"
msgstr ""

msgid "Password of Private Key"
msgstr ""

msgid "Password successfully changed"
msgstr ""

msgid "Password successfully changed!"
msgstr ""

msgid "Path to CA-Certificate"
msgstr ""

msgid "Path to Private Key"
msgstr ""

msgid "Path to executable which handles the button event"
msgstr ""

msgid "Peak:"
msgstr ""

msgid "Perform reboot"
msgstr ""

msgid "Physical Settings"
msgstr ""

msgid "Pkts."
msgstr ""

msgid "Please enter your username and password."
msgstr ""

msgid "Please wait: Device rebooting..."
msgstr ""

msgid "Plugin path"
msgstr ""

msgid "Policy"
msgstr ""

msgid "Port"
msgstr ""

msgid "Port %d"
msgstr ""

msgid "Port %d is untagged in multiple VLANs!"
msgstr ""

msgid ""
"Port <abbr title=\"Primary VLAN IDs\">PVIDs</abbr> specify the default VLAN "
"ID added to received untagged frames."
msgstr ""

msgid "Port PVIDs on %q"
msgstr ""

msgid "Ports"
msgstr ""

msgid "Post-commit actions"
msgstr ""

msgid "Power"
msgstr ""

msgid "Prevents client-to-client communication"
msgstr ""

msgid "Primary"
msgstr ""

msgid "Proceed"
msgstr ""

msgid "Proceed reverting all settings and resetting to firmware defaults?"
msgstr ""

msgid "Processes"
msgstr ""

msgid "Processor"
msgstr ""

msgid "Project Homepage"
msgstr ""

msgid "Prot."
msgstr ""

msgid "Protocol"
msgstr ""

msgid "Provide new network"
msgstr ""

msgid "Pseudo Ad-Hoc"
msgstr ""

msgid "Pseudo Ad-Hoc (ahdemo)"
msgstr ""

msgid "RTS/CTS Threshold"
msgstr ""

msgid "RX"
msgstr ""

msgid "Radius-Port"
msgstr ""

msgid "Radius-Server"
msgstr ""

msgid ""
"Read <code>/etc/ethers</code> to configure the <abbr title=\"Dynamic Host "
"Configuration Protocol\">DHCP</abbr>-Server"
msgstr ""

msgid ""
"Really delete this interface? The deletion cannot be undone!\n"
"You might loose access to this router if you are connected via this "
"interface."
msgstr ""

msgid ""
"Really delete this wireless network? The deletion cannot be undone!\n"
"You might loose access to this router if you are connected via this network."
msgstr ""

msgid ""
"Really shutdown interface \"%s\" ?\n"
"You might loose access to this router if you are connected via this "
"interface."
msgstr ""

msgid "Realtime Connections"
msgstr ""

msgid "Realtime Load"
msgstr ""

msgid "Realtime Traffic"
msgstr ""

msgid "Rebind protection"
msgstr ""

msgid "Reboot"
msgstr ""

msgid "Reboots the operating system of your device"
msgstr ""

msgid "Receive"
msgstr ""

msgid "Receiver Antenna"
msgstr ""

msgid "Reconnect this interface"
msgstr ""

msgid "Reconnecting interface"
msgstr ""

msgid "References"
msgstr ""

msgid "Regulatory Domain"
msgstr ""

msgid "Relay Settings"
msgstr ""

msgid "Relay between networks"
msgstr ""

msgid "Remove"
msgstr ""

msgid "Repeat scan"
msgstr ""

msgid "Replace default route"
msgstr ""

msgid "Replace entry"
msgstr ""

msgid "Replace wireless configuration"
msgstr ""

msgid "Reset"
msgstr ""

msgid "Reset Counters"
msgstr ""

msgid "Reset router to defaults"
msgstr ""

msgid "Reset switch during setup"
msgstr ""

msgid "Resolv and Hosts Files"
msgstr ""

msgid "Resolve file"
msgstr ""

msgid "Restart"
msgstr ""

msgid "Restart Firewall"
msgstr ""

msgid "Restore backup"
msgstr ""

msgid "Reveal/hide password"
msgstr ""

msgid "Revert"
msgstr ""

msgid "Root"
msgstr ""

msgid "Root directory for files served via TFTP"
msgstr ""

msgid "Router Model"
msgstr ""

msgid "Router Name"
msgstr ""

msgid "Router Password"
msgstr ""

msgid "Routes"
msgstr ""

msgid ""
"Routes specify over which interface and gateway a certain host or network "
"can be reached."
msgstr ""

msgid "Routing table ID"
msgstr ""

msgid "Rule #"
msgstr ""

msgid "Run a filesystem check before mounting the device"
msgstr ""

msgid "Run filesystem check"
msgstr ""

<<<<<<< HEAD
=======
msgid "SSH Access"
msgstr ""

msgid "SSH-Keys"
msgstr ""

>>>>>>> fd051004
msgid "SSID"
msgstr ""

msgid "STP"
msgstr ""

msgid "Save"
msgstr ""

msgid "Save & Apply"
msgstr ""

msgid "Save &#38; Apply"
<<<<<<< HEAD
msgstr ""

msgid "Scan"
=======
>>>>>>> fd051004
msgstr ""

msgid "Scan"
msgstr ""

msgid "Scheduled Tasks"
msgstr ""

msgid ""
"Seconds to wait for the modem to become ready before attempting to connect"
msgstr ""

msgid "Section added"
msgstr ""

msgid "Section removed"
msgstr ""

msgid "See \"mount\" manpage for details"
msgstr ""

msgid "Send Router Solicitiations"
msgstr ""

msgid "Separate Clients"
msgstr ""

msgid "Separate WDS"
msgstr ""

msgid "Server IPv4-Address"
msgstr ""

msgid "Server Settings"
msgstr ""

msgid "Service type"
msgstr ""

msgid "Services"
msgstr ""

msgid "Services and daemons perform certain tasks on your device."
msgstr ""

msgid "Settings"
msgstr ""

msgid "Setup wait time"
msgstr ""

msgid "Shutdown this interface"
msgstr ""

msgid "Signal"
msgstr ""

msgid "Size"
msgstr ""

msgid "Skip"
msgstr ""

msgid "Skip to content"
msgstr ""

msgid "Skip to navigation"
msgstr ""

msgid "Slot time"
msgstr ""

msgid "Software"
msgstr ""

msgid "Some fields are invalid, cannot save values!"
msgstr ""

msgid ""
"Sorry. OpenWrt does not support a system upgrade on this platform.<br /> You "
"need to manually flash your device."
msgstr ""

msgid "Sort"
msgstr ""

msgid "Source"
msgstr ""

msgid "Specifies the button state to handle"
msgstr ""

msgid "Specifies the directory the device is attached to"
msgstr ""

<<<<<<< HEAD
=======
msgid "Specifies the listening port of this <em>Dropbear</em> instance"
msgstr ""

>>>>>>> fd051004
msgid "Specify additional command line arguments for pppd here"
msgstr ""

msgid "Specify the secret encryption key here."
msgstr ""

msgid "Start"
msgstr ""

msgid "Start priority"
msgstr ""

msgid "Startup"
msgstr ""

msgid "Static IPv4 Routes"
msgstr ""

msgid "Static IPv6 Routes"
msgstr ""

msgid "Static Leases"
msgstr ""

msgid "Static Routes"
msgstr ""

msgid "Static WDS"
msgstr ""

msgid ""
"Static leases are used to assign fixed IP addresses and symbolic hostnames "
"to DHCP clients. They are also required for non-dynamic interface "
"configurations where only hosts with a corresponding lease are served."
msgstr ""

msgid "Status"
msgstr ""

msgid "Stop"
msgstr ""

msgid "Strict order"
msgstr ""

msgid "Submit"
msgstr ""

msgid "Swap Entry"
msgstr ""

msgid "Switch"
msgstr ""

msgid "Switch %q"
msgstr ""

msgid "System"
msgstr ""

msgid "System Log"
msgstr ""

msgid "System Properties"
msgstr ""

msgid "System log buffer size"
msgstr ""

msgid "TCP:"
msgstr ""

msgid "TFTP Settings"
msgstr ""

msgid "TFTP server root"
msgstr ""

msgid "TTL"
msgstr ""

msgid "TX"
msgstr ""

msgid "Table"
msgstr ""

msgid "Target"
msgstr ""

msgid "Terminate"
msgstr ""

msgid "Thanks To"
msgstr ""

msgid ""
"The <em>Device Configuration</em> section covers physical settings of the "
"radio hardware such as channel, transmit power or antenna selection which is "
"shared among all defined wireless networks (if the radio hardware is multi-"
"SSID capable). Per network settings like encryption or operation mode are "
"grouped in the <em>Interface Configuration</em>."
msgstr ""

msgid ""
"The <em>libiwinfo</em> package is not installed. You must install this "
"component for working wireless configuration!"
msgstr ""

msgid ""
"The allowed characters are: <code>A-Z</code>, <code>a-z</code>, <code>0-9</"
"code> and <code>_</code>"
msgstr ""

msgid ""
"The device file of the memory or partition (<abbr title=\"for example\">e.g."
"</abbr> <code>/dev/sda1</code>)"
msgstr ""

msgid "The device node of your modem, e.g. /dev/ttyUSB0"
msgstr ""

msgid ""
"The filesystem that was used to format the memory (<abbr title=\"for example"
"\">e.g.</abbr> <samp><abbr title=\"Third Extended Filesystem\">ext3</abbr></"
"samp>)"
msgstr ""

msgid ""
"The flash image was uploaded. Below is the checksum and file size listed, "
"compare them with the original file to ensure data integrity.<br /> Click "
"\"Proceed\" below to start the flash procedure."
msgstr ""

msgid "The following changes have been committed"
msgstr ""

msgid "The following changes have been reverted"
msgstr ""

msgid ""
"The following files are detected by the system and will be kept "
"automatically during sysupgrade"
msgstr ""

msgid "The following rules are currently active on this system."
msgstr ""

msgid ""
"The hardware is not multi-SSID capable and existing configuration will be "
"replaced if you proceed."
msgstr ""

msgid ""
"The network ports on your router can be combined to several <abbr title="
"\"Virtual Local Area Network\">VLAN</abbr>s in which computers can "
"communicate directly with each other. <abbr title=\"Virtual Local Area "
"Network\">VLAN</abbr>s are often used to separate different network "
"segments. Often there is by default one Uplink port for a connection to the "
"next greater network like the internet and other ports for a local network."
msgstr ""

msgid ""
"The realm which will be displayed at the authentication prompt for protected "
"pages."
msgstr ""

msgid ""
"The system is flashing now.<br /> DO NOT POWER OFF THE DEVICE!<br /> Wait a "
"few minutes until you try to reconnect. It might be necessary to renew the "
"address of your computer to reach the device again, depending on your "
"settings."
msgstr ""

msgid ""
"The uploaded image file does not contain a supported format. Make sure that "
"you choose the generic image format for your platform."
msgstr ""

msgid "There are no active leases."
msgstr ""

msgid "There are no pending changes to apply!"
msgstr ""

msgid "There are no pending changes to revert!"
msgstr ""

msgid "There are no pending changes!"
msgstr ""

msgid ""
"There is no password set on this router. Please configure a root password to "
"protect the web interface and enable SSH."
msgstr ""

msgid ""
"These commands will be executed automatically when a given <abbr title="
"\"Unified Configuration Interface\">UCI</abbr> configuration is committed "
"allowing changes to be applied instantly."
msgstr ""

msgid ""
"This is a list of shell glob patterns for matching files and directories to "
"include during sysupgrade"
msgstr ""

msgid ""
<<<<<<< HEAD
=======
"This is the content of /etc/rc.local. Insert your own commands here (in "
"front of 'exit 0') to execute them at the end of the boot process."
msgstr ""

msgid ""
>>>>>>> fd051004
"This is the only <abbr title=\"Dynamic Host Configuration Protocol\">DHCP</"
"abbr> in the local network"
msgstr ""

msgid "This is the system crontab in which scheduled tasks can be defined."
msgstr ""

msgid ""
"This list gives an overview over currently running system processes and "
"their status."
msgstr ""

msgid "This page allows the configuration of custom button actions"
msgstr ""

msgid "This page gives an overview over currently active network connections."
msgstr ""

msgid "This section contains no values yet"
msgstr ""

msgid "Time (in seconds) after which an unused connection will be closed"
msgstr ""

msgid "Time Server (rdate)"
msgstr ""

msgid "Timezone"
msgstr ""

msgid "Total Available"
msgstr ""

msgid "Traffic"
msgstr ""

msgid "Transfer"
msgstr ""

msgid "Transmission Rate"
msgstr ""

msgid "Transmit"
msgstr ""

msgid "Transmit Power"
msgstr ""

msgid "Transmitter Antenna"
msgstr ""

msgid "Trigger"
msgstr ""

msgid "Trigger Mode"
msgstr ""

msgid "Tunnel Settings"
msgstr ""

msgid "Turbo Mode"
msgstr ""

msgid "Tx-Power"
msgstr ""

msgid "Type"
msgstr ""

msgid "UDP:"
msgstr ""

<<<<<<< HEAD
=======
msgid "USB Device"
msgstr ""

>>>>>>> fd051004
msgid "UUID"
msgstr ""

msgid "Unknown Error"
msgstr ""

msgid "Unknown Error, password not changed!"
msgstr ""

msgid "Unsaved Changes"
msgstr ""

msgid "Update package lists"
msgstr ""

msgid "Upgrade installed packages"
msgstr ""

msgid "Upload an OpenWrt image file to reflash the device."
msgstr ""

msgid "Upload image"
msgstr ""

msgid "Uploaded File"
msgstr ""

msgid "Uptime"
msgstr ""

msgid "Use <code>/etc/ethers</code>"
msgstr ""

msgid "Use ISO/IEC 3166 alpha2 country codes."
msgstr ""

msgid "Use as root filesystem"
msgstr ""

msgid "Use peer DNS"
msgstr ""

msgid ""
"Use the <em>Add</em> Button to add a new lease entry. The <em>MAC-Address</"
"em> indentifies the host, the <em>IPv4-Address</em> specifies to the fixed "
"address to use and the <em>Hostname</em> is assigned as symbolic name to the "
"requesting host."
msgstr ""

msgid "Used"
msgstr ""

msgid "Used Key Slot"
msgstr ""

msgid "Username"
msgstr ""

msgid "VC-Mux"
msgstr ""

msgid "VLAN"
msgstr ""

msgid "VLAN %d"
msgstr ""

msgid "VLANs on %q"
msgstr ""

msgid "Version"
msgstr ""

msgid "WDS"
msgstr ""

msgid "WEP Open System"
msgstr ""

msgid "WEP Shared Key"
msgstr ""

msgid "WEP passphrase"
msgstr ""

msgid "WMM Mode"
msgstr ""

msgid "WPA passphrase"
msgstr ""

msgid ""
"WPA-Encryption requires wpa_supplicant (for client mode) or hostapd (for AP "
"and ad-hoc mode) to be installed."
msgstr ""

msgid "Waiting for router..."
msgstr ""

msgid "Warning"
msgstr ""

msgid "Warning: There are unsaved changes that will be lost while rebooting!"
msgstr ""

msgid "Web <abbr title=\"User Interface\">UI</abbr>"
msgstr ""

msgid "Wifi"
msgstr ""

msgid "Wifi networks in your local environment"
msgstr ""

msgid "Wireless"
msgstr ""

msgid "Wireless Adapter"
msgstr ""

msgid "Wireless Network"
msgstr ""

msgid "Wireless Overview"
msgstr ""

msgid "Wireless Security"
msgstr ""

msgid "Wireless is disabled or not associated"
msgstr ""

msgid "Write received DNS requests to syslog"
msgstr ""

msgid "XR Support"
msgstr ""

msgid ""
"You can enable or disable installed init scripts here. Changes will applied "
"after a device reboot.<br /><strong>Warning: If you disable essential init "
"scripts like \"network\", your device might become inaccesable!</strong>"
msgstr ""

msgid ""
"You can specify multiple DNS servers here, press enter to add a new entry. "
"Servers entered here will override automatically assigned ones."
msgstr ""

msgid ""
"You must enable Java Script in your browser or LuCI will not work properly."
msgstr ""

msgid ""
"You need to install \"comgt\" for UMTS/GPRS, \"ppp-mod-pppoe\" for PPPoE, "
"\"ppp-mod-pppoa\" for PPPoA or \"pptp\" for PPtP support"
msgstr ""

msgid "any"
msgstr ""

msgid "auto"
msgstr ""

msgid "back"
msgstr ""

msgid "bridged"
msgstr ""

msgid "buffered"
msgstr ""

msgid "cached"
msgstr ""

msgid "creates a bridge over specified interface(s)"
msgstr ""

msgid "defaults to <code>/etc/httpd.conf</code>"
msgstr ""

msgid "disable"
msgstr ""

msgid "expired"
msgstr ""

msgid ""
"file where given <abbr title=\"Dynamic Host Configuration Protocol\">DHCP</"
"abbr>-leases will be stored"
msgstr ""

msgid "free"
msgstr ""

msgid "help"
msgstr ""

msgid "if target is a network"
msgstr ""

msgid "local <abbr title=\"Domain Name System\">DNS</abbr> file"
msgstr ""

msgid "no"
msgstr ""

msgid "none"
msgstr ""

msgid "off"
msgstr ""

msgid "routed"
msgstr ""

msgid "static"
msgstr ""

msgid "tagged"
msgstr ""

msgid "unlimited"
msgstr ""

msgid "unspecified"
msgstr ""

msgid "unspecified -or- create:"
msgstr ""

msgid "untagged"
msgstr ""

msgid "yes"
msgstr ""

msgid "« Back"
msgstr ""<|MERGE_RESOLUTION|>--- conflicted
+++ resolved
@@ -268,12 +268,9 @@
 msgid "Allowed range is 1 to FFFF"
 msgstr ""
 
-<<<<<<< HEAD
-=======
 msgid "An additional network will be created if you leave this unchecked."
 msgstr ""
 
->>>>>>> fd051004
 msgid "Antenna 1"
 msgstr ""
 
@@ -547,12 +544,9 @@
 msgid "Debug"
 msgstr ""
 
-<<<<<<< HEAD
-=======
 msgid "Default"
 msgstr ""
 
->>>>>>> fd051004
 msgid "Default state"
 msgstr ""
 
@@ -598,12 +592,9 @@
 msgid "Diagnostics"
 msgstr ""
 
-<<<<<<< HEAD
-=======
 msgid "Directory"
 msgstr ""
 
->>>>>>> fd051004
 msgid ""
 "Disable <abbr title=\"Dynamic Host Configuration Protocol\">DHCP</abbr> for "
 "this interface."
@@ -733,12 +724,9 @@
 msgid "Enable this switch"
 msgstr ""
 
-<<<<<<< HEAD
-=======
 msgid "Enable/Disable"
 msgstr ""
 
->>>>>>> fd051004
 msgid "Enabled"
 msgstr ""
 
@@ -964,12 +952,9 @@
 msgid "IPv4 Firewall"
 msgstr ""
 
-<<<<<<< HEAD
-=======
 msgid "IPv4 WAN Status"
 msgstr ""
 
->>>>>>> fd051004
 msgid "IPv4-Address"
 msgstr ""
 
@@ -1023,15 +1008,12 @@
 msgid "Info"
 msgstr ""
 
-<<<<<<< HEAD
-=======
 msgid "Initscript"
 msgstr ""
 
 msgid "Initscripts"
 msgstr ""
 
->>>>>>> fd051004
 msgid "Install"
 msgstr ""
 
@@ -1806,15 +1788,12 @@
 msgid "Run filesystem check"
 msgstr ""
 
-<<<<<<< HEAD
-=======
 msgid "SSH Access"
 msgstr ""
 
 msgid "SSH-Keys"
 msgstr ""
 
->>>>>>> fd051004
 msgid "SSID"
 msgstr ""
 
@@ -1828,12 +1807,6 @@
 msgstr ""
 
 msgid "Save &#38; Apply"
-<<<<<<< HEAD
-msgstr ""
-
-msgid "Scan"
-=======
->>>>>>> fd051004
 msgstr ""
 
 msgid "Scan"
@@ -1929,12 +1902,9 @@
 msgid "Specifies the directory the device is attached to"
 msgstr ""
 
-<<<<<<< HEAD
-=======
 msgid "Specifies the listening port of this <em>Dropbear</em> instance"
 msgstr ""
 
->>>>>>> fd051004
 msgid "Specify additional command line arguments for pppd here"
 msgstr ""
 
@@ -2143,14 +2113,11 @@
 msgstr ""
 
 msgid ""
-<<<<<<< HEAD
-=======
 "This is the content of /etc/rc.local. Insert your own commands here (in "
 "front of 'exit 0') to execute them at the end of the boot process."
 msgstr ""
 
 msgid ""
->>>>>>> fd051004
 "This is the only <abbr title=\"Dynamic Host Configuration Protocol\">DHCP</"
 "abbr> in the local network"
 msgstr ""
@@ -2223,12 +2190,9 @@
 msgid "UDP:"
 msgstr ""
 
-<<<<<<< HEAD
-=======
 msgid "USB Device"
 msgstr ""
 
->>>>>>> fd051004
 msgid "UUID"
 msgstr ""
 
