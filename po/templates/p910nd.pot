msgid ""
msgstr "Content-Type: text/plain; charset=UTF-8"

msgid "Bidirectional mode"
msgstr ""

msgid "Device"
msgstr ""

msgid ""
"First you have to install the packages to get support for USB (kmod-usb-"
"printer) or parallel port (kmod-lp)."
msgstr ""

msgid "Port"
msgstr ""

msgid "Settings"
msgstr ""

msgid "TCP listener port."
<<<<<<< HEAD
msgstr ""

msgid "enable"
msgstr ""

msgid "p910nd - Printer server"
=======
msgstr ""

msgid "enable"
msgstr ""

msgid "p910nd - Printer server"
msgstr ""

msgid "port_help"
>>>>>>> 33caee55
msgstr ""<|MERGE_RESOLUTION|>--- conflicted
+++ resolved
@@ -19,14 +19,6 @@
 msgstr ""
 
 msgid "TCP listener port."
-<<<<<<< HEAD
-msgstr ""
-
-msgid "enable"
-msgstr ""
-
-msgid "p910nd - Printer server"
-=======
 msgstr ""
 
 msgid "enable"
@@ -36,5 +28,4 @@
 msgstr ""
 
 msgid "port_help"
->>>>>>> 33caee55
 msgstr ""