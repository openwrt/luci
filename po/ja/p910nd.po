msgid ""
msgstr ""
"Project-Id-Version: PACKAGE VERSION\n"
"Report-Msgid-Bugs-To: \n"
"POT-Creation-Date: 2009-05-19 19:36+0200\n"
"PO-Revision-Date: 2011-10-01 08:01+0200\n"
"Last-Translator: Kentaro <kentaro.matsuyama@gmail.com>\n"
"Language-Team: LANGUAGE <LL@li.org>\n"
<<<<<<< HEAD
"Language: \n"
=======
"Language: ja\n"
>>>>>>> 33caee55
"MIME-Version: 1.0\n"
"Content-Type: text/plain; charset=UTF-8\n"
"Content-Transfer-Encoding: 8bit\n"
"Plural-Forms: nplurals=1; plural=0;\n"
"X-Generator: Pootle 2.0.4\n"

msgid "Bidirectional mode"
<<<<<<< HEAD
msgstr ""
=======
msgstr "双方向モード"
>>>>>>> 33caee55

msgid "Device"
msgstr ""

msgid ""
"First you have to install the packages to get support for USB (kmod-usb-"
"printer) or parallel port (kmod-lp)."
msgstr ""
"まず初めに、USB(kmod-usb-printer)または、パラレルポート(kmod-lp)をサポートす"
"るためのパッケージをインストールしてください。"

msgid "Port"
msgstr ""

msgid "Settings"
<<<<<<< HEAD
msgstr ""

msgid "TCP listener port."
msgstr ""

=======
msgstr ""

msgid "TCP listener port."
msgstr ""

>>>>>>> 33caee55
msgid "enable"
msgstr ""

msgid "p910nd - Printer server"
<<<<<<< HEAD
=======
msgstr "p910nd - プリンタサーバー"

msgid "port_help"
>>>>>>> 33caee55
msgstr ""<|MERGE_RESOLUTION|>--- conflicted
+++ resolved
@@ -6,11 +6,7 @@
 "PO-Revision-Date: 2011-10-01 08:01+0200\n"
 "Last-Translator: Kentaro <kentaro.matsuyama@gmail.com>\n"
 "Language-Team: LANGUAGE <LL@li.org>\n"
-<<<<<<< HEAD
-"Language: \n"
-=======
 "Language: ja\n"
->>>>>>> 33caee55
 "MIME-Version: 1.0\n"
 "Content-Type: text/plain; charset=UTF-8\n"
 "Content-Transfer-Encoding: 8bit\n"
@@ -18,11 +14,7 @@
 "X-Generator: Pootle 2.0.4\n"
 
 msgid "Bidirectional mode"
-<<<<<<< HEAD
-msgstr ""
-=======
 msgstr "双方向モード"
->>>>>>> 33caee55
 
 msgid "Device"
 msgstr ""
@@ -38,27 +30,16 @@
 msgstr ""
 
 msgid "Settings"
-<<<<<<< HEAD
 msgstr ""
 
 msgid "TCP listener port."
 msgstr ""
 
-=======
-msgstr ""
-
-msgid "TCP listener port."
-msgstr ""
-
->>>>>>> 33caee55
 msgid "enable"
 msgstr ""
 
 msgid "p910nd - Printer server"
-<<<<<<< HEAD
-=======
 msgstr "p910nd - プリンタサーバー"
 
 msgid "port_help"
->>>>>>> 33caee55
 msgstr ""