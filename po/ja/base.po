msgid ""
msgstr ""
"Project-Id-Version: PACKAGE VERSION\n"
"Report-Msgid-Bugs-To: \n"
"POT-Creation-Date: 2009-06-10 03:40+0200\n"
"PO-Revision-Date: YEAR-MO-DA HO:MI+ZONE\n"
"Last-Translator: FULL NAME <EMAIL@ADDRESS>\n"
"Language-Team: LANGUAGE <LL@li.org>\n"
"MIME-Version: 1.0\n"
"Content-Type: text/plain; charset=UTF-8\n"
"Content-Transfer-Encoding: 8bit\n"
"X-Generator: Translate Toolkit 1.1.1\n"

msgid "(%d minute window, %d second interval)"
msgstr ""

<<<<<<< HEAD
#, fuzzy
=======
>>>>>>> fd051004
msgid "(%s available)"
msgstr "(%s available)"

msgid "(empty)"
msgstr "(空)"

msgid "(no interfaces attached)"
msgstr "(インターフェースが接続されていません)"

msgid "-- Additional Field --"
msgstr "-- 追加項目 --"

msgid "-- Please choose --"
msgstr "-- 選択してください --"

msgid "-- custom --"
msgstr "-- 手動設定 --"

msgid "1 Minute Load:"
msgstr ""

msgid "15 Minute Load:"
msgstr ""

msgid "40MHz 2nd channel above"
msgstr ""

msgid "40MHz 2nd channel below"
msgstr ""

msgid "5 Minute Load:"
msgstr ""

msgid "<abbr title=\"Basic Service Set Identifier\">BSSID</abbr>"
msgstr "<abbr title=\"Basic Service Set Identifier\">BSSID</abbr>"

msgid ""
"<abbr title=\"Classless Inter-Domain Routing\">CIDR</abbr>-Notation: address/"
"prefix"
msgstr ""
"<abbr title=\"Classless Inter-Domain Routing\">CIDR</abbr>表記: アドレス/プレ"
"フィクス"

msgid "<abbr title=\"Domain Name System\">DNS</abbr> query port"
msgstr "<abbr title=\"Domain Name System\">DNS</abbr> クエリポート"

msgid "<abbr title=\"Domain Name System\">DNS</abbr> server port"
msgstr "<abbr title=\"Domain Name System\">DNS</abbr> サーバーポート"

msgid ""
"<abbr title=\"Domain Name System\">DNS</abbr> servers will be queried in the "
"order of the resolvfile"
msgstr ""
"リゾルバファイルの順番に、<abbr title=\"Domain Name System\">DNS</abbr>サー"
"バーに問い合せます"

msgid "<abbr title=\"Domain Name System\">DNS</abbr>-Server"
msgstr "<abbr title=\"Domain Name System\">DNS</abbr>-サーバー"

msgid "<abbr title=\"Encrypted\">Encr.</abbr>"
msgstr "<abbr title=\"Encrypted\">暗号化</abbr>"

msgid "<abbr title=\"Extended Service Set Identifier\">ESSID</abbr>"
msgstr "<abbr title=\"Extended Service Set Identifier\">ESSID</abbr>"

msgid "<abbr title=\"Internet Protocol Version 4\">IPv4</abbr>-Address"
msgstr "<abbr title=\"Internet Protocol Version 4\">IPv4</abbr>アドレス"

msgid "<abbr title=\"Internet Protocol Version 4\">IPv4</abbr>-Broadcast"
msgstr ""
"<abbr title=\"Internet Protocol Version 4\">IPv4</abbr>ブロードキャスト"

msgid "<abbr title=\"Internet Protocol Version 4\">IPv4</abbr>-Gateway"
msgstr "<abbr title=\"Internet Protocol Version 4\">IPv4</abbr>ゲートウェイ"

msgid "<abbr title=\"Internet Protocol Version 4\">IPv4</abbr>-Netmask"
msgstr "<abbr title=\"Internet Protocol Version 4\">IPv4</abbr>ネットマスク"

msgid "<abbr title=\"Internet Protocol Version 6\">IPv6</abbr>-Address"
msgstr "<abbr title=\"Internet Protocol Version 6\">IPv6</abbr>アドレス"

msgid ""
"<abbr title=\"Internet Protocol Version 6\">IPv6</abbr>-Address or Network "
"(CIDR)"
msgstr ""
"<abbr title=\"Internet Protocol Version 6\">IPv6</abbr>アドレス又はネットワー"
"ク(CIDR)"

msgid "<abbr title=\"Internet Protocol Version 6\">IPv6</abbr>-Gateway"
msgstr "<abbr title=\"Internet Protocol Version 6\">IPv6</abbr>-ゲートウェイ"

msgid "<abbr title=\"Light Emitting Diode\">LED</abbr> Configuration"
msgstr "<abbr title=\"Light Emitting Diode\">LED</abbr> 設定"

msgid "<abbr title=\"Light Emitting Diode\">LED</abbr> Name"
msgstr "<abbr title=\"Light Emitting Diode\">LED</abbr> 名"

msgid ""
"<abbr title=\"Lua Configuration Interface\">LuCI</abbr> is a collection of "
"free Lua software including an <abbr title=\"Model-View-Controller\">MVC</"
"abbr>-Webframework and webinterface for embedded devices. <abbr title=\"Lua "
"Configuration Interface\">LuCI</abbr> is licensed under the Apache-License."
msgstr ""
"<abbr title=\"Lua Configuration Interface\">LuCI</abbr> は <abbr title="
"\"Model-View-Controller\">MVC</abbr> ウェブフレームワークや組み込みデバイスの"
"為のウェブインターフェースを含む、自由な Lua ソフトウェアの集合です。<abbr "
"title=\"Lua Configuration Interface\">LuCI</abbr> は Apache-License の元でラ"
"イセンスされています。"

msgid "<abbr title=\"Media Access Control\">MAC</abbr>-Address"
msgstr "<abbr title=\"Media Access Control\">MAC</abbr>-アドレス"

msgid "<abbr title=\"Point-to-Point Tunneling Protocol\">PPTP</abbr>-Server"
msgstr "<abbr title=\"Hypertext Transfer Protocol\">PPTP</abbr>-サーバー"

msgid "<abbr title=\"Secure Shell\">SSH</abbr>-Keys"
msgstr "<abbr title=\"Secure Shell\">SSH</abbr>キー"

msgid "<abbr title=\"Wireless Local Area Network\">WLAN</abbr>-Scan"
msgstr "<abbr title=\"Wireless Local Area Network\">WLAN</abbr>-スキャン"

msgid ""
"<abbr title=\"maximal\">Max.</abbr> <abbr title=\"Dynamic Host Configuration "
"Protocol\">DHCP</abbr> leases"
msgstr ""
"<abbr title=\"maximal\">最大</abbr> <abbr title=\"Dynamic Host Configuration "
"Protocol\">DHCP</abbr> リース"

msgid ""
"<abbr title=\"maximal\">Max.</abbr> <abbr title=\"Extension Mechanisms for "
"Domain Name System\">EDNS0</abbr> paket size"
msgstr ""

msgid "<abbr title=\"maximal\">Max.</abbr> concurrent queries"
msgstr ""

msgid ""
"A lightweight HTTP/1.1 webserver written in C and Lua designed to serve LuCI"
msgstr ""
"軽量な HTTP/1.1 WEBサーバーはCとLuaで書かれ LuCI に役立つ様に設計されています"

msgid ""
"A small webserver which can be used to serve <abbr title=\"Lua Configuration "
"Interface\">LuCI</abbr>."
msgstr ""
"<abbr title=\"Lua Configuration Interface\">LuCI</abbr>を動作させるのに使用す"
"ることが出来る小さな WEBサーバーです。"

msgid "AR Support"
msgstr "ARサポート"

msgid "ARP ping retries"
msgstr ""

msgid "ATM Bridges"
msgstr "ATMブリッジ"

msgid "ATM Settings"
msgstr "ATM設定"

msgid "ATM Virtual Channel Identifier (VCI)"
msgstr ""

msgid "ATM Virtual Path Identifier (VPI)"
msgstr ""

msgid ""
"ATM bridges expose encapsulated ethernet in AAL5 connections as virtual "
"Linux network interfaces which can be used in conjunction with DHCP or PPP "
"to dial into the provider network."
msgstr ""

msgid "ATM device number"
msgstr ""

msgid "About"
msgstr "情報"

msgid "Accept Router Advertisements"
msgstr ""

msgid "Access Point"
msgstr "アクセスポイント"

msgid "Access point (APN)"
msgstr "アクセスポイント(APN)"

msgid "Action"
msgstr "動作"

msgid "Actions"
msgstr "動作"

msgid "Active <abbr title=\"Internet Protocol Version 4\">IPv4</abbr>-Routes"
msgstr ""
"アクティブ <abbr title=\"Internet Protocol Version 4\">IPv4</abbr>ルーティン"
"グ"

msgid "Active <abbr title=\"Internet Protocol Version 6\">IPv6</abbr>-Routes"
msgstr ""
"アクティブ <abbr title=\"Internet Protocol Version 6\">IPv6</abbr>ルーティン"
"グ"

msgid "Active Connections"
msgstr "アクティブコネクション"

msgid "Active IP Connections"
msgstr ""

msgid "Active Leases"
msgstr "有効なリース"

msgid "Ad-Hoc"
msgstr "アドホック"

msgid "Add"
msgstr "追加"

msgid "Add local domain suffix to names served from hosts files"
msgstr ""

msgid "Add new interface..."
msgstr "インターフェースの新規作成"

msgid "Additional Hosts files"
msgstr "追加のホストファイル"

msgid "Additional pppd options"
msgstr "pppd 追加オプション"

msgid "Address"
msgstr "アドレス"

msgid "Addresses"
msgstr "アドレス"

msgid "Admin Password"
msgstr "管理者パスワード"

msgid "Administration"
msgstr "応用設定"

msgid "Advanced Settings"
msgstr "詳細設定"

msgid "Advertise IPv6 on network"
msgstr "ネットワーク上のIPv6を通知する"

msgid "Advertised network ID"
msgstr "ネットワークIDを通知する"

msgid "Alert"
msgstr ""

msgid "Alias"
msgstr "エイリアス"

msgid "Allow <abbr title=\"Secure Shell\">SSH</abbr> password authentication"
msgstr "<abbr title=\"Secure Shell\">SSH</abbr> パスワード認証を許可します"

msgid "Allow all except listed"
msgstr "リストを禁止する"

msgid "Allow listed only"
msgstr "リストを許可する"

msgid "Allow localhost"
msgstr "ローカルホストを許可する"

msgid "Allow remote hosts to connect to local SSH forwarded ports"
msgstr ""

msgid "Allow root logins with password"
msgstr ""

msgid "Allow the <em>root</em> user to login with password"
msgstr ""

msgid ""
"Allow upstream responses in the 127.0.0.0/8 range, e.g. for RBL services"
msgstr ""

msgid "Allowed range is 1 to FFFF"
msgstr "1からFFFFまで使用可能です。"

msgid "An additional network will be created if you leave this unchecked."
msgstr "チェックボックスがオフの場合、追加のネットワークが作成されます。"

msgid "Antenna 1"
msgstr "アンテナ-１"

msgid "Antenna 2"
msgstr "アンテナ-２"

msgid "Apply"
msgstr "適用"

msgid "Applying changes"
msgstr "変更を適用"

msgid "Associated Stations"
msgstr "認証済み端末"

msgid "Authentication"
msgstr "認証"

msgid "Authentication Realm"
msgstr "認証レルム"

msgid "Authoritative"
msgstr "権威"

msgid "Authorization Required"
msgstr "認証が必要です"

msgid "Automatic Disconnect"
msgstr "自動切断"

msgid "Available"
msgstr "使用可"

msgid "Available packages"
msgstr "インストール可能なパッケージ"

msgid "Average:"
msgstr ""

msgid "BSSID"
msgstr "BSSID"

msgid "Back"
msgstr ""

msgid "Back to Overview"
msgstr ""

msgid "Back to overview"
msgstr "概要へ戻る"

msgid "Back to scan results"
msgstr "スキャン結果へ戻る"

msgid "Background Scan"
msgstr "バックグラウンドスキャン"

msgid "Backup / Restore"
msgstr "バックアップ / 復元"

msgid "Backup Archive"
msgstr "バックアップアーカイブ"

msgid "Bad address specified!"
msgstr ""

msgid "Bit Rate"
msgstr "ビットレート"

msgid "Bitrate"
msgstr "ビットレート"

msgid "Bridge"
msgstr "ブリッジ"

msgid "Bridge Port"
msgstr "ブリッジポート"

msgid "Bridge interfaces"
msgstr "ブリッジインターフェース"

msgid "Bridge unit number"
msgstr ""

msgid "Buffered"
msgstr ""

msgid "Buttons"
msgstr "ボタン"

msgid "CPU"
msgstr "CPU"

msgid "CPU usage (%)"
msgstr "CPU使用率 (%)"

msgid "Cached"
msgstr ""

msgid "Cancel"
msgstr "キャンセル"

msgid "Chain"
msgstr "チェイン"

msgid ""
"Change the password of the system administrator (User <code>root</code>)"
msgstr "システム管理者のパスワードを変更します(ユーザー <code>root</code>)"

msgid "Changes"
msgstr "変更"

msgid "Changes applied."
msgstr "変更が適用されました。"

msgid "Changes the administrator password for accessing the device"
msgstr ""

msgid "Channel"
msgstr "チャンネル"

msgid "Check"
msgstr ""

msgid "Checksum"
msgstr "チェックサム"

msgid ""
"Choose the firewall zone you want to assign to this interface. Select "
"<em>unspecified</em> to remove the interface from the associated zone or "
"fill out the <em>create</em> field to define a new zone and attach the "
"interface to it."
msgstr ""
"このインターフェースに設定するファイウォール・ゾーンを選択してください。<em>"
"設定しない</em>を選択すると、設定済みのゾーンを削除します。また、<em>作成</"
"em>フィールドにゾーン名を入力すると、新しくゾーンを作成し、このインターフェー"
"スに設定します。"

msgid ""
"Choose the network you want to attach to this wireless interface. Select "
"<em>unspecified</em> to not attach any network or fill out the <em>create</"
"em> field to define a new network."
msgstr ""
"Choose the network you want to attach to this wireless interface. Select <em>"
"設定しない</em>を選択すると、設定済みのネットワークを削除します。また、<em>作"
"成</em>フィールドにネットワーク名を入力すると、新しくネットワークを設定しま"
"す。"

msgid "Client"
msgstr "クライアント"

msgid "Client + WDS"
msgstr "クライアント + WDS"

msgid "Collecting data..."
msgstr "データ収集中です..."

msgid "Command"
msgstr "コマンド"

msgid "Common Configuration"
msgstr "一般設定"

msgid "Compression"
msgstr "圧縮"

msgid "Configuration"
msgstr "設定"

msgid "Configuration / Apply"
msgstr "設定 / 適用"

msgid "Configuration / Changes"
msgstr "設定 / 変更箇所"

msgid "Configuration / Revert"
msgstr "設定 / 変更箇所の復元"

msgid "Configuration applied."
msgstr "設定を適用しました。"

msgid "Configuration file"
msgstr "設定ファイル"

msgid ""
"Configure the local DNS server to use the name servers adverticed by the PPP "
"peer"
msgstr ""
"ローカルDNSサーバーにPPP接続先から通知されたネームサーバーを使用するように設"
"定します"

msgid "Configures this mount as overlay storage for block-extroot"
msgstr ""

msgid "Confirmation"
msgstr "確認"

msgid "Connect script"
msgstr "接続スクリプト"

msgid "Connected"
msgstr ""

msgid "Connection Limit"
msgstr "接続制限"

msgid "Connection timeout"
msgstr "接続タイムアウト"

msgid "Contributing Developers"
msgstr "貢献者"

msgid "Country"
msgstr "国"

msgid "Country Code"
msgstr "国コード"

msgid "Cover the following interface"
msgstr "インターフェースの指定"

msgid "Cover the following interfaces"
msgstr "インターフェースの指定"

msgid "Create / Assign firewall-zone"
msgstr "ファイアウォールゾーンの作成 / 割り当て"

msgid "Create Interface"
msgstr "インターフェースの作成"

msgid "Create Network"
msgstr "ネットワークの作成"

msgid "Create a bridge over multiple interfaces"
msgstr "複数のインタフェースを指定してブリッジを作成する"

msgid "Create backup"
msgstr "バックアップの作成"

msgid "Critical"
msgstr ""

msgid "Cron Log Level"
msgstr "Cronのログ出力レベル"

msgid "Custom Files"
msgstr "手動で指定したファイル"

msgid "Custom Interface"
msgstr "新しいインターフェース"

msgid "Custom files"
msgstr ""

msgid ""
"Customizes the behaviour of the device <abbr title=\"Light Emitting Diode"
"\">LED</abbr>s if possible."
msgstr ""
"可能であれば<abbr title=\"Light Emitting Diode\">LED</abbr>デバイスの動作をカ"
"スタマイズします。"

msgid "DHCP Leases"
msgstr "DHCPリース"

msgid "DHCP Server"
msgstr "DHCPサーバー"

msgid "DHCP and DNS"
msgstr ""

msgid "DHCP assigned"
msgstr "DHCP assigned"

msgid "DHCP-Options"
msgstr "DHCPオプション"

msgid "DNS"
msgstr ""

msgid "DNS forwardings"
msgstr "DNSフォワーディング"

msgid "Debug"
msgstr ""

<<<<<<< HEAD
=======
msgid "Default"
msgstr ""

>>>>>>> fd051004
msgid "Default state"
msgstr ""

msgid "Define a name for this network."
msgstr "ネットワーク名を設定してください。"

msgid ""
"Define additional DHCP options, for example "
"\"<code>6,192.168.2.1,192.168.2.2</code>\" which advertises different DNS "
"servers to clients."
msgstr ""
"追加のDHCPオプションを定義します。（例：\"<code>6,192.168.2.1,192.168.2.2</"
"code>\" which advertises different DNS servers to clients.）"

msgid "Delete"
msgstr "削除"

msgid "Delete this interface"
msgstr "インターフェースを削除します"

msgid "Delete this network"
msgstr "ネットワークを削除します"

msgid "Description"
msgstr "詳細"

msgid "Design"
msgstr "デザイン"

msgid "Destination"
msgstr "宛先"

msgid "Detected Files"
msgstr "検出されたファイル"

msgid "Detected files"
msgstr "検出されたファイル"

msgid "Device"
msgstr "デバイス"

msgid "Device Configuration"
msgstr "デバイス設定"

msgid "Diagnostics"
msgstr ""

<<<<<<< HEAD
=======
msgid "Directory"
msgstr ""

>>>>>>> fd051004
msgid ""
"Disable <abbr title=\"Dynamic Host Configuration Protocol\">DHCP</abbr> for "
"this interface."
msgstr ""
"このインターフェースでは<abbr title=\"Dynamic Host Configuration Protocol"
"\">DHCP</abbr>機能を使用しません。"

msgid "Disable HW-Beacon timer"
msgstr "HWビーコンタイマーを無効にする"

msgid "Disabled"
msgstr "無効"

msgid "Discard upstream RFC1918 responses"
msgstr ""

msgid "Disconnect script"
msgstr "切断スクリプト"

msgid "Distance Optimization"
msgstr "距離の最適化"

msgid "Distance to farthest network member in meters."
msgstr "最も遠いメンバーとの距離(メーター)。"

msgid "Diversity"
msgstr "ダイバーシティ"

msgid ""
"Dnsmasq is a combined <abbr title=\"Dynamic Host Configuration Protocol"
"\">DHCP</abbr>-Server and <abbr title=\"Domain Name System\">DNS</abbr>-"
"Forwarder for <abbr title=\"Network Address Translation\">NAT</abbr> "
"firewalls"
msgstr ""
"Dnsmasq は <abbr title=\"Dynamic Host Configuration Protocol\">DHCP</abbr>"
"サーバーと <abbr title=\"Network Address Translation\">NAT</abbr>ファイヤー"
"ウォールの為の <abbr title=\"Domain Name System\">DNS</abbr>フォワーダーを複"
"合したものです。"

msgid "Do not cache negative replies, e.g. for not existing domains"
msgstr ""

msgid "Do not forward requests that cannot be answered by public name servers"
msgstr "パブリックDNSサーバーが返答できなかったリクエストを転送しない"

msgid "Do not forward reverse lookups for local networks"
msgstr "ローカルネットワークへの逆引きを転送しない"

msgid "Do not send probe responses"
msgstr "プローブレスポンスを送信しない"

msgid "Document root"
msgstr "ドキュメントルート"

msgid "Domain required"
msgstr "ドメイン必須"

msgid "Domain whitelist"
msgstr ""

msgid ""
"Don't forward <abbr title=\"Domain Name System\">DNS</abbr>-Requests without "
"<abbr title=\"Domain Name System\">DNS</abbr>-Name"
msgstr ""
"<abbr title=\"Domain Name System\">DNS</abbr>名の無い <abbr title=\"Domain "
"Name System\">DNS</abbr>リクエストを転送しません"

msgid "Download and install package"
msgstr "パッケージのダウンロードとインストール"

msgid "Dropbear Instance"
msgstr ""

msgid ""
"Dropbear offers <abbr title=\"Secure Shell\">SSH</abbr> network shell access "
"and an integrated <abbr title=\"Secure Copy\">SCP</abbr> server"
msgstr ""
"Dropbear は <abbr title=\"Secure Shell\">SSH</abbr> ネットワークへのシェルア"
"クセスと統合された <abbr title=\"Secure Copy\">SCP</abbr> サーバーを提供しま"
"す。"

msgid "Dynamic <abbr title=\"Dynamic Host Configuration Protocol\">DHCP</abbr>"
msgstr ""
"ダイナミック <abbr title=\"Dynamic Host Configuration Protocol\">DHCP</abbr>"

msgid ""
"Dynamically allocate DHCP addresses for clients. If disabled, only clients "
"having static leases will be served."
msgstr ""

msgid "EAP-Method"
msgstr "EAPメソッド"

msgid "Edit"
msgstr "編集"

msgid "Edit package lists and installation targets"
msgstr "パッケージリストとインストールターゲットの編集"

msgid "Edit this interface"
msgstr "インターフェースを編集"

msgid "Edit this network"
msgstr "ネットワークを編集"

msgid "Emergency"
msgstr ""

msgid "Enable 4K VLANs"
msgstr ""

msgid "Enable <abbr title=\"Spanning Tree Protocol\">STP</abbr>"
msgstr "<abbr title=\"Spanning Tree Protocol\">STP</abbr>を有効にする"

msgid "Enable IPv6 on PPP link"
msgstr "IPv6のPPPリンクを有効にする"

msgid "Enable Jumbo Frame passthrough"
msgstr ""

msgid "Enable Keep-Alive"
msgstr "キープアライブ機能を有効にする"

msgid "Enable TFTP server"
msgstr "TFTPサーバーを有効にする"

msgid "Enable VLAN functionality"
msgstr "VLAN機能を有効にする"

msgid "Enable device"
msgstr "デバイスを有効にする"

msgid "Enable this mount"
msgstr ""

msgid "Enable this swap"
msgstr ""

msgid "Enable this switch"
msgstr "スイッチを有効にする"

<<<<<<< HEAD
msgid "Enabled"
msgstr ""
=======
msgid "Enable/Disable"
msgstr "有効/無効"

msgid "Enabled"
msgstr "有効"
>>>>>>> fd051004

msgid "Enables the Spanning Tree Protocol on this bridge"
msgstr "スパニングツリー・プロトコルを有効にする"

msgid "Encapsulation mode"
msgstr ""

msgid "Encryption"
msgstr "暗号化"

msgid "Error"
msgstr "エラー"

msgid "Ethernet Adapter"
msgstr "イーサネットアダプタ"

msgid "Ethernet Bridge"
msgstr "イーサネットブリッジ"

msgid "Ethernet Switch"
msgstr "イーサネットスイッチ"

msgid "Expand hosts"
msgstr ""

msgid "Expires"
msgstr ""

msgid ""
"Expiry time of leased addresses, minimum is 2 Minutes (<code>2m</code>)."
msgstr ""
"リースアドレスの有効時間を入力します。最小は２分です。 (<code>2m</code>)."

msgid "External system log server"
msgstr "外部システムログ・サーバー"

msgid "External system log server port"
msgstr ""

msgid "Fast Frames"
msgstr "Fast Frames"

msgid "File"
msgstr ""

msgid "Filename of the boot image advertised to clients"
msgstr ""

msgid "Files to be kept when flashing a new firmware"
msgstr "新しいファームウェアを書き込んだ時に維持するファイル"

msgid "Filesystem"
msgstr "ファイルシステム"

msgid "Filter"
msgstr "フィルタ"

msgid "Filter private"
msgstr "プライベートフィルター"

msgid "Filter useless"
msgstr "無駄のフィルター"

msgid "Find and join network"
msgstr "ネットワークを検索して参加"

msgid "Find package"
msgstr "パッケージを検索"

msgid "Finish"
msgstr "終了"

msgid "Firewall"
msgstr "ファイアウォール"

msgid "Firewall Settings"
msgstr "ファイアウォール設定"

msgid "Firewall Status"
msgstr "ファイアウォール・ステータス"

msgid "Firmware Version"
msgstr ""

msgid "Firmware image"
msgstr "ファームウェア・イメージ"

msgid "Fixed source port for outbound DNS queries"
msgstr ""

msgid "Flags"
msgstr "フラグ"

msgid "Flash Firmware"
msgstr "ファームウェアの更新"

msgid "Force"
msgstr "強制"

msgid "Force DHCP on this network even if another server is detected."
msgstr ""

msgid "Forward DHCP"
msgstr ""

msgid "Forward broadcasts"
msgstr ""

msgid "Forwarding mode"
msgstr "転送モード"

msgid "Fragmentation Threshold"
msgstr "フラグメンテーション閾値"

msgid "Frame Bursting"
msgstr "フレームバースト"

msgid "Free"
msgstr ""

msgid "Free space"
msgstr "ディスクの空き容量"

msgid "Frequency Hopping"
msgstr "周波数ホッピング"

msgid "Gateway"
msgstr ""

msgid "Gateway ports"
msgstr ""

msgid "General"
msgstr "一般"

msgid "General Settings"
msgstr "一般設定"

msgid "General Setup"
msgstr ""

msgid "Given password confirmation did not match, password not changed!"
msgstr ""

msgid "Go to relevant configuration page"
msgstr "Go to relevant configuration page"

msgid "HE.net Tunnel ID"
msgstr ""

msgid "HT capabilities"
msgstr ""

msgid "HT mode"
msgstr "HTモード"

msgid "Handler"
msgstr ""

msgid "Hang Up"
msgstr "再起動"

msgid ""
"Here you can backup and restore your router configuration and - if possible "
"- reset the router to the default settings."
msgstr ""
"ここでは、ルーターの設定のバックアップと復元と、可能であればルーターを初期状"
"態にリセットします。"

msgid ""
"Here you can configure the basic aspects of your device like its hostname or "
"the timezone."
msgstr ""
"ここでは、ホスト名やタイムゾーンなどの基本的な設定を行うことが出来ます。"

msgid ""
"Here you can customize the settings and the functionality of <abbr title="
"\"Lua Configuration Interface\">LuCI</abbr>."
msgstr ""
"ここでは、<abbr title=\"Lua Configuration Interface\">LuCI</abbr> の機能と設"
"定をカスタマイズ出来ます。"

msgid ""
"Here you can paste public <abbr title=\"Secure Shell\">SSH</abbr>-Keys (one "
"per line) for <abbr title=\"Secure Shell\">SSH</abbr> public-key "
"authentication."
msgstr ""
"<abbr title=\"Secure Shell\">SSH</abbr>公開鍵認証で使用する <abbr title="
"\"Secure Shell\">SSH</abbr>公開鍵を１行づつ貼り付けてください。"

msgid ""
"Here you can paste public SSH-Keys (one per line) for SSH public-key "
"authentication."
msgstr ""
<<<<<<< HEAD
"<abbr title=\"Secure Shell\">SSH</abbr>公開鍵認証で使用する <abbr title="
"\"Secure Shell\">SSH</abbr>公開鍵を１行づつ貼り付けてください。"
=======
>>>>>>> fd051004

msgid "Hide <abbr title=\"Extended Service Set Identifier\">ESSID</abbr>"
msgstr "<abbr title=\"Extended Service Set Identifier\">ESSID</abbr>を隠す"

msgid "Host entries"
msgstr "ホストエントリー"

msgid "Host expiry timeout"
msgstr ""

msgid "Host-<abbr title=\"Internet Protocol Address\">IP</abbr> or Network"
msgstr ""
"ホスト<abbr title=\"Internet Protocol Address\">IP</abbr> or ネットワーク"

msgid "Hostname"
msgstr "ホスト名"

msgid "Hostnames"
msgstr "ホスト名"

msgid "ID"
msgstr "ID"

msgid "IP Configuration"
msgstr "IP 設定"

msgid "IP address"
msgstr "IPアドレス"

msgid "IP-Aliases"
msgstr "IPエイリアス"

msgid "IPv4"
msgstr "IPv4"

msgid "IPv4 Firewall"
msgstr ""

<<<<<<< HEAD
=======
msgid "IPv4 WAN Status"
msgstr ""

>>>>>>> fd051004
msgid "IPv4-Address"
msgstr "IPv4-アドレス"

msgid "IPv6"
msgstr "IPv6"

msgid "IPv6 Firewall"
msgstr ""

msgid "IPv6 Setup"
msgstr "IPv6設定"

msgid "IPv6 WAN Status"
msgstr ""

msgid "Identity"
msgstr "識別子"

msgid ""
"If specified, mount the device by its UUID instead of a fixed device node"
msgstr ""

msgid ""
"If specified, mount the device by the partition label instead of a fixed "
"device node"
msgstr ""

msgid ""
"If your physical memory is insufficient unused data can be temporarily "
"swapped to a swap-device resulting in a higher amount of usable <abbr title="
"\"Random Access Memory\">RAM</abbr>. Be aware that swapping data is a very "
"slow process as the swap-device cannot be accessed with the high datarates "
"of the <abbr title=\"Random Access Memory\">RAM</abbr>."
msgstr ""
"物理メモリが不足した時に、一時的に未使用なデータをもっと大容量<abbr title="
"\"Random Access Memory\">RAM</abbr>によるスワップデバイスへ退避することが出来"
"ます。データの退避は非常に遅い処理なのでスワップデバイスには高い転送レートの"
"<abbr title=\"Random Access Memory\">RAM</abbr>にアクセス出来ない事に注意して"
"ください。"

msgid "Ignore Hosts files"
msgstr "ホストファイルを無視します"

msgid "Ignore interface"
msgstr "インターフェースを無視します"

msgid "Ignore resolve file"
msgstr "リゾルバファイルを無視します"

msgid "In"
msgstr "イン"

msgid "Inbound:"
msgstr ""

msgid "Info"
msgstr ""

<<<<<<< HEAD
=======
msgid "Initscript"
msgstr "サービス"

msgid "Initscripts"
msgstr ""

>>>>>>> fd051004
msgid "Install"
msgstr "インストール"

msgid "Installation targets"
msgstr "インストールターゲット"

msgid "Installed packages"
msgstr "インストール済みパッケージ"

msgid "Interface"
msgstr "インターフェース"

msgid "Interface Configuration"
msgstr "インターフェース設定"

msgid "Interface Overview"
msgstr "インターフェース概要"

msgid "Interface Status"
msgstr "インターフェース・ステータス"

msgid "Interface is reconnecting..."
msgstr "インターフェース再接続中..."

msgid "Interface is shutting down..."
msgstr "インターフェース終了中..."

msgid "Interface not present or not connected yet."
msgstr "インターフェースが存在しないか、又は接続していません"

msgid "Interface reconnected"
msgstr "インターフェースの再接続"

msgid "Interface shut down"
msgstr "インターフェースの終了"

msgid "Interfaces"
msgstr "インターフェース"

msgid "Invalid"
msgstr "入力値が不正です"

msgid "Invalid VLAN ID given! Only IDs between %d and %d are allowed."
msgstr "無効なVLAN IDです！IDは%dから%dまでの値のみ入力可能です。"

msgid "Invalid username and/or password! Please try again."
msgstr "ユーザー名とパスワードが不正です! もう一度入力してください。"

msgid ""
"It appears that you try to flash an image that does not fit into the flash "
"memory, please verify the image file!"
msgstr ""
"It appears that you try to flash an image that does not fit into the flash "
"memory, please verify the image file!"

msgid "Java Script required!"
msgstr "JavaScriptを有効にしてください！"

<<<<<<< HEAD
#, fuzzy
msgid "Join Network"
msgstr "ネットワーク"
=======
msgid "Join Network"
msgstr ""
>>>>>>> fd051004

msgid "Join Network: Settings"
msgstr "ネットワークに接続する: 設定"

msgid "Join Network: Wireless Scan"
msgstr "ネットワークに接続する: 無線LANスキャン"

msgid "KB"
msgstr "キロバイト"

msgid "Keep configuration files"
msgstr "設定ファイルを保持する"

msgid "Keep-Alive"
msgstr "キープアライブ"

msgid "Kernel"
msgstr ""

msgid "Kernel Log"
msgstr "カーネルログ"

msgid "Kernel Version"
msgstr ""

msgid "Key"
msgstr "暗号キー"

msgid "Key #%d"
msgstr ""

msgid "Kill"
msgstr "強制終了"

msgid "LLC"
msgstr ""

msgid "Label"
msgstr ""

msgid "Language"
msgstr "言語"

msgid "Language and Style"
msgstr ""

msgid "Lead Development"
msgstr "開発リーダー"

msgid "Leasefile"
msgstr "リースファイル"

msgid "Leasetime"
msgstr "リース時間"

msgid "Leasetime remaining"
msgstr "残りリース時間"

msgid "Legend:"
msgstr "凡例:"

msgid ""
"Let pppd replace the current default route to use the PPP interface after "
"successful connect"
msgstr ""
"接続に成功した後、pppdはデフォルトの経路をPPPインターフェースを使用する様に変"
"更します"

msgid "Let pppd run this script after establishing the PPP link"
msgstr "PPPリンクの確立後、pppd はこのスクリプトを実行します。"

msgid "Let pppd run this script before tearing down the PPP link"
msgstr "PPPリンクの切断後、pppd はこのスクリプトを実行します。"

msgid "Limit"
msgstr "割り当て数"

msgid "Link"
msgstr "リンク"

msgid "Link On"
msgstr "リンクオン"

msgid ""
"List of <abbr title=\"Domain Name System\">DNS</abbr> servers to forward "
"requests to"
msgstr ""

msgid "List of domains to allow RFC1918 responses for"
msgstr ""

msgid "Listen only on the given interface or, if unspecified, on all"
msgstr ""

msgid "Listening port for inbound DNS queries"
msgstr ""

msgid "Load"
msgstr "ロードアベレージ"

msgid "Load Average"
msgstr ""

msgid "Loading"
msgstr "ロード中"

msgid "Local Startup"
msgstr ""

msgid "Local Time"
msgstr "ローカルタイム"

msgid "Local domain"
msgstr "ローカルドメイン"

msgid ""
"Local domain specification. Names matching this domain are never forwared "
"and resolved from DHCP or hosts files only"
msgstr ""

msgid "Local domain suffix appended to DHCP names and hosts file entries"
msgstr ""

msgid "Local server"
msgstr "ローカルサーバー"

msgid ""
"Localise hostname depending on the requesting subnet if multiple IPs are "
"available"
msgstr ""

msgid "Localise queries"
msgstr "ローカライズクエリ"

msgid "Log output level"
msgstr "ログ出力レベル"

msgid "Log queries"
msgstr "ログクエリー"

msgid "Logging"
msgstr ""

msgid "Login"
msgstr "ログイン"

msgid "Logout"
msgstr "ログアウト"

msgid "Lowest leased address as offset from the network address."
msgstr ""

msgid "MAC"
msgstr "MAC"

msgid "MAC Address"
msgstr "MACアドレス"

msgid "MAC-Address"
msgstr "MACアドレス"

msgid "MAC-Address Filter"
msgstr "MACアドレスフィルタ"

msgid "MAC-Filter"
msgstr "MACフィルタ"

msgid "MAC-List"
msgstr "MACリスト"

msgid "MTU"
msgstr "MTU"

msgid ""
"Make sure that you provide the correct pin code here or you might lock your "
"sim card!"
msgstr ""
"PINコードが正しく入力されていることと、SIMカードがロックされていないことを確"
"認してください！"

msgid "Master"
msgstr "マスター"

msgid "Master + WDS"
msgstr "マスター + WDS"

msgid "Maximum Rate"
msgstr "最大レート"

msgid "Maximum allowed number of active DHCP leases"
msgstr ""

msgid "Maximum allowed number of concurrent DNS queries"
msgstr ""

msgid "Maximum allowed size of EDNS.0 UDP packets"
msgstr ""

msgid "Maximum hold time"
msgstr ""

msgid "Maximum number of leased addresses."
msgstr ""

msgid "Memory"
msgstr "メモリー"

msgid "Memory usage (%)"
msgstr "メモリ使用率 (%)"

msgid "Metric"
msgstr "メトリック"

msgid "Minimum Rate"
msgstr "最小レート"

msgid "Minimum hold time"
msgstr ""

msgid "Mode"
msgstr "モード"

msgid "Modem device"
msgstr "モデムデバイス"

msgid "Monitor"
msgstr "モニター"

msgid ""
"Most of them are network servers, that offer a certain service for your "
"device or network like shell access, serving webpages like <abbr title=\"Lua "
"Configuration Interface\">LuCI</abbr>, doing mesh routing, sending e-"
"mails, ..."
msgstr ""
"ネットワークサーバーの多くは、デバイスへのシェルアクセスや WEPページを提供す"
"る <abbr title=\"Lua Configuration Interface\">LuCI</abbr> やメッシュルーティ"
"ングやメールを送ったりなどの特定のサービスを提供します。"

msgid "Mount Entry"
msgstr ""

msgid "Mount Point"
msgstr "マウントポイント"

msgid "Mount Points"
msgstr "マウントポイント"

msgid "Mount Points - Mount Entry"
msgstr ""

msgid "Mount Points - Swap Entry"
msgstr ""

msgid ""
"Mount Points define at which point a memory device will be attached to the "
"filesystem"
msgstr ""
"マウントポイントは記憶デバイスがファイルシステムの何処に接続されているかを表"
"示しています。"

msgid "Mount options"
msgstr ""

msgid "Mount point"
msgstr ""

msgid "Mounted file systems"
msgstr "マウント中のファイルシステム"

msgid "Move down"
msgstr ""

msgid "Move up"
msgstr ""

msgid "Multicast Rate"
msgstr "マルチキャストレート"

msgid "NAS ID"
msgstr "NAS ID"

msgid "Name"
msgstr "名前"

msgid "Name of the new interface"
msgstr "新しいインターフェースの名前"

msgid "Name of the new network"
msgstr "新しいネットワークの名前"

msgid "Navigation"
msgstr "ナビゲーション"

msgid "Netmask"
msgstr ""

msgid "Network"
msgstr "ネットワーク"

msgid "Network Utilities"
msgstr ""

msgid "Network boot image"
msgstr "ネットワーク・ブート用イメージ"

msgid "Networks"
msgstr "ネットワーク"

msgid "Next »"
msgstr "次 »"

msgid "No address configured on this interface."
msgstr "アドレスが設定されていません"

msgid "No chains in this table"
msgstr "チェイン内にルールがありません"

msgid "No files found"
msgstr "ファイルが見つかりませんでした"

msgid "No information available"
msgstr "情報がありません"

msgid "No negative cache"
msgstr "ネガティブキャッシュを行なわない"

msgid "No network configured on this device"
msgstr "このデバイスに設定されているネットワークがありません"

msgid "No password set!"
msgstr "パスワードが設定されていません！"

msgid "No rules in this chain"
msgstr "チェイン内にルールがありません"

msgid "Noise"
msgstr "ノイズ"

msgid "None"
msgstr "なし"

msgid "Normal"
msgstr ""

msgid "Not associated"
msgstr "アソシエーションされていません"

msgid "Not configured"
msgstr "未設定"

msgid ""
"Note: If you choose an interface here which is part of another network, it "
"will be moved into this network."
msgstr ""
"注意: 他のネットワークに属するインターフェースを指定した場合, 選択したこの"
"ネットワークへ移動します。"

msgid "Notice"
msgstr ""

msgid "Number of failed connection tests to initiate automatic reconnect"
msgstr "自動再接続時に行う接続テストの失敗数"

msgid "OK"
msgstr "OK"

msgid "OPKG error code %i"
msgstr "OPKGエラーコード %i"

msgid "OPKG-Configuration"
msgstr "OPKG-設定"

msgid "Off-State Delay"
msgstr ""

msgid ""
"On this page you can configure the network interfaces. You can bridge "
"several interfaces by ticking the \"bridge interfaces\" field and enter the "
"names of several network interfaces separated by spaces. You can also use "
"<abbr title=\"Virtual Local Area Network\">VLAN</abbr> notation "
"<samp>INTERFACE.VLANNR</samp> (<abbr title=\"for example\">e.g.</abbr>: "
"<samp>eth0.1</samp>)."
msgstr ""
"ここではネットワークインターフェースの設定を行うことが出来ます。\"ブリッジイ"
"ンターフェース\"フィールドをチェックし、複数のネットワークインターフェース名"
"をスペースで区切りで入力することで複数のインターフェースをブリッジすることが"
"出来ます。また、<samp>INTERFACE.VLANNR</samp>という表記により<abbr title="
"\"Virtual Local Area Network\">VLAN</abbr>も使用することが出来ます。(<abbr "
"title=\"for example\">例</abbr>: <samp>eth0.1</samp>)"

msgid "On-State Delay"
msgstr ""

msgid "One or more fields contain invalid values!"
msgstr ""

msgid "One or more required fields have no value!"
msgstr ""

msgid "Open"
msgstr ""

msgid "Option changed"
msgstr "変更されるオプション"

msgid "Option removed"
msgstr "削除されるオプション"

msgid "Options"
msgstr "オプション"

msgid "Other:"
msgstr ""

msgid "Out"
msgstr "アウト"

msgid "Outbound:"
msgstr ""

msgid "Outdoor Channels"
msgstr "屋外用周波数"

msgid "Override Gateway"
msgstr ""

msgid ""
"Override the netmask sent to clients. Normally it is calculated from the "
"subnet that is served."
msgstr ""

msgid "Overview"
msgstr "概要"

msgid "Owner"
msgstr "所有者"

msgid "PID"
msgstr "PID"

msgid "PIN code"
msgstr "PINコード"

msgid "PPP Settings"
msgstr "PPP設定"

msgid "PPPoA Encapsulation"
msgstr "PPPoAカプセル化"

msgid "Package libiwinfo required!"
msgstr ""

msgid "Package lists"
msgstr "パッケージリスト"

msgid "Package lists updated"
msgstr "パッケージリストを更新しました"

msgid "Package name"
msgstr "パッケージ名"

msgid "Packets"
msgstr "パケット"

msgid "Password"
msgstr "パスワード"

msgid "Password authentication"
msgstr "パスワード認証"

msgid "Password of Private Key"
msgstr "秘密鍵のパスワード"

msgid "Password successfully changed"
msgstr "パスワードを変更しました"

msgid "Password successfully changed!"
msgstr ""

msgid "Path to CA-Certificate"
msgstr "CA証明書のパス"

msgid "Path to Private Key"
msgstr "秘密鍵のパス"

msgid "Path to executable which handles the button event"
msgstr ""

msgid "Peak:"
msgstr ""

msgid "Perform reboot"
msgstr "再起動を実行"

msgid "Physical Settings"
msgstr "デバイス設定"

msgid "Pkts."
msgstr "パケット"

msgid "Please enter your username and password."
msgstr "あなたのユーザー名とパスワードを入力してください。"

msgid "Please wait: Device rebooting..."
msgstr "しばらくお待ちください: 再起動中です..."

msgid "Plugin path"
msgstr "プラグインパス"

msgid "Policy"
msgstr "ポリシー"

msgid "Port"
msgstr "ポート"

msgid "Port %d"
msgstr "ポート %d"

msgid "Port %d is untagged in multiple VLANs!"
msgstr ""

msgid ""
"Port <abbr title=\"Primary VLAN IDs\">PVIDs</abbr> specify the default VLAN "
"ID added to received untagged frames."
msgstr ""

msgid "Port PVIDs on %q"
msgstr "ポート PVIDs on %q"

msgid "Ports"
msgstr "ポート"

msgid "Post-commit actions"
msgstr "Post-commit actions"

msgid "Power"
msgstr "出力"

msgid "Prevents client-to-client communication"
msgstr "クライアント同士の通信を制限します"

msgid "Primary"
msgstr "プライマリ"

msgid "Proceed"
msgstr "続行"

msgid "Proceed reverting all settings and resetting to firmware defaults?"
msgstr "全ての設定を元に戻し、ファームウェアを初期状態にリセットしますか?"

msgid "Processes"
msgstr "プロセス"

msgid "Processor"
msgstr "プロセッサ"

msgid "Project Homepage"
msgstr "プロジェクトホームページ"

msgid "Prot."
msgstr "プロトコル"

msgid "Protocol"
msgstr "プロトコル"

msgid "Provide new network"
msgstr ""

msgid "Pseudo Ad-Hoc"
msgstr "擬似アドホック"

msgid "Pseudo Ad-Hoc (ahdemo)"
msgstr "擬似アドホック(ahdemo)"

msgid "RTS/CTS Threshold"
msgstr "RTS/CTS閾値"

msgid "RX"
msgstr "RX"

msgid "Radius-Port"
msgstr "Radiusポート"

msgid "Radius-Server"
msgstr "Radiusサーバー"

msgid ""
"Read <code>/etc/ethers</code> to configure the <abbr title=\"Dynamic Host "
"Configuration Protocol\">DHCP</abbr>-Server"
msgstr ""
"<abbr title=\"Dynamic Host Configuration Protocol\">DHCP</abbr>サーバーの設定"
"として<code>/etc/ethers</code> をロードします"

msgid ""
"Really delete this interface? The deletion cannot be undone!\n"
"You might loose access to this router if you are connected via this "
"interface."
msgstr ""
"本当にこのインターフェースを削除しますか？ 削除はまだ完了していません。\n"
"このインターフェースを介してルーターにアクセスしている場合、接続できなくなる"
"可能性があります。"

msgid ""
"Really delete this wireless network? The deletion cannot be undone!\n"
"You might loose access to this router if you are connected via this network."
msgstr ""
"本当にこの無線ネットワークを削除しますか？ 削除はまだ完了していません。\n"
"このネットワークを介してルーターにアクセスしている場合、接続できなくなる可能"
"性があります。"

msgid ""
"Really shutdown interface \"%s\" ?\n"
"You might loose access to this router if you are connected via this "
"interface."
msgstr ""
"本当にインターフェース \"%s\" を削除しますか？\n"
"このインターフェースを介してルーターにアクセスしている場合、接続できなくなる"
"可能性があります。"

msgid "Realtime Connections"
msgstr ""

msgid "Realtime Load"
msgstr ""

msgid "Realtime Traffic"
msgstr ""

msgid "Rebind protection"
msgstr ""

msgid "Reboot"
msgstr "再起動"

msgid "Reboots the operating system of your device"
msgstr "デバイスのオペレーティングシステムを再起動します。"

msgid "Receive"
msgstr "受信"

msgid "Receiver Antenna"
msgstr "受信アンテナ"

msgid "Reconnect this interface"
msgstr "インターフェースの再接続"

msgid "Reconnecting interface"
msgstr "インターフェース再接続中"

msgid "References"
msgstr "参照カウンタ"

msgid "Regulatory Domain"
msgstr "規制ドメイン"

msgid "Relay Settings"
msgstr ""

msgid "Relay between networks"
msgstr ""

msgid "Remove"
msgstr "削除"

msgid "Repeat scan"
msgstr "再スキャン"

msgid "Replace default route"
msgstr "デフォルトルートを置き換える"

msgid "Replace entry"
msgstr "エントリーの置き換え"

msgid "Replace wireless configuration"
msgstr "無線設定を置き換える"

msgid "Reset"
msgstr "リセット"

msgid "Reset Counters"
msgstr "カウンタのリセット"

msgid "Reset router to defaults"
msgstr "ルーターを初期状態にリセット"

msgid "Reset switch during setup"
msgstr "起動時にスイッチをリセットする"

msgid "Resolv and Hosts Files"
msgstr ""

msgid "Resolve file"
msgstr "リゾルバファイル"

msgid "Restart"
msgstr "再起動"

msgid "Restart Firewall"
msgstr "ファイアウォールの再起動"

msgid "Restore backup"
msgstr "バックアップから復元する"

msgid "Reveal/hide password"
msgstr "パスワードを表示する/隠す"

msgid "Revert"
msgstr "元に戻す"

msgid "Root"
msgstr ""

msgid "Root directory for files served via TFTP"
msgstr ""

msgid "Router Model"
msgstr ""

msgid "Router Name"
msgstr ""

msgid "Router Password"
msgstr ""

msgid "Routes"
msgstr "経路情報"

msgid ""
"Routes specify over which interface and gateway a certain host or network "
"can be reached."
msgstr ""
"特定のホスト又はネットワークに、どのインターフェース及びゲートウェイを通して"
"通信を行うか、経路情報を設定します。"
<<<<<<< HEAD
=======

msgid "Routing table ID"
msgstr ""
>>>>>>> fd051004

msgid "Rule #"
msgstr "ルール #"

msgid "Run a filesystem check before mounting the device"
msgstr ""

msgid "Run filesystem check"
msgstr ""

<<<<<<< HEAD
=======
msgid "SSH Access"
msgstr ""

msgid "SSH-Keys"
msgstr ""

>>>>>>> fd051004
msgid "SSID"
msgstr "SSID"

msgid "STP"
msgstr "STP"

msgid "Save"
msgstr "保存"

msgid "Save & Apply"
msgstr "保存 & 適用"

msgid "Save &#38; Apply"
msgstr ""

msgid "Scan"
msgstr "スキャン"

msgid "Scheduled Tasks"
msgstr "スケジュールタスク"

msgid ""
"Seconds to wait for the modem to become ready before attempting to connect"
msgstr ""
"Seconds to wait for the modem to become ready before attempting to connect"

msgid "Section added"
msgstr "追加されるセクション"

msgid "Section removed"
msgstr "削除されるセクション"

msgid "See \"mount\" manpage for details"
msgstr "詳細情報は \"mount\" のmanページを参照してください"

msgid "Send Router Solicitiations"
msgstr ""

msgid "Separate Clients"
msgstr "クライアントの分離"

msgid "Separate WDS"
msgstr "WDSを分離する"

msgid "Server IPv4-Address"
msgstr "IPv4-アドレス サーバー"

msgid "Server Settings"
msgstr ""

msgid "Service type"
msgstr "サービス・タイプ"

msgid "Services"
msgstr "サービス"

msgid "Services and daemons perform certain tasks on your device."
msgstr "サービスとデーモンはデバイスで動作するある種のタスクを実行します。"

msgid "Settings"
msgstr "設定"

msgid "Setup wait time"
msgstr "待ち時間の設定"

msgid "Shutdown this interface"
msgstr "インターフェースを終了"

msgid "Signal"
msgstr "信号強度"

msgid "Size"
msgstr "サイズ"

msgid "Skip"
msgstr "スキップ"

msgid "Skip to content"
msgstr "コンテンツへ移動"

msgid "Skip to navigation"
msgstr "ナビゲーションへ移動"

msgid "Slot time"
msgstr "スロット時間"

msgid "Software"
msgstr "ソフトウェア"

msgid "Some fields are invalid, cannot save values!"
msgstr "無効な値が設定されているフィールドがありますので、保存できません。"

msgid ""
"Sorry. OpenWrt does not support a system upgrade on this platform.<br /> You "
"need to manually flash your device."
msgstr ""
"申し訳ありません。OpenWrtではこのプラットフォーム上でのシステムアップレードを"
"行うことができません。<br />手動でデバイスを更新してください。"

msgid "Sort"
msgstr ""

msgid "Source"
msgstr "送信元"

msgid "Specifies the button state to handle"
msgstr ""

msgid "Specifies the directory the device is attached to"
msgstr ""

<<<<<<< HEAD
=======
msgid "Specifies the listening port of this <em>Dropbear</em> instance"
msgstr ""

>>>>>>> fd051004
msgid "Specify additional command line arguments for pppd here"
msgstr "pppd の為の追加のコマンドライン引数をここに指定します。"

msgid "Specify the secret encryption key here."
msgstr ""

msgid "Start"
msgstr "開始"

msgid "Start priority"
msgstr "優先順位"

msgid "Startup"
msgstr ""

msgid "Static IPv4 Routes"
msgstr "IPv4 静的ルーティング"

msgid "Static IPv6 Routes"
msgstr "IPv6 静的ルーティング"

msgid "Static Leases"
msgstr "静的リース"

msgid "Static Routes"
msgstr "静的ルーティング"

msgid "Static WDS"
msgstr "静的WDS"

msgid ""
"Static leases are used to assign fixed IP addresses and symbolic hostnames "
"to DHCP clients. They are also required for non-dynamic interface "
"configurations where only hosts with a corresponding lease are served."
msgstr ""

msgid "Status"
msgstr "ステータス"

msgid "Stop"
msgstr "停止"

msgid "Strict order"
msgstr "Strict order"

msgid "Submit"
msgstr "送信"

msgid "Swap Entry"
msgstr ""

msgid "Switch"
msgstr "スイッチ"

msgid "Switch %q"
msgstr "スイッチ %q"

msgid "System"
msgstr "システム"

msgid "System Log"
msgstr "システムログ"

msgid "System Properties"
msgstr ""

msgid "System log buffer size"
msgstr "システムログ・バッファサイズ"

msgid "TCP:"
msgstr ""

msgid "TFTP Settings"
msgstr "TFTP設定"

msgid "TFTP server root"
msgstr "TFTPサーバー・ルート"

msgid "TTL"
msgstr "TTL"

msgid "TX"
msgstr "TX"

msgid "Table"
msgstr "テーブル"

msgid "Target"
msgstr "ターゲット"

msgid "Terminate"
msgstr "停止"

msgid "Thanks To"
msgstr "ありがとう"

msgid ""
"The <em>Device Configuration</em> section covers physical settings of the "
"radio hardware such as channel, transmit power or antenna selection which is "
"shared among all defined wireless networks (if the radio hardware is multi-"
"SSID capable). Per network settings like encryption or operation mode are "
"grouped in the <em>Interface Configuration</em>."
msgstr ""

msgid ""
"The <em>libiwinfo</em> package is not installed. You must install this "
"component for working wireless configuration!"
msgstr ""

msgid ""
"The allowed characters are: <code>A-Z</code>, <code>a-z</code>, <code>0-9</"
"code> and <code>_</code>"
msgstr ""
"使用可能な文字は右記の通りです: <code>A-Z</code>, <code>a-z</code>, <code>0-"
"9</code>, <code>_</code>"

msgid ""
"The device file of the memory or partition (<abbr title=\"for example\">e.g."
"</abbr> <code>/dev/sda1</code>)"
msgstr ""
"デバイスファイルかパーティション(<abbr title=\"for example\">例</abbr> "
"<code>/dev/sda1</code>)"

msgid "The device node of your modem, e.g. /dev/ttyUSB0"
msgstr "モデムのデバイスファイルを設定してください。(例: /dev/ttyUSB0)"

msgid ""
"The filesystem that was used to format the memory (<abbr title=\"for example"
"\">e.g.</abbr> <samp><abbr title=\"Third Extended Filesystem\">ext3</abbr></"
"samp>)"
msgstr ""
"ファイルシステムは、使用する記憶フォーマットです。(<abbr title=\"for example"
"\">例</abbr> <samp><abbr title=\"Third Extended Filesystem\">ext3</abbr></"
"samp>)"

msgid ""
"The flash image was uploaded. Below is the checksum and file size listed, "
"compare them with the original file to ensure data integrity.<br /> Click "
"\"Proceed\" below to start the flash procedure."
msgstr ""
"更新用イメージがアップロードされました。以下はそのチェックサム及びファイルサ"
"イズです。オリジナルファイルと比較し、整合性を確認してください。<br />\"続行"
"\"ボタンをクリックすると、更新処理を開始します。"

msgid "The following changes have been committed"
msgstr "以下の変更が適用されました"

msgid "The following changes have been reverted"
msgstr "以下の変更が取り消されました"

msgid ""
"The following files are detected by the system and will be kept "
"automatically during sysupgrade"
msgstr ""
"以下のファイルがシステムによって検出されました。これらのファイルはファーム"
"ウェア更新時に自動的に保存されます。"

msgid "The following rules are currently active on this system."
msgstr "本システムでは、以下のルールが現在有効になっています。"

msgid ""
"The hardware is not multi-SSID capable and existing configuration will be "
"replaced if you proceed."
msgstr ""
"本ハードウェアではマルチESSIDを設定することができないため、続行した場合、変更"
"は既存の設定と置き換えられます。"

msgid ""
"The network ports on your router can be combined to several <abbr title="
"\"Virtual Local Area Network\">VLAN</abbr>s in which computers can "
"communicate directly with each other. <abbr title=\"Virtual Local Area "
"Network\">VLAN</abbr>s are often used to separate different network "
"segments. Often there is by default one Uplink port for a connection to the "
"next greater network like the internet and other ports for a local network."
msgstr ""
"ルーターのネットワークポートはコンピューターがお互いに直接通信することが出来"
"る幾つかの <abbr title=\"Virtual Local Area Network\">VLAN</abbr>s を組み合わ"
"せることが出来ます。<abbr title=\"Virtual Local Area Network\">VLAN</abbr> は"
"異なるネットワークセグメントに別ける際によく使われます。例えばデフォルトの1つ"
"をインターネットの用な大きなネットワークの為のアップリンクポート接続に使用"
"し、その他のポートをローカルネットワークに使用します。"

msgid ""
"The realm which will be displayed at the authentication prompt for protected "
"pages."
msgstr "レルムは保護されたページで認証プロンプトを表示します。"

msgid ""
"The system is flashing now.<br /> DO NOT POWER OFF THE DEVICE!<br /> Wait a "
"few minutes until you try to reconnect. It might be necessary to renew the "
"address of your computer to reach the device again, depending on your "
"settings."
msgstr ""
"システム更新中です。<br />絶対に電源を切らないでください！<br />再接続まで数"
"分お待ち下さい。システム更新により、設定が変わる可能性があるため、再接続する"
"ためにあなたのコンピュータのIPアドレスの変更が必要になる可能性があります。"

msgid ""
"The uploaded image file does not contain a supported format. Make sure that "
"you choose the generic image format for your platform."
msgstr ""
"アップロードされたイメージファイルはサポートされているフォーマットではありま"
"せん。あなたのプラットフォームに合ったイメージファイルであるか、確認してくだ"
"さい。"

msgid "There are no active leases."
msgstr "リース中のIPアドレスはありません。"

msgid "There are no pending changes to apply!"
msgstr "適用が未完了の変更はありません！"

msgid "There are no pending changes to revert!"
msgstr "復帰が未完了の変更はありません！"

msgid "There are no pending changes!"
msgstr "未完了の変更はありません！"

msgid ""
"There is no password set on this router. Please configure a root password to "
"protect the web interface and enable SSH."
msgstr ""
"ルーターにパスワードが設定されていません。Webインタフェースの保護及びSSHサー"
"ビスを有効にするために管理者パスワードを設定してください。"

msgid ""
"These commands will be executed automatically when a given <abbr title="
"\"Unified Configuration Interface\">UCI</abbr> configuration is committed "
"allowing changes to be applied instantly."
msgstr ""
"これらのコマンドはコミットされた <abbr title=\"Unified Configuration "
"Interface\">UCI</abbr>設定の変更を即座に適応する為に自動的に実行されます。"

msgid ""
"This is a list of shell glob patterns for matching files and directories to "
"include during sysupgrade"
msgstr ""
"This is a list of shell glob patterns for matching files and directories to "
"include during sysupgrade"

msgid ""
<<<<<<< HEAD
=======
"This is the content of /etc/rc.local. Insert your own commands here (in "
"front of 'exit 0') to execute them at the end of the boot process."
msgstr ""

msgid ""
>>>>>>> fd051004
"This is the only <abbr title=\"Dynamic Host Configuration Protocol\">DHCP</"
"abbr> in the local network"
msgstr ""
"ローカルネットワーク内のみの <abbr title=\"Dynamic Host Configuration "
"Protocol\">DHCP</abbr>として使用する"

msgid "This is the system crontab in which scheduled tasks can be defined."
msgstr "スケジュールタスクを設定することができる、crontabシステムです。"

msgid ""
"This list gives an overview over currently running system processes and "
"their status."
msgstr ""
"このリストは現在システムで動作しているプロセスとそのステータスを表示していま"
"す。"

msgid "This page allows the configuration of custom button actions"
msgstr "このページでは、ボタンの動作を変更することができます。"

msgid "This page gives an overview over currently active network connections."
msgstr "このページでは、現在アクティブなネットワーク接続を表示します。"

msgid "This section contains no values yet"
msgstr "このセクションはまだ設定されていません。"

msgid "Time (in seconds) after which an unused connection will be closed"
msgstr "指定した期間(秒)コネクションが使用されない場合に接続を閉じます"

msgid "Time Server (rdate)"
msgstr "時刻サーバー (rdate)"

msgid "Timezone"
msgstr "タイムゾーン"

msgid "Total Available"
msgstr ""

msgid "Traffic"
msgstr "トラフィック"

msgid "Transfer"
msgstr "転送"

msgid "Transmission Rate"
msgstr "転送レート"

msgid "Transmit"
msgstr "送信"

msgid "Transmit Power"
msgstr "電波出力"

msgid "Transmitter Antenna"
msgstr "送信アンテナ"

msgid "Trigger"
msgstr "トリガー"

msgid "Trigger Mode"
msgstr "トリガーモード"

msgid "Tunnel Settings"
msgstr "トンネリング設定"

msgid "Turbo Mode"
msgstr "ターボモード"

msgid "Tx-Power"
msgstr "送信電力"

msgid "Type"
msgstr "タイプ"

msgid "UDP:"
msgstr ""

<<<<<<< HEAD
=======
msgid "USB Device"
msgstr ""

>>>>>>> fd051004
msgid "UUID"
msgstr ""

msgid "Unknown Error"
msgstr "不明なエラー"

msgid "Unknown Error, password not changed!"
msgstr ""

msgid "Unsaved Changes"
msgstr "保存されていない変更"

msgid "Update package lists"
msgstr "パッケージリストの更新"

msgid "Upgrade installed packages"
msgstr "インストールされているパッケージのアップグレード"

msgid "Upload an OpenWrt image file to reflash the device."
msgstr "更新用のOpenWrtイメージファイルをアップロードしてください。"

msgid "Upload image"
msgstr "アップロード"

msgid "Uploaded File"
msgstr "アップロード完了"

msgid "Uptime"
msgstr "起動時間"

msgid "Use <code>/etc/ethers</code>"
msgstr "<code>/etc/ethers</code> を使用する"

msgid "Use ISO/IEC 3166 alpha2 country codes."
msgstr "ISO/IEC 3166 alpha2の国コードを使用する"

msgid "Use as root filesystem"
msgstr ""

msgid "Use peer DNS"
msgstr "ピアDNSを使用する"

msgid ""
"Use the <em>Add</em> Button to add a new lease entry. The <em>MAC-Address</"
"em> indentifies the host, the <em>IPv4-Address</em> specifies to the fixed "
"address to use and the <em>Hostname</em> is assigned as symbolic name to the "
"requesting host."
msgstr ""
"<em>追加</em> ボタンを押して、新しくエントリーを作成してください。<em>MAC-ア"
"ドレス</em> indentifies the host, the <em>IPv4-アドレス</em> specifies to "
"the fixed address to use and the <em>Hostname</em> is assigned as symbolic "
"name to the requesting host."

msgid "Used"
msgstr "使用"

msgid "Used Key Slot"
msgstr ""

msgid "Username"
msgstr "ユーザー名"

msgid "VC-Mux"
msgstr ""

msgid "VLAN"
msgstr "VLAN"

msgid "VLAN %d"
msgstr "VLAN %d"

msgid "VLANs on %q"
msgstr "VLANs on %q"

msgid "Version"
msgstr "バージョン"

msgid "WDS"
msgstr "WDS"

msgid "WEP Open System"
msgstr "WEPオープンシステム"

msgid "WEP Shared Key"
msgstr "WEP共有キー"

msgid "WEP passphrase"
msgstr "WEP暗号フレーズ"

msgid "WMM Mode"
msgstr "WMMモード"

msgid "WPA passphrase"
msgstr "WPA暗号フレーズ"

msgid ""
"WPA-Encryption requires wpa_supplicant (for client mode) or hostapd (for AP "
"and ad-hoc mode) to be installed."
msgstr ""
"WPA暗号化を使用する場合、wpa_supplicant (クライアントモードの場合)又は "
"hostapd (アクセスポイント及びアドホック) がインストールされている必要がありま"
"す。"

msgid "Waiting for router..."
msgstr "ルーターに接続中..."

msgid "Warning"
msgstr ""

msgid "Warning: There are unsaved changes that will be lost while rebooting!"
msgstr "警告: 保存されていない変更は再起動後に失われます!"

msgid "Web <abbr title=\"User Interface\">UI</abbr>"
msgstr "Web <abbr title=\"User Interface\">UI</abbr>"

msgid "Wifi"
msgstr "無線LAN"

msgid "Wifi networks in your local environment"
msgstr "ローカル環境内の無線ネットワーク"

msgid "Wireless"
msgstr ""

msgid "Wireless Adapter"
msgstr "無線アダプタ"

<<<<<<< HEAD
#, fuzzy
=======
>>>>>>> fd051004
msgid "Wireless Network"
msgstr "ネットワークの作成"

msgid "Wireless Overview"
msgstr "無線LAN概要"

msgid "Wireless Security"
msgstr "無線LANセキュリティ"

msgid "Wireless is disabled or not associated"
msgstr "無線LAN機能が無効になっているか、アソシエーションされていません。"

msgid "Write received DNS requests to syslog"
msgstr "受信したDNSリクエストをsyslogへ書き出す"

msgid "XR Support"
msgstr "XRサポート"

msgid ""
"You can enable or disable installed init scripts here. Changes will applied "
"after a device reboot.<br /><strong>Warning: If you disable essential init "
"scripts like \"network\", your device might become inaccesable!</strong>"
msgstr ""
"ルーターが起動する際のサービスの有効化/無効化を行うことができます。また、変更"
"は再起動後に適用されます。<br /><strong>警告: \"network\"のような重要なサービ"
"スを無効にすると, デバイスにアクセスできなくなる可能性があります！</strong>"

msgid ""
"You can specify multiple DNS servers here, press enter to add a new entry. "
"Servers entered here will override automatically assigned ones."
msgstr ""
"複数のDNSサーバーを設定することができます。Enterキーを押すと、エントリーを追"
"加できます。また、自動的に割り当てられたアドレスを、入力されたサーバーのアド"
"レスで上書きします。"

msgid ""
"You must enable Java Script in your browser or LuCI will not work properly."
msgstr "Java Scriptを有効にしない場合、LuCIは正しく動作しません。"

msgid ""
"You need to install \"comgt\" for UMTS/GPRS, \"ppp-mod-pppoe\" for PPPoE, "
"\"ppp-mod-pppoa\" for PPPoA or \"pptp\" for PPtP support"
msgstr ""
"サービスを追加して使用する場合、それぞれ対応するパッケージをインストールする"
"必要があります。(UMTS/GPRS - \"comgt\"、PPPoE - \"ppp-mod-pppoe\"、PPPoA - "
"\"ppp-mod-pppoa\"、PPTP - \"pptp\")"

msgid "any"
msgstr "全て"

msgid "auto"
msgstr "自動"

msgid "back"
msgstr "戻る"

msgid "bridged"
msgstr ""

msgid "buffered"
msgstr "バッファキャッシュ"

msgid "cached"
msgstr "ページキャッシュ"

msgid "creates a bridge over specified interface(s)"
msgstr "指定したインターフェースでブリッジを作成します"

msgid "defaults to <code>/etc/httpd.conf</code>"
msgstr "デフォルトは <code>/etc/httpd.conf</code>"

msgid "disable"
msgstr "無効"

msgid "expired"
msgstr "期限切れ"

msgid ""
"file where given <abbr title=\"Dynamic Host Configuration Protocol\">DHCP</"
"abbr>-leases will be stored"
msgstr ""
"<abbr title=\"Dynamic Host Configuration Protocol\">DHCP</abbr>リース情報を記"
"録するファイル"

msgid "free"
msgstr "空き"

msgid "help"
msgstr "ヘルプ"

msgid "if target is a network"
msgstr "ターゲットがネットワークの場合"

msgid "local <abbr title=\"Domain Name System\">DNS</abbr> file"
msgstr "ローカル <abbr title=\"Domain Name System\">DNS</abbr>ファイル"

msgid "no"
msgstr ""

msgid "none"
msgstr "なし"

msgid "off"
msgstr "オフ"

msgid "routed"
msgstr ""

msgid "static"
msgstr "静的"

msgid "tagged"
msgstr ""

msgid "unlimited"
msgstr "無期限"

msgid "unspecified"
msgstr ""

msgid "unspecified -or- create:"
msgstr "設定しない -又は- 作成:"

msgid "untagged"
msgstr ""

msgid "yes"
msgstr ""

msgid "« Back"
msgstr "« 戻る"

#~ msgid ""
<<<<<<< HEAD
=======
#~ "Also kernel or service logfiles can be viewed here to get an overview "
#~ "over their current state."
#~ msgstr ""
#~ "また、カーネルやサービスのログファイルも現在の状態を得るために参照する事が"
#~ "出来ます。"

#~ msgid ""
#~ "Here you can find information about the current system status like <abbr "
#~ "title=\"Central Processing Unit\">CPU</abbr> clock frequency, memory "
#~ "usage or network interface data."
#~ msgstr ""
#~ "ここでは、<abbr title=\"Central Processing Unit\">CPU</abbr>クロック周波"
#~ "数、メモリ使用量やネットワークインターフェースデータなどの現在のシステムの"
#~ "状態に関する情報を見つけることが出来ます。"

#~ msgid "Search file..."
#~ msgstr "Search file..."

#~ msgid "Server"
#~ msgstr "サーバー"

#~ msgid ""
>>>>>>> fd051004
#~ "<abbr title=\"Lua Configuration Interface\">LuCI</abbr> is a free, "
#~ "flexible, and user friendly graphical interface for configuring OpenWrt "
#~ "Kamikaze."
#~ msgstr ""
#~ "<abbr title=\"Lua Configuration Interface\">LuCI</abbr> は OpenWrt "
#~ "Kamikaze の為の自由で、柔軟で、ユーザーフレンドリなグラフィカルインター"
#~ "フェースです。"

#~ msgid "And now have fun with your router!"
#~ msgstr "それでは、あなたのルーターを楽しんでください!"

#~ msgid ""
#~ "As we always want to improve this interface we are looking forward to "
#~ "your feedback and suggestions."
#~ msgstr ""
#~ "私たちとしては、いつでもこのインターフェースを改良したいと望んでおり、あな"
#~ "たからのフィードバックと提案をお待ちしています。"

#~ msgid "Hello!"
#~ msgstr "こんにちは!"

#~ msgid "LuCI Components"
#~ msgstr "LuCIコンポーネント"

#~ msgid ""
#~ "Notice: In <abbr title=\"Lua Configuration Interface\">LuCI</abbr> "
#~ "changes have to be confirmed by clicking Changes - Save &amp; Apply "
#~ "before being applied."
#~ msgstr ""
#~ "注意: <abbr title=\"Lua Configuration Interface\">LuCI</abbr> で変更を行う"
#~ "には適用前に「保存 &amp; 適用」をクリックして確認する必要があります。"

#~ msgid ""
#~ "On the following pages you can adjust all important settings of your "
#~ "router."
#~ msgstr ""
#~ "以下のページからルーターの全ての重要な設定を調整することが出来ます。"

#~ msgid "The <abbr title=\"Lua Configuration Interface\">LuCI</abbr> Team"
#~ msgstr "<abbr title=\"Lua Configuration Interface\">LuCI</abbr> チーム"

#~ msgid ""
#~ "This is the administration area of <abbr title=\"Lua Configuration "
#~ "Interface\">LuCI</abbr>."
#~ msgstr ""
#~ "<abbr title=\"Lua Configuration Interface\">LuCI</abbr> の管理パネルです。"

#~ msgid "User Interface"
#~ msgstr "ユーザーインターフェース"

#~ msgid "enable"
#~ msgstr "有効"

#, fuzzy
#~ msgid "(optional)"
#~ msgstr " (任意)"

#~ msgid "<abbr title=\"Domain Name System\">DNS</abbr>-Port"
#~ msgstr "<abbr title=\"Domain Name System\">DNS</abbr>-Port"

#~ msgid ""
#~ "<abbr title=\"Domain Name System\">DNS</abbr>-Server will be queried in "
#~ "the order of the resolvfile"
#~ msgstr ""
#~ "<abbr title=\"Domain Name System\">DNS</abbr>サーバーはリゾルバファイルの"
#~ "順に問い合わせを行います。"

#~ msgid ""
#~ "<abbr title=\"maximal\">max.</abbr> <abbr title=\"Dynamic Host "
#~ "Configuration Protocol\">DHCP</abbr>-Leases"
#~ msgstr ""
#~ "<abbr title=\"maximal\">max.</abbr> <abbr title=\"Dynamic Host "
#~ "Configuration Protocol\">DHCP</abbr>リース"

#~ msgid ""
#~ "<abbr title=\"maximal\">max.</abbr> <abbr title=\"Extension Mechanisms "
#~ "for Domain Name System\">EDNS0</abbr> paket size"
#~ msgstr ""
#~ "<abbr title=\"maximal\">max.</abbr> <abbr title=\"Extension Mechanisms "
#~ "for Domain Name System\">EDNS0</abbr> paket size"

#~ msgid "AP-Isolation"
#~ msgstr "APの分離"

#~ msgid "Add the Wifi network to physical network"
#~ msgstr "物理ネットワークに無線ネットワークを追加します"

#~ msgid "Aliases"
#~ msgstr "エイリアス"

#~ msgid "Clamp Segment Size"
#~ msgstr "Clamp Segment Size"

#, fuzzy
#~ msgid "Create Or Attach Network"
#~ msgstr "ネットワークの作成"

#~ msgid "Devices"
#~ msgstr "デバイス"

#~ msgid "Don't forward reverse lookups for local networks"
#~ msgstr "ローカルネットワークの為の逆引きを転送しません"

#~ msgid "Enable TFTP-Server"
#~ msgstr "TFTPサーバーを有効にする"

#~ msgid "Errors"
#~ msgstr "エラー"

#~ msgid "Essentials"
#~ msgstr "簡易設定"

#~ msgid "Expand Hosts"
#~ msgstr "ホスト名展開"

#~ msgid "First leased address"
#~ msgstr "先頭リースアドレス"

#~ msgid ""
#~ "Fixes problems with unreachable websites, submitting forms or other "
#~ "unexpected behaviour for some ISPs."
#~ msgstr ""
#~ "Fixes problems with unreachable websites, submitting forms or other "
#~ "unexpected behaviour for some ISPs."

#~ msgid "Hardware Address"
#~ msgstr "ハードウェアアドレス"

#~ msgid "Here you can configure installed wifi devices."
#~ msgstr "ここではインストールされた無線デバイスの設定を行うことが出来ます。"

#~ msgid "Ignore <code>/etc/hosts</code>"
#~ msgstr "<code>/etc/hosts</code>を無視"

#~ msgid "Independent (Ad-Hoc)"
#~ msgstr "アドホック"

#~ msgid "Internet Connection"
#~ msgstr "インターネット接続"

#~ msgid "Join (Client)"
#~ msgstr "クライアント"

#~ msgid "Leases"
#~ msgstr "リース"

#~ msgid "Local Domain"
#~ msgstr "ローカルドメイン"

#~ msgid "Local Network"
#~ msgstr "ローカルネットワーク"

#~ msgid "Local Server"
#~ msgstr "ローカルサーバー"

#~ msgid "Network Boot Image"
#~ msgstr "ネットワークブートイメージ"

#~ msgid ""
#~ "Network Name (<abbr title=\"Extended Service Set Identifier\">ESSID</"
#~ "abbr>)"
#~ msgstr ""
#~ "ネットワーク名(<abbr title=\"Extended Service Set Identifier\">ESSID</"
#~ "abbr>)"

#~ msgid "Number of leased addresses"
#~ msgstr "リースアドレス数"

#~ msgid "Path"
#~ msgstr "パス"

#~ msgid "Perform Actions"
#~ msgstr "実行"

#~ msgid "Prevents Client to Client communication"
#~ msgstr "クライアント同士の通信を制限します"

#~ msgid "Provide (Access Point)"
#~ msgstr "アクセスポイント"

#~ msgid "Resolvfile"
#~ msgstr "リゾルバファイル"

#~ msgid "TFTP-Server Root"
#~ msgstr "TFTPサーバールート"

#~ msgid "TX / RX"
#~ msgstr "TX / RX"

#~ msgid "The following changes have been applied"
#~ msgstr "以下の変更が適用されました"

#~ msgid ""
#~ "When flashing a new firmware with <abbr title=\"Lua Configuration "
#~ "Interface\">LuCI</abbr> these files will be added to the new firmware "
#~ "installation."
#~ msgstr ""
#~ "<abbr title=\"Lua Configuration Interface\">LuCI</abbr> によって新しい"
#~ "ファームウェアを書き込んだ時に、これらのファイルは新しいファームウェアイン"
#~ "ストールでも追加されます。"

#, fuzzy
#~ msgid "Wireless Scan"
#~ msgstr "無線アダプタ"

#~ msgid ""
#~ "With <abbr title=\"Dynamic Host Configuration Protocol\">DHCP</abbr> "
#~ "network members can automatically receive their network settings (<abbr "
#~ "title=\"Internet Protocol\">IP</abbr>-address, netmask, <abbr title="
#~ "\"Domain Name System\">DNS</abbr>-server, ...)."
#~ msgstr ""
#~ "<abbr title=\"Dynamic Host Configuration Protocol\">DHCP</abbr> によって"
#~ "ネットワークメンバは自動的にネットワーク設定(<abbr title=\"Internet "
#~ "Protocol\">IP</abbr>アドレス、netmask, <abbr title=\"Domain Name System"
#~ "\">DNS</abbr>サーバー、...)を受信します。"

#~ msgid ""
#~ "You can run several wifi networks with one device. Be aware that there "
#~ "are certain hardware and driverspecific restrictions. Normally you can "
#~ "operate 1 Ad-Hoc or up to 3 Master-Mode and 1 Client-Mode network "
#~ "simultaneously."
#~ msgstr ""
#~ "1つのデバイスで複数の無線ネットワークを運用することが出来ます。特定のハー"
#~ "ドウェアとドライバの仕様の制限が在ることに注意してください。通常では1つの"
#~ "アドホックモード、もしくは3つまでのマスターモードと1つのクライアントモード"
#~ "ネットワークを同時に稼働できます。"

#~ msgid ""
#~ "You need to install \"ppp-mod-pppoe\" for PPPoE or \"pptp\" for PPtP "
#~ "support"
#~ msgstr ""
#~ "PPPoE をサポートする為には \"ppp-mod-pppoe\" を、PPtP をサポートする為に "
#~ "\"pptp\" をインストールする必要があります。"

#~ msgid "additional hostfile"
#~ msgstr "追加のホストファイル"

#~ msgid "adds domain names to hostentries in the resolv file"
#~ msgstr "リゾルバファイルのホストエントリにドメイン名を追加します"

#, fuzzy
#~ msgid "automatic"
#~ msgstr "static"

#~ msgid "automatically reconnect"
#~ msgstr "自動再接続"

#~ msgid "concurrent queries"
#~ msgstr "並列問い合わせ"

#~ msgid ""
#~ "disable <abbr title=\"Dynamic Host Configuration Protocol\">DHCP</abbr> "
#~ "for this interface"
#~ msgstr ""
#~ "このインターフェースで <abbr title=\"Dynamic Host Configuration Protocol"
#~ "\">DHCP</abbr> を無効にします。"

#~ msgid "disconnect when idle for"
#~ msgstr "disconnect when idle for"

#~ msgid "don't cache unknown"
#~ msgstr "ネガティブキャッシュを行わない"

#~ msgid ""
#~ "filter useless <abbr title=\"Domain Name System\">DNS</abbr>-queries of "
#~ "Windows-systems"
#~ msgstr ""
#~ "Windowsシステムの無駄な <abbr title=\"Domain Name System\">DNS</abbr>クエ"
#~ "リをフィルタします"

#~ msgid "installed"
#~ msgstr "インストール済み"

#~ msgid "localises the hostname depending on its subnet"
#~ msgstr "サブネットに依存したホスト名をローカライズします"

#~ msgid "not installed"
#~ msgstr "未インストール"

#~ msgid ""
#~ "prevents caching of negative <abbr title=\"Domain Name System\">DNS</"
#~ "abbr>-replies"
#~ msgstr ""
#~ "ネガティブキャッシュの<abbr title=\"Domain Name System\">DNS</abbr>応答を"
#~ "防ぎます"

#~ msgid "query port"
#~ msgstr "問い合わせポート"

#~ msgid "transmitted / received"
#~ msgstr "送信 / 受信"

#, fuzzy
#~ msgid "Join network"
#~ msgstr "ネットワーク"

#~ msgid "all"
#~ msgstr "全て"

#~ msgid "Code"
#~ msgstr "コード"

#~ msgid "Distance"
#~ msgstr "Distance"

#~ msgid "Legend"
#~ msgstr "Legend"

#~ msgid "Library"
#~ msgstr "Library"

#~ msgid "see '%s' manpage"
#~ msgstr "see &#39;%s&#39; manpage"

#~ msgid "Package Manager"
#~ msgstr "パッケージ管理"

#~ msgid "Service"
#~ msgstr "サービス"

#~ msgid "Statistics"
#~ msgstr "統計"

#~ msgid "zone"
#~ msgstr "ゾーン"<|MERGE_RESOLUTION|>--- conflicted
+++ resolved
@@ -14,10 +14,6 @@
 msgid "(%d minute window, %d second interval)"
 msgstr ""
 
-<<<<<<< HEAD
-#, fuzzy
-=======
->>>>>>> fd051004
 msgid "(%s available)"
 msgstr "(%s available)"
 
@@ -591,12 +587,9 @@
 msgid "Debug"
 msgstr ""
 
-<<<<<<< HEAD
-=======
 msgid "Default"
 msgstr ""
 
->>>>>>> fd051004
 msgid "Default state"
 msgstr ""
 
@@ -644,12 +637,9 @@
 msgid "Diagnostics"
 msgstr ""
 
-<<<<<<< HEAD
-=======
 msgid "Directory"
 msgstr ""
 
->>>>>>> fd051004
 msgid ""
 "Disable <abbr title=\"Dynamic Host Configuration Protocol\">DHCP</abbr> for "
 "this interface."
@@ -791,16 +781,11 @@
 msgid "Enable this switch"
 msgstr "スイッチを有効にする"
 
-<<<<<<< HEAD
-msgid "Enabled"
-msgstr ""
-=======
 msgid "Enable/Disable"
 msgstr "有効/無効"
 
 msgid "Enabled"
 msgstr "有効"
->>>>>>> fd051004
 
 msgid "Enables the Spanning Tree Protocol on this bridge"
 msgstr "スパニングツリー・プロトコルを有効にする"
@@ -995,11 +980,6 @@
 "Here you can paste public SSH-Keys (one per line) for SSH public-key "
 "authentication."
 msgstr ""
-<<<<<<< HEAD
-"<abbr title=\"Secure Shell\">SSH</abbr>公開鍵認証で使用する <abbr title="
-"\"Secure Shell\">SSH</abbr>公開鍵を１行づつ貼り付けてください。"
-=======
->>>>>>> fd051004
 
 msgid "Hide <abbr title=\"Extended Service Set Identifier\">ESSID</abbr>"
 msgstr "<abbr title=\"Extended Service Set Identifier\">ESSID</abbr>を隠す"
@@ -1038,12 +1018,9 @@
 msgid "IPv4 Firewall"
 msgstr ""
 
-<<<<<<< HEAD
-=======
 msgid "IPv4 WAN Status"
 msgstr ""
 
->>>>>>> fd051004
 msgid "IPv4-Address"
 msgstr "IPv4-アドレス"
 
@@ -1102,15 +1079,12 @@
 msgid "Info"
 msgstr ""
 
-<<<<<<< HEAD
-=======
 msgid "Initscript"
 msgstr "サービス"
 
 msgid "Initscripts"
 msgstr ""
 
->>>>>>> fd051004
 msgid "Install"
 msgstr "インストール"
 
@@ -1169,14 +1143,8 @@
 msgid "Java Script required!"
 msgstr "JavaScriptを有効にしてください！"
 
-<<<<<<< HEAD
-#, fuzzy
 msgid "Join Network"
-msgstr "ネットワーク"
-=======
-msgid "Join Network"
-msgstr ""
->>>>>>> fd051004
+msgstr ""
 
 msgid "Join Network: Settings"
 msgstr "ネットワークに接続する: 設定"
@@ -1910,12 +1878,9 @@
 msgstr ""
 "特定のホスト又はネットワークに、どのインターフェース及びゲートウェイを通して"
 "通信を行うか、経路情報を設定します。"
-<<<<<<< HEAD
-=======
 
 msgid "Routing table ID"
 msgstr ""
->>>>>>> fd051004
 
 msgid "Rule #"
 msgstr "ルール #"
@@ -1926,15 +1891,12 @@
 msgid "Run filesystem check"
 msgstr ""
 
-<<<<<<< HEAD
-=======
 msgid "SSH Access"
 msgstr ""
 
 msgid "SSH-Keys"
 msgstr ""
 
->>>>>>> fd051004
 msgid "SSID"
 msgstr "SSID"
 
@@ -2046,12 +2008,9 @@
 msgid "Specifies the directory the device is attached to"
 msgstr ""
 
-<<<<<<< HEAD
-=======
 msgid "Specifies the listening port of this <em>Dropbear</em> instance"
 msgstr ""
 
->>>>>>> fd051004
 msgid "Specify additional command line arguments for pppd here"
 msgstr "pppd の為の追加のコマンドライン引数をここに指定します。"
 
@@ -2292,14 +2251,11 @@
 "include during sysupgrade"
 
 msgid ""
-<<<<<<< HEAD
-=======
 "This is the content of /etc/rc.local. Insert your own commands here (in "
 "front of 'exit 0') to execute them at the end of the boot process."
 msgstr ""
 
 msgid ""
->>>>>>> fd051004
 "This is the only <abbr title=\"Dynamic Host Configuration Protocol\">DHCP</"
 "abbr> in the local network"
 msgstr ""
@@ -2376,12 +2332,9 @@
 msgid "UDP:"
 msgstr ""
 
-<<<<<<< HEAD
-=======
 msgid "USB Device"
 msgstr ""
 
->>>>>>> fd051004
 msgid "UUID"
 msgstr ""
 
@@ -2509,10 +2462,6 @@
 msgid "Wireless Adapter"
 msgstr "無線アダプタ"
 
-<<<<<<< HEAD
-#, fuzzy
-=======
->>>>>>> fd051004
 msgid "Wireless Network"
 msgstr "ネットワークの作成"
 
@@ -2646,8 +2595,6 @@
 msgstr "« 戻る"
 
 #~ msgid ""
-<<<<<<< HEAD
-=======
 #~ "Also kernel or service logfiles can be viewed here to get an overview "
 #~ "over their current state."
 #~ msgstr ""
@@ -2670,7 +2617,6 @@
 #~ msgstr "サーバー"
 
 #~ msgid ""
->>>>>>> fd051004
 #~ "<abbr title=\"Lua Configuration Interface\">LuCI</abbr> is a free, "
 #~ "flexible, and user friendly graphical interface for configuring OpenWrt "
 #~ "Kamikaze."
