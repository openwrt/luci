--- conflicted
+++ resolved
@@ -13,18 +13,7 @@
 "Plural-Forms: nplurals=1; plural=0;\n"
 "X-Generator: Pootle 2.0.4\n"
 
-<<<<<<< HEAD
-#. OpenVPN
-#: applications/luci-openvpn/luasrc/i18n/openvpn.en.lua:1
-msgid "OpenVPN"
-msgstr "OpenVPN"
-
-#. Switch to basic configuration
-#: applications/luci-openvpn/luasrc/i18n/openvpn.en.lua:3
-msgid "« Switch to basic configuration"
-=======
 msgid "%s"
->>>>>>> 33caee55
 msgstr ""
 
 msgid "'net30', 'p2p', or 'subnet'"
