--- conflicted
+++ resolved
@@ -41,12 +41,9 @@
 
 msgid "p910nd - Printer server"
 msgstr "p910nd - Máy in chủ"
-<<<<<<< HEAD
-=======
 
 msgid "port_help"
 msgstr ""
->>>>>>> 33caee55
 
 #~ msgid "p910nd listens on port 910+N. E.g. 9100 for the first printer."
 #~ msgstr "p910nd tiếp thu ở cổng 910+N. E.g. 9100 cho máy in đầu tiên."