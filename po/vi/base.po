--- conflicted
+++ resolved
@@ -291,12 +291,9 @@
 msgid "Allowed range is 1 to FFFF"
 msgstr ""
 
-<<<<<<< HEAD
-=======
 msgid "An additional network will be created if you leave this unchecked."
 msgstr ""
 
->>>>>>> fd051004
 msgid "Antenna 1"
 msgstr ""
 
@@ -574,12 +571,9 @@
 msgid "Debug"
 msgstr ""
 
-<<<<<<< HEAD
-=======
 msgid "Default"
 msgstr ""
 
->>>>>>> fd051004
 msgid "Default state"
 msgstr ""
 
@@ -625,12 +619,9 @@
 msgid "Diagnostics"
 msgstr ""
 
-<<<<<<< HEAD
-=======
 msgid "Directory"
 msgstr ""
 
->>>>>>> fd051004
 msgid ""
 "Disable <abbr title=\"Dynamic Host Configuration Protocol\">DHCP</abbr> for "
 "this interface."
@@ -769,12 +760,9 @@
 msgid "Enable this switch"
 msgstr ""
 
-<<<<<<< HEAD
-=======
 msgid "Enable/Disable"
 msgstr "Cho kích hoạt/ Vô hiệu hóa"
 
->>>>>>> fd051004
 msgid "Enabled"
 msgstr ""
 
@@ -1009,12 +997,9 @@
 msgid "IPv4 Firewall"
 msgstr ""
 
-<<<<<<< HEAD
-=======
 msgid "IPv4 WAN Status"
 msgstr ""
 
->>>>>>> fd051004
 msgid "IPv4-Address"
 msgstr ""
 
@@ -1073,15 +1058,12 @@
 msgid "Info"
 msgstr ""
 
-<<<<<<< HEAD
-=======
 msgid "Initscript"
 msgstr "Initscript"
 
 msgid "Initscripts"
 msgstr "Initscripts"
 
->>>>>>> fd051004
 msgid "Install"
 msgstr "Cài đặt "
 
@@ -1140,14 +1122,8 @@
 msgid "Java Script required!"
 msgstr ""
 
-<<<<<<< HEAD
-#, fuzzy
 msgid "Join Network"
-msgstr "mạng lưới "
-=======
-msgid "Join Network"
-msgstr ""
->>>>>>> fd051004
+msgstr ""
 
 msgid "Join Network: Settings"
 msgstr ""
@@ -1883,15 +1859,12 @@
 msgid "Run filesystem check"
 msgstr ""
 
-<<<<<<< HEAD
-=======
 msgid "SSH Access"
 msgstr ""
 
 msgid "SSH-Keys"
 msgstr ""
 
->>>>>>> fd051004
 msgid "SSID"
 msgstr "SSID"
 
@@ -2003,12 +1976,9 @@
 msgid "Specifies the directory the device is attached to"
 msgstr ""
 
-<<<<<<< HEAD
-=======
 msgid "Specifies the listening port of this <em>Dropbear</em> instance"
 msgstr ""
 
->>>>>>> fd051004
 msgid "Specify additional command line arguments for pppd here"
 msgstr "Chỉ định những dòng lệnh tranh cãi cho pppd ở đây"
 
@@ -2237,14 +2207,11 @@
 msgstr ""
 
 msgid ""
-<<<<<<< HEAD
-=======
 "This is the content of /etc/rc.local. Insert your own commands here (in "
 "front of 'exit 0') to execute them at the end of the boot process."
 msgstr ""
 
 msgid ""
->>>>>>> fd051004
 "This is the only <abbr title=\"Dynamic Host Configuration Protocol\">DHCP</"
 "abbr> in the local network"
 msgstr ""
@@ -2322,12 +2289,9 @@
 msgid "UDP:"
 msgstr ""
 
-<<<<<<< HEAD
-=======
 msgid "USB Device"
 msgstr ""
 
->>>>>>> fd051004
 msgid "UUID"
 msgstr ""
 
@@ -2448,17 +2412,9 @@
 msgid "Wireless Adapter"
 msgstr "Bộ tương hợp không dây"
 
-<<<<<<< HEAD
-#, fuzzy
 msgid "Wireless Network"
-msgstr "Tạo network"
-
-#, fuzzy
-=======
-msgid "Wireless Network"
-msgstr ""
-
->>>>>>> fd051004
+msgstr ""
+
 msgid "Wireless Overview"
 msgstr ""
 
@@ -2587,8 +2543,6 @@
 msgstr ""
 
 #~ msgid ""
-<<<<<<< HEAD
-=======
 #~ "Also kernel or service logfiles can be viewed here to get an overview "
 #~ "over their current state."
 #~ msgstr ""
@@ -2608,7 +2562,6 @@
 #~ msgstr "Tìm tập tin..."
 
 #~ msgid ""
->>>>>>> fd051004
 #~ "<abbr title=\"Lua Configuration Interface\">LuCI</abbr> is a free, "
 #~ "flexible, and user friendly graphical interface for configuring OpenWrt "
 #~ "Kamikaze."
