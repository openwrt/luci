--- conflicted
+++ resolved
@@ -96,15 +96,12 @@
 msgid "Edit index page"
 msgstr ""
 
-<<<<<<< HEAD
-=======
 msgid "Error"
 msgstr ""
 
 msgid "Find your coordinates with OpenStreetMap"
 msgstr ""
 
->>>>>>> fd051004
 msgid "Freifunk"
 msgstr ""
 
@@ -123,7 +120,9 @@
 msgid "Hello and welcome in the network of"
 msgstr "Olá e benvindo à rede "
 
-<<<<<<< HEAD
+msgid "Hide OpenStreetMap"
+msgstr ""
+
 msgid "Homepage"
 msgstr ""
 
@@ -133,20 +132,6 @@
 msgid "IP Address"
 msgstr ""
 
-=======
-msgid "Hide OpenStreetMap"
-msgstr ""
-
-msgid "Homepage"
-msgstr ""
-
-msgid "Hostname"
-msgstr ""
-
-msgid "IP Address"
-msgstr ""
-
->>>>>>> fd051004
 msgid "If selected then the default content element is not shown."
 msgstr ""
 
@@ -197,17 +182,10 @@
 
 msgid "Map Error"
 msgstr ""
-<<<<<<< HEAD
 
 msgid "Memory"
 msgstr "Memória"
 
-=======
-
-msgid "Memory"
-msgstr "Memória"
-
->>>>>>> fd051004
 msgid "Mesh prefix"
 msgstr ""
 
@@ -257,7 +235,6 @@
 
 msgid "Please set your contact information"
 msgstr ""
-<<<<<<< HEAD
 
 msgid "Policy"
 msgstr ""
@@ -271,21 +248,6 @@
 msgid "Profile"
 msgstr ""
 
-=======
-
-msgid "Policy"
-msgstr ""
-
-msgid "Power"
-msgstr ""
-
-msgid "Processor"
-msgstr ""
-
-msgid "Profile"
-msgstr ""
-
->>>>>>> fd051004
 msgid "Profile (Expert)"
 msgstr ""
 
@@ -298,11 +260,6 @@
 msgid "Save"
 msgstr ""
 
-<<<<<<< HEAD
-msgid "Services"
-msgstr ""
-
-=======
 msgid ""
 "Select your location with a mouse click on the map. The map will only show "
 "up if you are connected to the Internet."
@@ -314,7 +271,6 @@
 msgid "Show OpenStreetMap"
 msgstr ""
 
->>>>>>> fd051004
 msgid "Signal"
 msgstr ""
 
@@ -421,14 +377,11 @@
 msgid "You can manually edit the selected community profile here."
 msgstr ""
 
-<<<<<<< HEAD
-=======
 msgid ""
 "You need to select a profile before you can edit it. To select a profile go "
 "to"
 msgstr ""
 
->>>>>>> fd051004
 msgid "and fill out all required fields."
 msgstr ""
 
