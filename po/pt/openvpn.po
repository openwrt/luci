msgid ""
msgstr ""
"Project-Id-Version: PACKAGE VERSION\n"
"Report-Msgid-Bugs-To: \n"
"POT-Creation-Date: 2009-05-26 19:03+0200\n"
"PO-Revision-Date: 2009-05-20 10:32+0200\n"
"Last-Translator: Jose Monteiro <jm@unimos.net>\n"
"Language-Team: LANGUAGE <LL@li.org>\n"
"Language: \n"
"MIME-Version: 1.0\n"
"Content-Type: text/plain; charset=UTF-8\n"
"Content-Transfer-Encoding: 8bit\n"
"X-Generator: Pootle 1.1.0\n"

msgid "%s"
msgstr ""

msgid "'net30', 'p2p', or 'subnet'"
msgstr "'net30', 'p2p', ou 'subnet'"

msgid "Accept options pushed from server"
msgstr "Aceitar opções enviadas pelo servidor"

msgid "Add"
msgstr ""

msgid "Add route after establishing connection"
msgstr "Adicionar rota após estabelecimento da ligação"

msgid "Additional authentication over TLS"
msgstr "Autenticação adicional por TLS"

msgid "Allow client-to-client traffic"
msgstr "Permitir tráfego cliente-a-cliente"

msgid "Allow multiple clients with same certificate"
msgstr "Permitir multiplos clientes com o mesmo certificado"

msgid "Allow only one session"
msgstr "Permitir apenas uma sessão"

<<<<<<< HEAD
#. Instance \"%s\"
#: applications/luci-openvpn/luasrc/i18n/openvpn.en.lua:13
msgid "Instance \"%s\""
msgstr "Instância \"%s\""
=======
msgid "Allow remote to change its IP or port"
msgstr "Permitir a um host remoto que altere o seu IP ou porta"
>>>>>>> 33caee55

msgid "Allowed maximum of connected clients"
msgstr "Máximo permitido de clientes ligados"

msgid "Allowed maximum of internal"
msgstr "Máximo permitido internamente para rotas de clientes"

msgid "Allowed maximum of new connections"
msgstr "Maximo permitido de novas ligações"

msgid "Append log to file"
msgstr "Acrescentar registos ao ficheiro"

msgid "Authenticate using username/password"
msgstr "Autenticar com username/password"

msgid "Automatically redirect default route"
msgstr "Redireccionar automaticamente a rota pre-definida"

msgid "Below is a list of configured OpenVPN instances and their current state"
msgstr ""
"Abaixo está uma lista de todas as instâncias OpenVPN configuradas e o seu "
"estado actual"

msgid "Call down cmd/script before TUN/TAP close"
msgstr "Executar o comando/script antes do fecho tun/tap"

msgid "Certificate authority"
msgstr "Autoridade certificadora"

msgid "Change process priority"
msgstr "Alterar prioridade do processo"

msgid "Change to directory before initialization"
msgstr "Mudar para o directório antes da inicialização"

msgid "Check peer certificate against a CRL"
msgstr "Verificar certificado do remoto conta uma CRL"

msgid "Chroot to directory after initialization"
msgstr "Chroot para o directorio apos a inicialização"

msgid "Client is disabled"
msgstr "Cliente desactivado"

msgid "Configuration category"
msgstr ""

msgid "Configure client mode"
msgstr "Configurar modo cliente"

msgid "Configure server bridge"
msgstr "Configurar ponte de servidor"

msgid "Configure server mode"
msgstr "Configurar modo de servidor"

msgid "Connect through Socks5 proxy"
msgstr "Ligar através de um proxy Socks5"

msgid "Connect to remote host through an HTTP proxy"
msgstr ""

msgid "Connection retry interval"
msgstr "Intervalo de reestabelecimento de ligação"

msgid "Cryptography"
msgstr ""

msgid "Daemonize after initialization"
msgstr "Passar a daemon após a inicialização"

msgid "Delay n seconds after connection"
msgstr ""

msgid "Delay tun/tap open and up script execution"
msgstr "Retardar o script de abertura/activação tun/tap"

msgid "Diffie Hellman parameters"
msgstr "Parametros Diffie-Hellman"

msgid "Directory for custom client config files"
msgstr "Directório para configurações personalizadas dos clientes"

msgid "Disable Paging"
msgstr "Desactivar Paging"

msgid "Disable cipher initialisation vector"
msgstr "Desactivar o vector de inicialização da cifra"

msgid "Disable options consistency check"
msgstr "Desactivar opções de verificação de consistência"

msgid "Disable replay protection"
msgstr "Desactivar protecção contra replay"

msgid "Do not bind to local address and port"
msgstr "Não activar no endereço e porta locais"

msgid "Don't actually execute ifconfig"
msgstr "Não executar ifconfig"

msgid "Don't add routes automatically"
msgstr "Não adicionar rotas automaticamente"

msgid "Don't cache --askpass or --auth-user-pass passwords"
msgstr "Não colocar em cache as passwords --askpass ou --auth-user-pass "

msgid "Don't inherit global push options"
msgstr "Não herdar as opções globais de envio (push)"

msgid "Don't log timestamps"
msgstr "Não registar timestamps"

msgid "Don't re-read key on restart"
msgstr "Não reler a chave entre reinicios"

msgid "Don't require client certificate"
msgstr "Não solicitar certificado ao cliente"

msgid "Don't use adaptive lzo compression"
msgstr "Não usar compressão LZO adaptiva"

msgid "Don't warn on ifconfig inconsistencies"
msgstr "Não avisar quando existirem inconsistencias no ifconfig"

msgid "Echo parameters to log"
msgstr "Escrever parametros no registo"

msgid "Empirically measure MTU"
msgstr "Medição empírica de MTU"

msgid "Enable OpenSSL hardware crypto engines"
msgstr "Activar motor OpenSSL por hardware"

msgid "Enable Path MTU discovery"
msgstr "Activar a descoberta do MTU do caminho"

msgid "Enable Static Key encryption mode (non-TLS)"
msgstr "Activar modo de encriptação por chave estática (não-TLS)"

msgid "Enable TLS and assume client role"
msgstr "Activar TLS e assumir papel de cliente"

msgid "Enable TLS and assume server role"
msgstr "Activar TLS e assumir papel de servidor"

msgid "Enable internal datagram fragmentation"
msgstr "Activar a fragmentação interna de datagramas"

msgid "Enable management interface on <em>IP</em> <em>port</em>"
msgstr "Activar o interface de gestão em <em>IP</em> <em>porta</em>"

msgid "Enabled"
msgstr "Activado"

msgid "Encryption cipher for packets"
msgstr "Cifra de encriptação para pacotes"

msgid "Execute shell cmd after routes are added"
msgstr "Executar o comando shell após as rotas serem adicionadas"

msgid "Execute shell command on remote ip change"
msgstr "Executar o comando shell quando existir alteração do IP remoto"

msgid ""
"Executed in server mode on new client connections, when the client is still "
"untrusted"
msgstr ""

msgid ""
"Executed in server mode whenever an IPv4 address/route or MAC address is "
"added to OpenVPN's internal routing table"
msgstr ""

msgid "Exit on TLS negotiation failure"
msgstr "Fechar quando existir falha na negociacao TLS"

msgid "Get PEM password from controlling tty before we daemonize"
msgstr "Obter password PEM do terminal de controlo antes de passar a daemon"

msgid "HMAC authentication for packets"
msgstr "Autenticação HMAC para pacotes"

msgid "Handling of authentication failures"
msgstr "Gestão de falhas de autenticação"

msgid ""
"Helper directive to simplify the expression of --ping and --ping-restart in "
"server mode configurations"
msgstr ""

msgid "If hostname resolve fails, retry"
msgstr "Se a resolução de nomes falhar, tentar novamente"

msgid "Instance \"%s\""
msgstr "Instância \"%s\""

msgid "Invalid"
msgstr ""

msgid "Keep local IP address on restart"
msgstr "Manter o endereço IP local entre reinicios"

msgid "Keep remote IP address on restart"
msgstr "Manter o endereço IP remoto entre reinicios"

msgid "Keep tun/tap device open on restart"
msgstr "Manter o dispositivo tun/tap aberto entre reinicios"

msgid "Key transition window"
msgstr "Janela para transição de chaves"

msgid "Limit repeated log messages"
msgstr "Limitar repetição de entradas no registo"

msgid "Local certificate"
msgstr "Certificado local"

msgid "Local host name or ip address"
msgstr "Hostname ou endereço IP local"

msgid "Local private key"
msgstr "Chave privada local"

msgid "Major mode"
msgstr "Modo principal"

msgid "Make tun device IPv6 capable"
msgstr "Tornar o dispositivo tun capaz de IPv6"

msgid "Maximum number of queued TCP output packets"
msgstr "Maximo de pacotes TCP na queue de output"

msgid "Networking"
msgstr ""

msgid "Number of allocated broadcast buffers"
msgstr "Numero de buffers de broadcast alocados"

msgid "Number of lines for log file history"
msgstr "Numero de linhas para o historico do registo"

msgid "Only accept connections from given X509 name"
msgstr "Aceitar ligações apenas de um dado nome X509"

msgid "Only process ping timeouts if routes exist"
msgstr "Só processar timeouts de pings se existirem rotas"

msgid "OpenVPN"
msgstr "OpenVPN"

msgid "OpenVPN instances"
msgstr "Instâncias OpenVPN"

msgid "Optimize TUN/TAP/UDP writes"
msgstr "Optimizar as escritas TUN/TAP/UDP"

msgid "Output to syslog and do not daemonize"
msgstr "Registos para o syslog e não passar a daemon"

msgid "Overview"
msgstr ""

msgid "PKCS#12 file containing keys"
msgstr "Ficheiro PKCS#12 com chaves"

msgid "Pass environment variables to script"
msgstr "Passar variaveis de ambiente ao script"

msgid "Persist replay-protection state"
msgstr "Manter persistência da protecção replay"

msgid "Persist/unpersist ifconfig-pool"
msgstr "Manter ou não o conjunto de subredes"

msgid "Ping remote every n seconds over TCP/UDP port"
msgstr "Pingar o remoto a cada n segundos sobre a porta TCP/UDP"

msgid "Policy level over usage of external programs and scripts"
msgstr ""

msgid "Port"
msgstr "Porta"

msgid "Protocol"
msgstr "Protocolo"

msgid "Proxy timeout in seconds"
msgstr "Timeout do proxy em segundos"

msgid "Push an ifconfig option to remote"
msgstr "Enviar uma opção ifconfig ao remoto"

msgid "Push options to peer"
msgstr "Enviar opções ao remoto"

msgid "Query management channel for private key"
msgstr "Solicitar chave privada ao canal de gestão"

msgid "Randomly choose remote server"
msgstr "Escolher o server remoto aleatoriamente"

msgid "Refuse connection if no custom client config"
msgstr "Recusar ligações de clientes que não tenham configurações "

msgid "Remap SIGUSR1 signals"
msgstr "Mapear os sinais SIGUSR1"

msgid "Remote host name or ip address"
msgstr "Hostname endereço IP remoto"

msgid "Remote ping timeout"
msgstr "Timeout do ping remoto"

msgid "Renegotiate data chan. key after bytes"
msgstr "Renegociar chave do canal de dados após n bytes "

msgid "Renegotiate data chan. key after packets"
msgstr "Renegociar chave do canal de dados após n pacotes"

msgid "Renegotiate data chan. key after seconds"
msgstr "Renegociar chave do canal de dados após n segundos"

msgid "Replay protection sliding window size"
msgstr "Tamanho da janela de protecção conta replay"

msgid "Require explicit designation on certificate"
msgstr "Requerer designação específica no certificado"

msgid "Require explicit key usage on certificate"
msgstr "Requerer utilização explicita de utilização de chave no certificado"

msgid "Restart after remote ping timeout"
msgstr "Reiniciar após timeout do ping remoto"

msgid "Retransmit timeout on TLS control channel"
msgstr "Timeout de retransmissão no canal de controlo TLS"

msgid "Retry indefinitely on HTTP proxy errors"
msgstr "Tentar infinitamente sempre que existam erros de proxy HTTP"

msgid "Retry indefinitely on Socks proxy errors"
msgstr "Tentar continuamente a ligação quando existirem erros de proxy Socks"

msgid "Route subnet to client"
msgstr "Encaminhar rota da subrede para o cliente"

msgid "Run as an inetd or xinetd server"
msgstr "Executar via inetd ou xinetd"

msgid "Run script cmd on client connection"
msgstr "Executar script quando o cliente ligar"

msgid "Run script cmd on client disconnection"
msgstr "Executar script quando o cliente desligar"

msgid "Run up/down scripts for all restarts"
msgstr "Executar scripts de abertura/activação para todos os reinicios"

msgid "Send notification to peer on disconnect"
msgstr "Notificar remoto ao desligar"

msgid "Service"
msgstr ""

msgid "Set GID to group"
msgstr "Assumir GID para o grupo"

msgid "Set TCP/UDP MTU"
msgstr "Definir o MTU TCP/UDP"

msgid "Set UID to user"
msgstr "Assumir UID para o utilizador"

msgid "Set aside a pool of subnets"
msgstr "Reservar um conjunto de subredes"

msgid "Set extended HTTP proxy options"
msgstr "Definir opções extra para o proxy HTTP"

msgid "Set output verbosity"
msgstr "Definir verbosidade do registo"

msgid "Set size of real and virtual address hash tables"
msgstr "Definir tamanho das tabelas hash de endereços reais e virtuais"

msgid "Set the TCP/UDP receive buffer size"
msgstr "Definir o buffer de recepção TCP/UDP"

msgid "Set the TCP/UDP send buffer size"
msgstr "Definir o buffer de envio TCP/UDP"

msgid "Set tun/tap TX queue length"
msgstr "Definir o tamanho da queue de transmissão tun/tap"

msgid "Set tun/tap adapter parameters"
msgstr ""

msgid "Set tun/tap device MTU"
msgstr "Definir o MTU do dispositivo tun/tap"

msgid "Set tun/tap device overhead"
msgstr "Definir o overhead do dispositivo tun/tap"

msgid "Set upper bound on TCP MSS"
msgstr "Definir tecto do MSS TCP"

msgid "Shaping for peer bandwidth"
msgstr "Restringir a largura de banda ao remoto"

msgid "Shell cmd to execute after tun device open"
msgstr "Comando shell a executar após abertura do dispositivo tun"

msgid "Shell cmd to run after tun device close"
msgstr "Comando shell a executar após fecho do dispositivo tun"

msgid "Shell command to verify X509 name"
msgstr "Comando shell para verificar o nome X509"

msgid "Silence the output of replay warnings"
msgstr "Silenciar o output dos avisos de replay"

msgid "Size of cipher key"
msgstr "Tamanho da chave de cifra"

msgid "Specify a default gateway for routes"
msgstr "Especificar uma gateway para as rotas"

msgid "Start OpenVPN in a hibernating state"
msgstr "Iniciar o OpenVPN em estado de hibernação"

msgid "Start/Stop"
msgstr ""

msgid "Started"
msgstr "Iniciado"

msgid "Status file format version"
msgstr "Versão de formato do ficheiro de estado"

msgid "Switch to advanced configuration »"
msgstr "Mudar para configuração avançada"

msgid "TCP/UDP port # for both local and remote"
msgstr "Porta TCP/UDP para local e remoto"

msgid "TCP/UDP port # for local (default=1194)"
msgstr "Porta TCP/UDP para local (predefinição=1194)"

msgid "TCP/UDP port # for remote (default=1194)"
msgstr "Porta TCP/UDP para remoto (predefinição=1194)"

msgid "TLS cipher"
msgstr "Cifra TLS"

msgid "TOS passthrough (applies to IPv4 only)"
msgstr "Passthrough TOS (aplicavel apenas a IPv4)"

msgid "Temporary directory for client-connect return file"
msgstr "Directório temporário para ficheiro de retorno de ligação-cliente"

msgid "Timeframe for key exchange"
msgstr "Janela temporal para troca de chaves"

msgid "Type of used device"
msgstr "Tipo de dispositivo utilizado"

msgid "Use fast LZO compression"
msgstr "Usar compressão LZO rápida"

msgid "Use individual addresses rather than /30 subnets"
msgstr "Usar endereços individuais em vez de subredes /30"

msgid "Use protocol"
msgstr "Usar protocolo"

msgid "Use tun/tap device node"
msgstr "Utilizar dispositivo tun/tap"

msgid "Use username as common name"
msgstr "Usar o username como nome comum"

msgid "VPN"
msgstr ""

msgid "Write log to file"
msgstr "Escrever registo para o ficheiro"

msgid "Write process ID to file"
msgstr "Escrever PID no ficheiro"

msgid "Write status to file every n seconds"
msgstr "Escrever estado para ficheiro a cada n segundos"

msgid "no"
msgstr "não"

msgid "openvpn_%s"
msgstr ""

msgid "openvpn_%s_desc"
msgstr ""

msgid "tun/tap device"
msgstr "Dispositivo tun/tap"

msgid "tun/tap inactivity timeout"
msgstr "Timeout de inactividade tun/tap"

msgid "yes (%i)"
msgstr "sim (%i)"

msgid "« Switch to basic configuration"
msgstr "Mudar para configuração básica"<|MERGE_RESOLUTION|>--- conflicted
+++ resolved
@@ -39,15 +39,8 @@
 msgid "Allow only one session"
 msgstr "Permitir apenas uma sessão"
 
-<<<<<<< HEAD
-#. Instance \"%s\"
-#: applications/luci-openvpn/luasrc/i18n/openvpn.en.lua:13
-msgid "Instance \"%s\""
-msgstr "Instância \"%s\""
-=======
 msgid "Allow remote to change its IP or port"
 msgstr "Permitir a um host remoto que altere o seu IP ou porta"
->>>>>>> 33caee55
 
 msgid "Allowed maximum of connected clients"
 msgstr "Máximo permitido de clientes ligados"
