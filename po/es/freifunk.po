msgid ""
msgstr ""
"Project-Id-Version: PACKAGE VERSION\n"
"Report-Msgid-Bugs-To: \n"
"POT-Creation-Date: 2009-06-10 03:41+0200\n"
"PO-Revision-Date: 2009-07-18 07:15+0200\n"
"Last-Translator: Guillermo Javier Nardoni <guillermo@geryon.com.ar>\n"
"Language-Team: LANGUAGE <LL@li.org>\n"
"Language: \n"
"MIME-Version: 1.0\n"
"Content-Type: text/plain; charset=UTF-8\n"
"Content-Transfer-Encoding: 8bit\n"
"X-Generator: Pootle 1.1.0\n"

msgid "Accept"
msgstr ""

msgid "Active Clients"
msgstr "Clientes activos"

msgid "BSSID"
msgstr ""

msgid "Basic Settings"
msgstr ""

msgid "Basic settings"
msgstr ""

msgid "Basic settings are incomplete. Please go to"
msgstr ""

msgid "Basic system settings"
msgstr ""

msgid "Bitrate"
msgstr ""

msgid "Channel"
msgstr ""

msgid "Check for new firmware versions and perform automatic updates."
msgstr ""

msgid "Client network size"
msgstr ""

msgid "Client-Splash"
msgstr "Client-Splash"

msgid "Community"
msgstr ""

msgid "Community profile"
msgstr ""

msgid "Community settings"
msgstr ""

msgid "Confirm Upgrade"
msgstr ""

msgid "Contact"
msgstr ""

msgid "Contact information is incomplete. Please go to"
msgstr ""

msgid "Coordinates"
msgstr "Coordenadas"

msgid "Country code"
msgstr ""

msgid "Decline"
msgstr ""

msgid "Default routes"
msgstr ""

msgid "Disable default content"
msgstr ""

msgid "Diversity is enabled for device"
msgstr ""

msgid "E-Mail"
msgstr "E-Mail"

msgid "ESSID"
msgstr ""

msgid "Edit Splash text"
msgstr ""

msgid "Edit index page"
msgstr ""

<<<<<<< HEAD
=======
msgid "Error"
msgstr ""

msgid "Find your coordinates with OpenStreetMap"
msgstr ""

>>>>>>> fd051004
msgid "Freifunk"
msgstr ""

msgid "Freifunk Overview"
msgstr ""

msgid "Freifunk Remote Update"
msgstr ""

msgid "Gateway"
msgstr ""

msgid "Go to"
msgstr ""

msgid "Hello and welcome in the network of"
msgstr "Hola y bienvenido a la red de"

<<<<<<< HEAD
msgid "Homepage"
msgstr ""

msgid "Hostname"
msgstr "Nombre de host"

msgid "IP Address"
msgstr "Dirección IP"

=======
msgid "Hide OpenStreetMap"
msgstr ""

msgid "Homepage"
msgstr ""

msgid "Hostname"
msgstr "Nombre de host"

msgid "IP Address"
msgstr "Dirección IP"

>>>>>>> fd051004
msgid "If selected then the default content element is not shown."
msgstr ""

msgid "If you are interested in our project then contact the local community"
msgstr ""
"Si se encuentra interesado en nuestro proyecto, por favor contáctese con su "
"comunidad local mas cercana"

msgid "Index Page"
msgstr ""

msgid "Interface"
msgstr ""

msgid ""
"Internet access depends on technical and organisational conditions and may "
"or may not work for you."
msgstr ""
"El acceso a Internet depende de condiciones técnicas y organizacionales y "
"puede o no funcionar para usted."

msgid "It is operated by"
msgstr "Se encuentra administrado por"

msgid "Keep configuration"
msgstr ""

msgid "Latitude"
msgstr ""

msgid "Load"
msgstr ""

msgid "Local Time"
msgstr ""

msgid "Location"
msgstr "Dirección"

msgid "Longitude"
msgstr ""

msgid "MAC Address"
msgstr "Dirección MAC"

msgid "Map"
msgstr ""

msgid "Map Error"
msgstr ""

msgid "Memory"
msgstr "Memoria"
<<<<<<< HEAD

msgid "Mesh prefix"
msgstr ""

msgid "Metric"
msgstr ""

msgid "Mode"
msgstr ""

msgid "Network"
msgstr ""

=======

msgid "Mesh prefix"
msgstr ""

msgid "Metric"
msgstr ""

msgid "Mode"
msgstr ""

msgid "Network"
msgstr ""

>>>>>>> fd051004
msgid "Network for client DHCP addresses"
msgstr ""

msgid "Nickname"
msgstr "Apodo"

msgid "No clients connected"
msgstr "No hay clientes conectados"

msgid "No default routes known."
msgstr ""

msgid ""
"No services can be shown, because olsrd is not running or the olsrd-"
"nameservice Plugin is not loaded."
msgstr ""

msgid "Notice"
msgstr "Aviso"

msgid "OLSR"
msgstr ""

msgid "Overview"
msgstr ""

msgid "Package libiwinfo required!"
msgstr ""

msgid "Phone"
msgstr "Teléfono"

msgid "Please fill in your contact details below."
msgstr ""

msgid "Please set your contact information"
msgstr ""

msgid "Policy"
msgstr "Política"

msgid "Power"
msgstr ""

msgid "Processor"
msgstr ""

msgid "Profile"
msgstr ""

msgid "Profile (Expert)"
msgstr ""

msgid "Realname"
msgstr "Nombre completo"

msgid "SSID"
msgstr ""

msgid "Save"
msgstr ""

<<<<<<< HEAD
msgid "Services"
msgstr ""

=======
msgid ""
"Select your location with a mouse click on the map. The map will only show "
"up if you are connected to the Internet."
msgstr ""

msgid "Services"
msgstr ""

msgid "Show OpenStreetMap"
msgstr ""

>>>>>>> fd051004
msgid "Signal"
msgstr ""

msgid "Source"
msgstr ""

msgid "Splashtext"
msgstr ""

msgid "Start Upgrade"
msgstr ""

msgid "Statistics"
msgstr ""

msgid "Status"
msgstr ""

msgid "System"
msgstr ""

msgid "TX"
msgstr ""

msgid ""
"The <em>libiwinfo</em> package is not installed. You must install this "
"component for working wireless configuration!"
msgstr ""

msgid ""
"The OLSRd service is not configured to capture position data from the "
"network.<br /> Please make sure that the nameservice plugin is properly "
"configured and that the <em>latlon_file</em> option is enabled."
msgstr ""

msgid "The installed firmware is the most recent version."
msgstr ""

msgid ""
"These are the basic settings for your local wireless community. These "
"settings define the default values for the wizard and DO NOT affect the "
"actual configuration of the router."
msgstr ""

msgid "These are the settings of your local community."
msgstr ""

msgid ""
"These pages will assist you in setting up your router for Freifunk or "
"similar wireless community networks."
msgstr ""

msgid "This is the access point"
msgstr "Este es el punto de acceso"

msgid "Time remaining"
msgstr "Tiempo restante"

msgid "Traffic in/out"
msgstr ""

msgid "Update Settings"
msgstr ""

msgid "Update available!"
msgstr ""

msgid "Uptime"
msgstr ""

msgid "Url"
msgstr ""

msgid "Verify downloaded images"
msgstr ""

msgid ""
"We are an initiative to establish a free, independent and open wireless mesh "
"network."
msgstr ""
"Somos una iniciativa que pretende crear red libre, independiente y abierta "
"utilizando tecnología de conexión inalámbrica."

msgid "Wireless Overview"
msgstr ""

msgid ""
"You can change the text that is displayed to clients here.<br /> It is "
"possible to use the following markers: ###COMMUNITY###, ###COMMUNITY_URL###, "
"###LEASETIME### and ###ACCEPT###.<br />Click here to <a href='/luci/"
"splash/'>test the splash page</a> after you saved it."
msgstr ""

msgid ""
"You can display additional content on the public index page by inserting "
"valid XHTML in the form below.<br />Headlines should be enclosed between &lt;"
"h2&gt; and &lt;/h2&gt;."
msgstr ""

msgid ""
"You can find further information about the global Freifunk initiative at"
msgstr "Puede obtener información acrca de la iniciativaglobal Freifunk en"

msgid "You can manually edit the selected community profile here."
msgstr ""

<<<<<<< HEAD
=======
msgid ""
"You need to select a profile before you can edit it. To select a profile go "
"to"
msgstr ""

>>>>>>> fd051004
msgid "and fill out all required fields."
msgstr ""

msgid "blacklisted"
msgstr "en lista negra"

msgid "buffered"
msgstr ""

msgid "cached"
msgstr ""

msgid "e.g."
msgstr ""

msgid "expired"
msgstr "expirado"

msgid "free"
msgstr ""

msgid "splashed"
msgstr "salpicado"

msgid "temporarily blocked"
msgstr "bloqueado temporalmente"

msgid "to disable it."
msgstr ""

msgid "unknown"
msgstr "desconocido"

msgid "used"
msgstr ""

msgid "whitelisted"
msgstr "en lista blanca"

msgid "wireless settings"
msgstr ""<|MERGE_RESOLUTION|>--- conflicted
+++ resolved
@@ -96,15 +96,12 @@
 msgid "Edit index page"
 msgstr ""
 
-<<<<<<< HEAD
-=======
 msgid "Error"
 msgstr ""
 
 msgid "Find your coordinates with OpenStreetMap"
 msgstr ""
 
->>>>>>> fd051004
 msgid "Freifunk"
 msgstr ""
 
@@ -123,7 +120,9 @@
 msgid "Hello and welcome in the network of"
 msgstr "Hola y bienvenido a la red de"
 
-<<<<<<< HEAD
+msgid "Hide OpenStreetMap"
+msgstr ""
+
 msgid "Homepage"
 msgstr ""
 
@@ -133,20 +132,6 @@
 msgid "IP Address"
 msgstr "Dirección IP"
 
-=======
-msgid "Hide OpenStreetMap"
-msgstr ""
-
-msgid "Homepage"
-msgstr ""
-
-msgid "Hostname"
-msgstr "Nombre de host"
-
-msgid "IP Address"
-msgstr "Dirección IP"
-
->>>>>>> fd051004
 msgid "If selected then the default content element is not shown."
 msgstr ""
 
@@ -200,7 +185,6 @@
 
 msgid "Memory"
 msgstr "Memoria"
-<<<<<<< HEAD
 
 msgid "Mesh prefix"
 msgstr ""
@@ -214,21 +198,6 @@
 msgid "Network"
 msgstr ""
 
-=======
-
-msgid "Mesh prefix"
-msgstr ""
-
-msgid "Metric"
-msgstr ""
-
-msgid "Mode"
-msgstr ""
-
-msgid "Network"
-msgstr ""
-
->>>>>>> fd051004
 msgid "Network for client DHCP addresses"
 msgstr ""
 
@@ -291,11 +260,6 @@
 msgid "Save"
 msgstr ""
 
-<<<<<<< HEAD
-msgid "Services"
-msgstr ""
-
-=======
 msgid ""
 "Select your location with a mouse click on the map. The map will only show "
 "up if you are connected to the Internet."
@@ -307,7 +271,6 @@
 msgid "Show OpenStreetMap"
 msgstr ""
 
->>>>>>> fd051004
 msgid "Signal"
 msgstr ""
 
@@ -414,14 +377,11 @@
 msgid "You can manually edit the selected community profile here."
 msgstr ""
 
-<<<<<<< HEAD
-=======
 msgid ""
 "You need to select a profile before you can edit it. To select a profile go "
 "to"
 msgstr ""
 
->>>>>>> fd051004
 msgid "and fill out all required fields."
 msgstr ""
 
