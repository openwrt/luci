msgid ""
msgstr ""
"Project-Id-Version: PACKAGE VERSION\n"
"Report-Msgid-Bugs-To: \n"
"POT-Creation-Date: 2009-06-10 03:41+0200\n"
"PO-Revision-Date: 2009-07-18 07:37+0200\n"
"Last-Translator: Guillermo Javier Nardoni <guillermo@geryon.com.ar>\n"
"Language-Team: LANGUAGE <LL@li.org>\n"
"MIME-Version: 1.0\n"
"Content-Type: text/plain; charset=UTF-8\n"
"Content-Transfer-Encoding: 8bit\n"
"X-Generator: Pootle 1.1.0\n"

msgid "(%d minute window, %d second interval)"
msgstr ""

#, fuzzy
msgid "(%s available)"
msgstr ""
"<span class=\"translation-space\"> </span>\n"
"(%s disponible)"

msgid "(empty)"
msgstr ""

msgid "(no interfaces attached)"
msgstr ""

msgid "-- Additional Field --"
msgstr "-- Campo Adicional --"

msgid "-- Please choose --"
msgstr "-- Por favor seleccione --"

#, fuzzy
msgid "-- custom --"
msgstr "-- personalizar --"

msgid "1 Minute Load:"
msgstr ""

msgid "15 Minute Load:"
msgstr ""

msgid "40MHz 2nd channel above"
msgstr ""

msgid "40MHz 2nd channel below"
msgstr ""

msgid "5 Minute Load:"
msgstr ""

msgid "<abbr title=\"Basic Service Set Identifier\">BSSID</abbr>"
msgstr "<abbr title=\"Basic Service Set Identifier\">BSSID</abbr>"

msgid ""
"<abbr title=\"Classless Inter-Domain Routing\">CIDR</abbr>-Notation: address/"
"prefix"
msgstr ""
"Notación-<abbr title=\"Classless Inter-Domain Routing\">CIDR</abbr>: "
"dirección/prefijo"

msgid "<abbr title=\"Domain Name System\">DNS</abbr> query port"
msgstr ""

msgid "<abbr title=\"Domain Name System\">DNS</abbr> server port"
msgstr ""

msgid ""
"<abbr title=\"Domain Name System\">DNS</abbr> servers will be queried in the "
"order of the resolvfile"
msgstr ""

msgid "<abbr title=\"Domain Name System\">DNS</abbr>-Server"
msgstr "Servidor <abbr title=\"Domain Name System\">DNS</abbr>"

msgid "<abbr title=\"Encrypted\">Encr.</abbr>"
msgstr "<abbr title=\"Encrypted\">Encr.</abbr>"

msgid "<abbr title=\"Extended Service Set Identifier\">ESSID</abbr>"
msgstr "<abbr title=\"Extended Service Set Identifier\">ESSID</abbr>"

msgid "<abbr title=\"Internet Protocol Version 4\">IPv4</abbr>-Address"
msgstr "Dirección <abbr title=\"Internet Protocol Version 4\">IPv4</abbr>"

msgid "<abbr title=\"Internet Protocol Version 4\">IPv4</abbr>-Broadcast"
msgstr "<abbr title=\"Internet Protocol Version 4\">IPv4</abbr>-Broadcast"

msgid "<abbr title=\"Internet Protocol Version 4\">IPv4</abbr>-Gateway"
msgstr ""
"Puerta de enlace <abbr title=\"Internet Protocol Version 4\">IPv4</abbr>"

msgid "<abbr title=\"Internet Protocol Version 4\">IPv4</abbr>-Netmask"
msgstr "Máscara de red <abbr title=\"Internet Protocol Version 4\">IPv4</abbr>"

msgid "<abbr title=\"Internet Protocol Version 6\">IPv6</abbr>-Address"
msgstr "Dirección <abbr title=\"Internet Protocol Version 6\">IPv6</abbr>"

msgid ""
"<abbr title=\"Internet Protocol Version 6\">IPv6</abbr>-Address or Network "
"(CIDR)"
msgstr ""
"Dirección <abbr title=\"Internet Protocol Version 6\">IPv6</abbr> o (CIDR) "
"de red"

msgid "<abbr title=\"Internet Protocol Version 6\">IPv6</abbr>-Gateway"
msgstr ""
"Puerta de enlace <abbr title=\"Internet Protocol Version 6\">IPv6</abbr>"

msgid "<abbr title=\"Light Emitting Diode\">LED</abbr> Configuration"
msgstr "Configuración de <abbr title=\"Light Emitting Diode\">LED</abbr>s"

msgid "<abbr title=\"Light Emitting Diode\">LED</abbr> Name"
msgstr ""

msgid ""
"<abbr title=\"Lua Configuration Interface\">LuCI</abbr> is a collection of "
"free Lua software including an <abbr title=\"Model-View-Controller\">MVC</"
"abbr>-Webframework and webinterface for embedded devices. <abbr title=\"Lua "
"Configuration Interface\">LuCI</abbr> is licensed under the Apache-License."
msgstr ""
"<abbr title=\"Lua Configuration Interface\">LuCI</abbr> es una colección "
"libre de software Lua incluyendo un <abbr title=\"Model-View-Controller"
"\">MVC</abbr>-Webframework y una interfaz web para dispositivos embebidos."
"<abbr title=\"Lua Configuration Interface\">LuCI</abbr> se encuentra "
"licenciado bajo la licencia Apache (Apache-License)."

msgid "<abbr title=\"Media Access Control\">MAC</abbr>-Address"
msgstr "Dirección <abbr title=\"Media Access Control\">MAC</abbr>"

msgid "<abbr title=\"Point-to-Point Tunneling Protocol\">PPTP</abbr>-Server"
msgstr "Servidor <abbr title=\"Point-to-Point Tunneling Protocol\">PPTP</abbr>"

msgid "<abbr title=\"Secure Shell\">SSH</abbr>-Keys"
msgstr "<abbr title=\"Secure Shell\">SSH</abbr>-Keys"

msgid "<abbr title=\"Wireless Local Area Network\">WLAN</abbr>-Scan"
msgstr "<abbr title=\"Wireless Local Area Network\">WLAN</abbr>-Scan"

msgid ""
"<abbr title=\"maximal\">Max.</abbr> <abbr title=\"Dynamic Host Configuration "
"Protocol\">DHCP</abbr> leases"
msgstr ""

msgid ""
"<abbr title=\"maximal\">Max.</abbr> <abbr title=\"Extension Mechanisms for "
"Domain Name System\">EDNS0</abbr> paket size"
msgstr ""

msgid "<abbr title=\"maximal\">Max.</abbr> concurrent queries"
msgstr ""

msgid ""
"A lightweight HTTP/1.1 webserver written in C and Lua designed to serve LuCI"
msgstr ""
"Un servidor web HTTP/1.1 liviano escrito en C y Lua, diseñado para servir "
"LUCI "

msgid ""
"A small webserver which can be used to serve <abbr title=\"Lua Configuration "
"Interface\">LuCI</abbr>."
msgstr ""
"Un pequeño servidor web que puede ser usado para servir <abbr title=\"Lua "
"configuración Interface\"> LuCI </ abbr>. "

msgid "AR Support"
msgstr "Soporte a AR"

msgid "ARP ping retries"
msgstr ""

msgid "ATM Bridges"
msgstr ""

msgid "ATM Settings"
msgstr ""

msgid "ATM Virtual Channel Identifier (VCI)"
msgstr ""

msgid "ATM Virtual Path Identifier (VPI)"
msgstr ""

msgid ""
"ATM bridges expose encapsulated ethernet in AAL5 connections as virtual "
"Linux network interfaces which can be used in conjunction with DHCP or PPP "
"to dial into the provider network."
msgstr ""

msgid "ATM device number"
msgstr ""

msgid "About"
msgstr "Acerca de"

msgid "Accept Router Advertisements"
msgstr ""

msgid "Access Point"
msgstr "Punto de Acceso"

msgid "Access point (APN)"
msgstr "Punto de acceso (APN)"

msgid "Action"
msgstr "Acción"

msgid "Actions"
msgstr "Acciones"

msgid "Active <abbr title=\"Internet Protocol Version 4\">IPv4</abbr>-Routes"
msgstr "Rutas <abbr title=\"Internet Protocol Version 4\">IPv4</abbr> activas"

msgid "Active <abbr title=\"Internet Protocol Version 6\">IPv6</abbr>-Routes"
msgstr "Rutas <abbr title=\"Internet Protocol Version 6\">IPv6</abbr> activas"

msgid "Active Connections"
msgstr "Conexiones activas"

msgid "Active IP Connections"
msgstr ""

msgid "Active Leases"
msgstr "\"Leases\" activas"

msgid "Ad-Hoc"
msgstr "Ad-Hoc"

msgid "Add"
msgstr "Añadir"

msgid "Add local domain suffix to names served from hosts files"
msgstr ""

msgid "Add new interface..."
msgstr ""

msgid "Additional Hosts files"
msgstr ""

msgid "Additional pppd options"
msgstr "Opciones adicional de pppd"

msgid "Address"
msgstr ""

msgid "Addresses"
msgstr "Direcciones"

msgid "Admin Password"
msgstr "Contraseña de Admin"

msgid "Administration"
msgstr "Administración"

msgid "Advanced Settings"
msgstr ""

msgid "Advertise IPv6 on network"
msgstr ""

msgid "Advertised network ID"
msgstr ""

msgid "Alert"
msgstr ""

msgid "Alias"
msgstr "Alias"

msgid "Allow <abbr title=\"Secure Shell\">SSH</abbr> password authentication"
msgstr ""
"Permitir autenticación de conseña via <abbr title=\"Secure Shell\">SSH</abbr>"

msgid "Allow all except listed"
msgstr "Permitir a todos excepto a los de la lista"

msgid "Allow listed only"
msgstr "Permitir a los pertenecientes en la lista"

msgid "Allow localhost"
msgstr ""

msgid "Allow remote hosts to connect to local SSH forwarded ports"
msgstr ""

msgid "Allow root logins with password"
msgstr ""

msgid "Allow the <em>root</em> user to login with password"
msgstr ""

msgid ""
"Allow upstream responses in the 127.0.0.0/8 range, e.g. for RBL services"
msgstr ""

msgid "Allowed range is 1 to FFFF"
msgstr ""

<<<<<<< HEAD
=======
msgid "An additional network will be created if you leave this unchecked."
msgstr ""

>>>>>>> fd051004
msgid "Antenna 1"
msgstr ""

msgid "Antenna 2"
msgstr ""

msgid "Apply"
msgstr "Aplicar"

msgid "Applying changes"
msgstr "Aplicando cambios"

msgid "Associated Stations"
msgstr ""

msgid "Authentication"
msgstr "Autenticación"

msgid "Authentication Realm"
msgstr "Autenticación Realm"

msgid "Authoritative"
msgstr "Authoritative"

msgid "Authorization Required"
msgstr "Autorización requerida"

msgid "Automatic Disconnect"
msgstr "Desconectar automáticamente"

msgid "Available"
msgstr "Disponible"

msgid "Available packages"
msgstr ""

msgid "Average:"
msgstr ""

msgid "BSSID"
msgstr ""

msgid "Back"
msgstr ""

msgid "Back to Overview"
msgstr ""

msgid "Back to overview"
msgstr ""

msgid "Back to scan results"
msgstr ""

msgid "Background Scan"
msgstr "Background Scan"

msgid "Backup / Restore"
msgstr "Backup / Restore"

msgid "Backup Archive"
msgstr "Archivo de copia de seguridad"

msgid "Bad address specified!"
msgstr ""

msgid "Bit Rate"
msgstr ""

msgid "Bitrate"
msgstr ""

msgid "Bridge"
msgstr "Puente"

msgid "Bridge Port"
msgstr "Puerto del puente"

msgid "Bridge interfaces"
msgstr "Puentear interfaces"

msgid "Bridge unit number"
msgstr ""

msgid "Buffered"
msgstr ""

msgid "Buttons"
msgstr ""

msgid "CPU"
msgstr ""

msgid "CPU usage (%)"
msgstr "Uso de la CPU (%)"

msgid "Cached"
msgstr ""

msgid "Cancel"
msgstr "Cancelar"

msgid "Chain"
msgstr "Cadena"

msgid ""
"Change the password of the system administrator (User <code>root</code>)"
msgstr ""
"Cambiar la clave del administrador del sistema (Usuario <code>root</code>)"

msgid "Changes"
msgstr "Cambios"

msgid "Changes applied."
msgstr "Cambios aplicados."

msgid "Changes the administrator password for accessing the device"
msgstr ""

msgid "Channel"
msgstr "Canal"

msgid "Check"
msgstr ""

msgid "Checksum"
msgstr "Checksum"

msgid ""
"Choose the firewall zone you want to assign to this interface. Select "
"<em>unspecified</em> to remove the interface from the associated zone or "
"fill out the <em>create</em> field to define a new zone and attach the "
"interface to it."
msgstr "Esta interfaz no pertenece a ninguna zona del corta fuego aún."

msgid ""
"Choose the network you want to attach to this wireless interface. Select "
"<em>unspecified</em> to not attach any network or fill out the <em>create</"
"em> field to define a new network."
msgstr ""

msgid "Client"
msgstr "Cliente"

msgid "Client + WDS"
msgstr "Cliente + WDS"

msgid "Collecting data..."
msgstr ""

msgid "Command"
msgstr "Comando"

msgid "Common Configuration"
msgstr ""

msgid "Compression"
msgstr "Compresión"

msgid "Configuration"
msgstr "Configuración"

msgid "Configuration / Apply"
msgstr ""

msgid "Configuration / Changes"
msgstr ""

msgid "Configuration / Revert"
msgstr ""

msgid "Configuration applied."
msgstr ""

msgid "Configuration file"
msgstr "Fichero configuración"

msgid ""
"Configure the local DNS server to use the name servers adverticed by the PPP "
"peer"
msgstr ""
"Configurar el servidor DNS local para usar servidores de nombre sugeridos "
"por el par PPP"

msgid "Configures this mount as overlay storage for block-extroot"
msgstr ""

msgid "Confirmation"
msgstr "Confirmación"

msgid "Connect script"
msgstr "Script de conexión"

msgid "Connected"
msgstr ""

msgid "Connection Limit"
msgstr "Límite de conexión "

msgid "Connection timeout"
msgstr "Tiempo de conexión agotado"

msgid "Contributing Developers"
msgstr "Desarrolladores que contribuyen"

msgid "Country"
msgstr ""

msgid "Country Code"
msgstr "Código de País"

msgid "Cover the following interface"
msgstr ""

msgid "Cover the following interfaces"
msgstr ""

msgid "Create / Assign firewall-zone"
msgstr "Crear / Asignar zona de seguridad "

msgid "Create Interface"
msgstr ""

msgid "Create Network"
msgstr "Crear red"

msgid "Create a bridge over multiple interfaces"
msgstr ""

msgid "Create backup"
msgstr "Crear copia de respaldo"

msgid "Critical"
msgstr ""

msgid "Cron Log Level"
msgstr ""

msgid "Custom Files"
msgstr ""

msgid "Custom Interface"
msgstr ""

msgid "Custom files"
msgstr ""

msgid ""
"Customizes the behaviour of the device <abbr title=\"Light Emitting Diode"
"\">LED</abbr>s if possible."
msgstr ""
"Personaliza el comportamiento de los <abbr title=\"Light Emitting Diode"
"\">LED</abbr>s del dispositivo, si es posible."

msgid "DHCP Leases"
msgstr ""

msgid "DHCP Server"
msgstr ""

msgid "DHCP and DNS"
msgstr ""

msgid "DHCP assigned"
msgstr "DHCP asignado"

msgid "DHCP-Options"
msgstr "Opciones de DHCP"

msgid "DNS"
msgstr ""

msgid "DNS forwardings"
msgstr ""

msgid "Debug"
msgstr ""

<<<<<<< HEAD
=======
msgid "Default"
msgstr ""

>>>>>>> fd051004
msgid "Default state"
msgstr ""

msgid "Define a name for this network."
msgstr ""

msgid ""
"Define additional DHCP options, for example "
"\"<code>6,192.168.2.1,192.168.2.2</code>\" which advertises different DNS "
"servers to clients."
msgstr ""

msgid "Delete"
msgstr "Eliminar"

msgid "Delete this interface"
msgstr ""

msgid "Delete this network"
msgstr ""

msgid "Description"
msgstr "Descripción"

msgid "Design"
msgstr "Diseño"

msgid "Destination"
msgstr "Destino"

msgid "Detected Files"
msgstr ""

msgid "Detected files"
msgstr ""

msgid "Device"
msgstr "Dispositivo"

msgid "Device Configuration"
msgstr ""

msgid "Diagnostics"
msgstr ""

<<<<<<< HEAD
=======
msgid "Directory"
msgstr ""

>>>>>>> fd051004
msgid ""
"Disable <abbr title=\"Dynamic Host Configuration Protocol\">DHCP</abbr> for "
"this interface."
msgstr ""

msgid "Disable HW-Beacon timer"
msgstr "Desactivar el temporizador del Beacon de Hardware (HW-Beacon timer) "

msgid "Disabled"
msgstr ""

msgid "Discard upstream RFC1918 responses"
msgstr ""

msgid "Disconnect script"
msgstr "Script de desconexión"

msgid "Distance Optimization"
msgstr "Optimización de Distancia"

msgid "Distance to farthest network member in meters."
msgstr "Distancia al miembro de la red mas lejana en metros."

msgid "Diversity"
msgstr "Diversidad"

msgid ""
"Dnsmasq is a combined <abbr title=\"Dynamic Host Configuration Protocol"
"\">DHCP</abbr>-Server and <abbr title=\"Domain Name System\">DNS</abbr>-"
"Forwarder for <abbr title=\"Network Address Translation\">NAT</abbr> "
"firewalls"
msgstr ""
"Dnsmasq es un software que combina un Servidor <abbr title=\"Dynamic Host "
"Configuration Protocol\">DHCP</abbr> y Reenviador <abbr title=\"Domain Name "
"System\">DNS</abbr> para corta fuego <abbr title=\"Network Address "
"Translation\">NAT</abbr>"

msgid "Do not cache negative replies, e.g. for not existing domains"
msgstr ""

msgid "Do not forward requests that cannot be answered by public name servers"
msgstr ""

msgid "Do not forward reverse lookups for local networks"
msgstr ""

msgid "Do not send probe responses"
msgstr "No enviar respuestas de prueba"

msgid "Document root"
msgstr "Raíz de documentos"

msgid "Domain required"
msgstr "Dominio requerido"

msgid "Domain whitelist"
msgstr ""

msgid ""
"Don't forward <abbr title=\"Domain Name System\">DNS</abbr>-Requests without "
"<abbr title=\"Domain Name System\">DNS</abbr>-Name"
msgstr ""
"Hacer reenvío Don&amp;#39;t de peticiones de <abbr title=\"Domain Name System"
"\">DNS</abbr> sin un nombre de <abbr title=\"Domain Name System\">DNS</abbr>"

msgid "Download and install package"
msgstr "Descargar e instalar paquete"

msgid "Dropbear Instance"
msgstr ""

msgid ""
"Dropbear offers <abbr title=\"Secure Shell\">SSH</abbr> network shell access "
"and an integrated <abbr title=\"Secure Copy\">SCP</abbr> server"
msgstr ""
"Dropbear ofrece acceso de red via el <abbr title=\"Secure Shell\"> SSH </ "
"abbr> y servidor de copia de archivos integrado <abbr title=\"Secure Copy\"> "
"SCP </ abbr>."

msgid "Dynamic <abbr title=\"Dynamic Host Configuration Protocol\">DHCP</abbr>"
msgstr ""
"Dynamic <abbr title=\"Dynamic Host Configuration Protocol\">DHCP</abbr>"

msgid ""
"Dynamically allocate DHCP addresses for clients. If disabled, only clients "
"having static leases will be served."
msgstr ""

msgid "EAP-Method"
msgstr "Método EAP"

msgid "Edit"
msgstr "Editar"

msgid "Edit package lists and installation targets"
msgstr "Editar listas de paquetes de instalación y los objetivos "

msgid "Edit this interface"
msgstr ""

msgid "Edit this network"
msgstr ""

msgid "Emergency"
msgstr ""

msgid "Enable 4K VLANs"
msgstr ""

msgid "Enable <abbr title=\"Spanning Tree Protocol\">STP</abbr>"
msgstr "Activar <abbr title=\"Spanning Tree Protocol\">STP</abbr>"

msgid "Enable IPv6 on PPP link"
msgstr "Ativar IPv6 sobre enlace PPP"

msgid "Enable Jumbo Frame passthrough"
msgstr ""

msgid "Enable Keep-Alive"
msgstr "Habilitar Keep-Alive"

msgid "Enable TFTP server"
msgstr ""

msgid "Enable VLAN functionality"
msgstr ""

msgid "Enable device"
msgstr ""

msgid "Enable this mount"
msgstr ""

msgid "Enable this swap"
msgstr ""

msgid "Enable this switch"
msgstr ""

<<<<<<< HEAD
=======
msgid "Enable/Disable"
msgstr "Activar/Desactivar"

>>>>>>> fd051004
msgid "Enabled"
msgstr ""

msgid "Enables the Spanning Tree Protocol on this bridge"
msgstr "Activa STP en este puente"

msgid "Encapsulation mode"
msgstr ""

msgid "Encryption"
msgstr "Encriptación"

msgid "Error"
msgstr "Error"

msgid "Ethernet Adapter"
msgstr "Adaptador ethernet"

msgid "Ethernet Bridge"
msgstr "Puente ethernet"

msgid "Ethernet Switch"
msgstr "Switch ethernet"

msgid "Expand hosts"
msgstr ""

msgid "Expires"
msgstr ""

msgid ""
"Expiry time of leased addresses, minimum is 2 Minutes (<code>2m</code>)."
msgstr ""

msgid "External system log server"
msgstr ""

msgid "External system log server port"
msgstr ""

msgid "Fast Frames"
msgstr "Marcos rápido "

msgid "File"
msgstr ""

msgid "Filename of the boot image advertised to clients"
msgstr ""

msgid "Files to be kept when flashing a new firmware"
msgstr "Archivos que serán protegidos cuando un nuevo firmware es instalado"

msgid "Filesystem"
msgstr "Sistema de ficheros"

msgid "Filter"
msgstr "Filtro"

msgid "Filter private"
msgstr "Filtro privado "

msgid "Filter useless"
msgstr "Filtro inútil "

msgid "Find and join network"
msgstr ""

msgid "Find package"
msgstr "Buscar paquete"

msgid "Finish"
msgstr ""

msgid "Firewall"
msgstr "Corta fuego"

msgid "Firewall Settings"
msgstr ""

msgid "Firewall Status"
msgstr "Estado del corta fuego"

msgid "Firmware Version"
msgstr ""

msgid "Firmware image"
msgstr "Imágen del firmware"

msgid "Fixed source port for outbound DNS queries"
msgstr ""

msgid "Flags"
msgstr "Flags"

msgid "Flash Firmware"
msgstr "Flash Firmware"

msgid "Force"
msgstr "Forzar"

msgid "Force DHCP on this network even if another server is detected."
msgstr ""

msgid "Forward DHCP"
msgstr ""

msgid "Forward broadcasts"
msgstr ""

msgid "Forwarding mode"
msgstr ""

msgid "Fragmentation Threshold"
msgstr "Umbral de Fragmentación"

# It should be "Frame Bursting" at once!
msgid "Frame Bursting"
msgstr "Marco de Ruptura"

msgid "Free"
msgstr ""

msgid "Free space"
msgstr ""

msgid "Frequency Hopping"
msgstr "Saltos de Frecuencia"

msgid "Gateway"
msgstr ""

msgid "Gateway ports"
msgstr ""

msgid "General"
msgstr "General"

msgid "General Settings"
msgstr ""

msgid "General Setup"
msgstr ""

msgid "Given password confirmation did not match, password not changed!"
msgstr ""

msgid "Go to relevant configuration page"
msgstr "Ir a la página principal de configuración"

msgid "HE.net Tunnel ID"
msgstr ""

msgid "HT capabilities"
msgstr ""

msgid "HT mode"
msgstr ""

msgid "Handler"
msgstr ""

msgid "Hang Up"
msgstr "Colgar"

msgid ""
"Here you can backup and restore your router configuration and - if possible "
"- reset the router to the default settings."
msgstr ""
"Aquí puede realizar una copia de respaldo o bien restaurar la configuración "
"de su ruter y, si es posible, reiniciar el ruter a su configuración de "
"fábrica."

msgid ""
"Here you can configure the basic aspects of your device like its hostname or "
"the timezone."
msgstr ""
"Aquí puede configurar los aspectos básico de su dispositivo como su zona "
"horaria o hombre de host."

msgid ""
"Here you can customize the settings and the functionality of <abbr title="
"\"Lua Configuration Interface\">LuCI</abbr>."
msgstr ""
"Aquí puede personalizar las configuraciones y funcionalidad de <abbr title="
"\"Lua Configuration Interface\">LuCI</abbr>."

msgid ""
"Here you can paste public <abbr title=\"Secure Shell\">SSH</abbr>-Keys (one "
"per line) for <abbr title=\"Secure Shell\">SSH</abbr> public-key "
"authentication."
msgstr ""
"Aquí puede pegar las claves públicas de <abbr title=\"Secure Shell\">SSH</"
"abbr> (una por línea) para la autenticación de claves públicas de <abbr "
"title=\"Secure Shell\">SSH</abbr>."

msgid ""
"Here you can paste public SSH-Keys (one per line) for SSH public-key "
"authentication."
msgstr ""

msgid "Hide <abbr title=\"Extended Service Set Identifier\">ESSID</abbr>"
msgstr "Ocultar <abbr title=\"Extended Service Set Identifier\">ESSID</abbr>"

msgid "Host entries"
msgstr "Entradas de host"

msgid "Host expiry timeout"
msgstr ""

msgid "Host-<abbr title=\"Internet Protocol Address\">IP</abbr> or Network"
msgstr ""
"Dirección <abbr title=\"Internet Protocol Address\">IP</abbr> de host o red"

msgid "Hostname"
msgstr "Nombre de host"

msgid "Hostnames"
msgstr "Nombres de host"

msgid "ID"
msgstr "ID"

msgid "IP Configuration"
msgstr "Configuración IP"

msgid "IP address"
msgstr "Dirección IP"

msgid "IP-Aliases"
msgstr ""

msgid "IPv4"
msgstr ""

msgid "IPv4 Firewall"
msgstr ""

<<<<<<< HEAD
=======
msgid "IPv4 WAN Status"
msgstr ""

>>>>>>> fd051004
msgid "IPv4-Address"
msgstr ""

msgid "IPv6"
msgstr "IPv6"

msgid "IPv6 Firewall"
msgstr ""

msgid "IPv6 Setup"
msgstr ""

msgid "IPv6 WAN Status"
msgstr ""

msgid "Identity"
msgstr "Identidad"

msgid ""
"If specified, mount the device by its UUID instead of a fixed device node"
msgstr ""

msgid ""
"If specified, mount the device by the partition label instead of a fixed "
"device node"
msgstr ""

msgid ""
"If your physical memory is insufficient unused data can be temporarily "
"swapped to a swap-device resulting in a higher amount of usable <abbr title="
"\"Random Access Memory\">RAM</abbr>. Be aware that swapping data is a very "
"slow process as the swap-device cannot be accessed with the high datarates "
"of the <abbr title=\"Random Access Memory\">RAM</abbr>."
msgstr ""
"Si la memoria física es insuficiente, los datos no utilizados pueden ser "
"intercambiado tempralmente en un dispositivo de intercambio (swap-device) "
"conllevando a espacio de memoria <abbr title=\"Random Access Memory\">RAM</"
"abbr> usable. Tenga en cuenta que el intercambio de datos is un proceso "
"lento ya que los dispositivos de intercambio (swap-devices) no pueden "
"transferir volumenes de informacińo a altas tazas como si la <abbr title="
"\"Random Access Memory\">RAM</abbr>."

msgid "Ignore Hosts files"
msgstr ""

msgid "Ignore interface"
msgstr "Ignorar interfaz"

msgid "Ignore resolve file"
msgstr "Iganorar archivo \"resolv\""

msgid "In"
msgstr "Entrada"

msgid "Inbound:"
msgstr ""

msgid "Info"
msgstr ""

<<<<<<< HEAD
=======
msgid "Initscript"
msgstr "Nombre del script de inicio"

msgid "Initscripts"
msgstr "Scripts de inicio"

>>>>>>> fd051004
msgid "Install"
msgstr "Instalar"

msgid "Installation targets"
msgstr "Destinos de instalación"

msgid "Installed packages"
msgstr ""

msgid "Interface"
msgstr "Interfaz"

msgid "Interface Configuration"
msgstr ""

msgid "Interface Overview"
msgstr ""

msgid "Interface Status"
msgstr "Interfaz de Estado "

msgid "Interface is reconnecting..."
msgstr ""

msgid "Interface is shutting down..."
msgstr ""

msgid "Interface not present or not connected yet."
msgstr ""

msgid "Interface reconnected"
msgstr ""

msgid "Interface shut down"
msgstr ""

msgid "Interfaces"
msgstr "Interfaces"

msgid "Invalid"
msgstr "Valor ingresado inválido"

msgid "Invalid VLAN ID given! Only IDs between %d and %d are allowed."
msgstr ""

msgid "Invalid username and/or password! Please try again."
msgstr ""

msgid ""
"It appears that you try to flash an image that does not fit into the flash "
"memory, please verify the image file!"
msgstr ""
"Aparentemente está intentando flashear con una imágen de firmware que no "
"entra en la memoria flash de su equipo, por favor verifique el archivo!"

msgid "Java Script required!"
msgstr ""

<<<<<<< HEAD
#, fuzzy
msgid "Join Network"
msgstr "Red"
=======
msgid "Join Network"
msgstr ""
>>>>>>> fd051004

msgid "Join Network: Settings"
msgstr ""

msgid "Join Network: Wireless Scan"
msgstr ""

msgid "KB"
msgstr ""

msgid "Keep configuration files"
msgstr "Mantener archivos de configuración"

msgid "Keep-Alive"
msgstr "Mantener conectada"

msgid "Kernel"
msgstr ""

msgid "Kernel Log"
msgstr "Log Kernel"

msgid "Kernel Version"
msgstr ""

msgid "Key"
msgstr "Llave"

msgid "Key #%d"
msgstr ""

msgid "Kill"
msgstr "Matar"

msgid "LLC"
msgstr ""

msgid "Label"
msgstr ""

msgid "Language"
msgstr "Lenguaje"

msgid "Language and Style"
msgstr ""

msgid "Lead Development"
msgstr "Lider del desarrollo"

msgid "Leasefile"
msgstr "Archivo \"lease\""

msgid "Leasetime"
msgstr "Tiempo de \"lease\""

msgid "Leasetime remaining"
msgstr "Tiempo de \"lease\" restante"

msgid "Legend:"
msgstr ""

msgid ""
"Let pppd replace the current default route to use the PPP interface after "
"successful connect"
msgstr ""
"Permite que pppd reemplace la ruta por defecto actual para usar la interfaz "
"ppp como ruta por defecto luego de una conexión satisfactoria"

msgid "Let pppd run this script after establishing the PPP link"
msgstr "Permite a pppd ejecutar este script luego de establecer un enlace PPP"

msgid "Let pppd run this script before tearing down the PPP link"
msgstr "Permite a pppd ejecutar este script antes de terminar el enlace PPP"

msgid "Limit"
msgstr "Límite"

msgid "Link"
msgstr "Link"

msgid "Link On"
msgstr "Link On"

msgid ""
"List of <abbr title=\"Domain Name System\">DNS</abbr> servers to forward "
"requests to"
msgstr ""

msgid "List of domains to allow RFC1918 responses for"
msgstr ""

msgid "Listen only on the given interface or, if unspecified, on all"
msgstr ""

msgid "Listening port for inbound DNS queries"
msgstr ""

msgid "Load"
msgstr "Carga"

msgid "Load Average"
msgstr ""

msgid "Loading"
msgstr ""

msgid "Local Startup"
msgstr ""

msgid "Local Time"
msgstr "Hora local"

msgid "Local domain"
msgstr ""

msgid ""
"Local domain specification. Names matching this domain are never forwared "
"and resolved from DHCP or hosts files only"
msgstr ""

msgid "Local domain suffix appended to DHCP names and hosts file entries"
msgstr ""

msgid "Local server"
msgstr ""

msgid ""
"Localise hostname depending on the requesting subnet if multiple IPs are "
"available"
msgstr ""

msgid "Localise queries"
msgstr "Localización de las consultas "

msgid "Log output level"
msgstr ""

msgid "Log queries"
msgstr "Registrar consultas (LOG)"

msgid "Logging"
msgstr ""

msgid "Login"
msgstr "Iniciar sesión"

msgid "Logout"
msgstr "Cerrar sesión"

msgid "Lowest leased address as offset from the network address."
msgstr ""

msgid "MAC"
msgstr "MAC"

msgid "MAC Address"
msgstr ""

msgid "MAC-Address"
msgstr ""

msgid "MAC-Address Filter"
msgstr "Filtro por dirección MAC"

msgid "MAC-Filter"
msgstr "Filtro por dirección MAC"

msgid "MAC-List"
msgstr "Lista de direcciones MAC"

msgid "MTU"
msgstr ""

msgid ""
"Make sure that you provide the correct pin code here or you might lock your "
"sim card!"
msgstr ""
"Asegurese de escribir correctamente el código pin aquí caso contrario "
"bloqueará su tarjeta sim!"

msgid "Master"
msgstr "Master"

msgid "Master + WDS"
msgstr "Master + WDS"

msgid "Maximum Rate"
msgstr "Taza Máxima de Transmisión"

msgid "Maximum allowed number of active DHCP leases"
msgstr ""

msgid "Maximum allowed number of concurrent DNS queries"
msgstr ""

msgid "Maximum allowed size of EDNS.0 UDP packets"
msgstr ""

#, fuzzy
msgid "Maximum hold time"
msgstr "Taza Máxima de Transmisión"

msgid "Maximum number of leased addresses."
msgstr ""

msgid "Memory"
msgstr "Memoria"

msgid "Memory usage (%)"
msgstr "Uso de la Memoria (%)"

msgid "Metric"
msgstr "Métrica"

msgid "Minimum Rate"
msgstr "Taza Mínima de Transmisión"

#, fuzzy
msgid "Minimum hold time"
msgstr "Taza Mínima de Transmisión"

msgid "Mode"
msgstr "Modo"

msgid "Modem device"
msgstr "Dispositivo de Modem"

msgid "Monitor"
msgstr "Monitor"

msgid ""
"Most of them are network servers, that offer a certain service for your "
"device or network like shell access, serving webpages like <abbr title=\"Lua "
"Configuration Interface\">LuCI</abbr>, doing mesh routing, sending e-"
"mails, ..."
msgstr ""
"La mayoría de ellos son servidores de red, que ofrezcen un determinado "
"servicio para el dispositivo o la red como el acceso shell, servicio de "
"páginas web como <abbr title=\"Lua configuración Interface\"> LuCI </ abbr>, "
"haciendo mesh-routing, el envío de mensajes de correo electrónico, ..."

msgid "Mount Entry"
msgstr ""

msgid "Mount Point"
msgstr "Punto de montaje"

#, fuzzy
msgid "Mount Points"
msgstr "Punto de montaje"

msgid "Mount Points - Mount Entry"
msgstr ""

msgid "Mount Points - Swap Entry"
msgstr ""

msgid ""
"Mount Points define at which point a memory device will be attached to the "
"filesystem"
msgstr ""
"Los puntos de montaje definen donde un dispositivo de memoria será adjuntado "
"al sistema de archivos"

msgid "Mount options"
msgstr ""

msgid "Mount point"
msgstr ""

msgid "Mounted file systems"
msgstr "Sistemas de archivo montados"

msgid "Move down"
msgstr ""

msgid "Move up"
msgstr ""

msgid "Multicast Rate"
msgstr "Multicast Rate"

msgid "NAS ID"
msgstr "NAS ID"

msgid "Name"
msgstr "Nombre"

msgid "Name of the new interface"
msgstr ""

#, fuzzy
msgid "Name of the new network"
msgstr "Nombre de la interfaz BMF"

msgid "Navigation"
msgstr "Navegación"

msgid "Netmask"
msgstr ""

msgid "Network"
msgstr "Red"

msgid "Network Utilities"
msgstr ""

msgid "Network boot image"
msgstr ""

msgid "Networks"
msgstr "Redes"

msgid "Next »"
msgstr ""

msgid "No address configured on this interface."
msgstr ""

msgid "No chains in this table"
msgstr "No hay cadenas in esta tabla"

msgid "No files found"
msgstr ""

msgid "No information available"
msgstr ""

msgid "No negative cache"
msgstr ""

msgid "No network configured on this device"
msgstr ""

msgid "No password set!"
msgstr ""

#, fuzzy
msgid "No rules in this chain"
msgstr "No hay reglas en esta cadena"

msgid "Noise"
msgstr ""

msgid "None"
msgstr ""

msgid "Normal"
msgstr ""

msgid "Not associated"
msgstr ""

msgid "Not configured"
msgstr "No configurado"

msgid ""
"Note: If you choose an interface here which is part of another network, it "
"will be moved into this network."
msgstr ""

msgid "Notice"
msgstr ""

msgid "Number of failed connection tests to initiate automatic reconnect"
msgstr ""
"Número de tests de conexión fallida para iniciar la reconexión automática"

msgid "OK"
msgstr "Aceptar"

msgid "OPKG error code %i"
msgstr ""

msgid "OPKG-Configuration"
msgstr "Configuración de OPKG"

msgid "Off-State Delay"
msgstr ""

msgid ""
"On this page you can configure the network interfaces. You can bridge "
"several interfaces by ticking the \"bridge interfaces\" field and enter the "
"names of several network interfaces separated by spaces. You can also use "
"<abbr title=\"Virtual Local Area Network\">VLAN</abbr> notation "
"<samp>INTERFACE.VLANNR</samp> (<abbr title=\"for example\">e.g.</abbr>: "
"<samp>eth0.1</samp>)."
msgstr ""
"En esta página podrá configurar las interfaces de red. Puede hacer puentes "
"con diferentes interfaces, ingresando el nombre de las interfaces asociadas "
"separada por espacios. También puede usar notación <abbr title=\"Virtual "
"Local Area Network\">VLAN</abbr>, <samp>INTERFACE.VLANNR</samp> (<abbr title="
"\"por ejemplo\">Ej.</abbr>: <samp>eth0.1</samp>)."

msgid "On-State Delay"
msgstr ""

msgid "One or more fields contain invalid values!"
msgstr ""

msgid "One or more required fields have no value!"
msgstr ""

msgid "Open"
msgstr ""

msgid "Option changed"
msgstr ""

msgid "Option removed"
msgstr ""

msgid "Options"
msgstr "Opciones"

msgid "Other:"
msgstr ""

msgid "Out"
msgstr "Salida"

msgid "Outbound:"
msgstr ""

msgid "Outdoor Channels"
msgstr "Canales al aire libre"

msgid "Override Gateway"
msgstr ""

msgid ""
"Override the netmask sent to clients. Normally it is calculated from the "
"subnet that is served."
msgstr ""

msgid "Overview"
msgstr "Descripción general"

msgid "Owner"
msgstr "Dueño"

msgid "PID"
msgstr "PID"

msgid "PIN code"
msgstr "Código PIN"

msgid "PPP Settings"
msgstr ""

msgid "PPPoA Encapsulation"
msgstr "Encapsulación PPPoA"

msgid "Package libiwinfo required!"
msgstr ""

msgid "Package lists"
msgstr "Listas de paquetes"

msgid "Package lists updated"
msgstr "Listas de paquetes actualizada"

msgid "Package name"
msgstr "Nombre del paquete"

msgid "Packets"
msgstr "Paquetes"

msgid "Password"
msgstr "Contraseña"

msgid "Password authentication"
msgstr "Autenticación de contraseña"

msgid "Password of Private Key"
msgstr "Contraseña de la Clave Privada"

msgid "Password successfully changed"
msgstr "Contraseña cambiada satisfactoriamente"

msgid "Password successfully changed!"
msgstr ""

msgid "Path to CA-Certificate"
msgstr "Ruta al Certificado CA"

msgid "Path to Private Key"
msgstr "Ruta a la Clave Privada"

msgid "Path to executable which handles the button event"
msgstr ""

msgid "Peak:"
msgstr ""

msgid "Perform reboot"
msgstr "Reiniciar..."

msgid "Physical Settings"
msgstr ""

msgid "Pkts."
msgstr ""

msgid "Please enter your username and password."
msgstr "Por favor ingrese su nombre de usuario y contraseña"

msgid "Please wait: Device rebooting..."
msgstr "Por favor espere. Reiniciando dispositivo ..."

msgid "Plugin path"
msgstr "Ruta del plugin"

msgid "Policy"
msgstr "Política"

msgid "Port"
msgstr "Puerto"

msgid "Port %d"
msgstr ""

msgid "Port %d is untagged in multiple VLANs!"
msgstr ""

msgid ""
"Port <abbr title=\"Primary VLAN IDs\">PVIDs</abbr> specify the default VLAN "
"ID added to received untagged frames."
msgstr ""

msgid "Port PVIDs on %q"
msgstr ""

msgid "Ports"
msgstr "Puertos"

msgid "Post-commit actions"
msgstr "Acciones luego de \"Post-commit\""

msgid "Power"
msgstr "Potencia"

#, fuzzy
msgid "Prevents client-to-client communication"
msgstr "Impide la comunicación de cliente a cliente "

msgid "Primary"
msgstr "Primario"

msgid "Proceed"
msgstr "Proceda"

msgid "Proceed reverting all settings and resetting to firmware defaults?"
msgstr "Proceder a configurar su router a los valores de fábrica?"

msgid "Processes"
msgstr "Procesos"

msgid "Processor"
msgstr "Procesador"

msgid "Project Homepage"
msgstr "Página del proyecto "

msgid "Prot."
msgstr "Protocolo"

msgid "Protocol"
msgstr "Protocolo"

msgid "Provide new network"
msgstr ""

msgid "Pseudo Ad-Hoc"
msgstr "Pseudo Ad-Hoc"

msgid "Pseudo Ad-Hoc (ahdemo)"
msgstr "Pseudo Ad-Hoc (ahdemo)"

msgid "RTS/CTS Threshold"
msgstr "Umbral RTS / CTS"

msgid "RX"
msgstr "RX"

msgid "Radius-Port"
msgstr "Puerto servidor Radius"

#, fuzzy
msgid "Radius-Server"
msgstr "Servidor Radius"

msgid ""
"Read <code>/etc/ethers</code> to configure the <abbr title=\"Dynamic Host "
"Configuration Protocol\">DHCP</abbr>-Server"
msgstr ""
"Leer <code>/etc/ethers</code> para configurar el Servidor <abbr title="
"\"Dynamic Host Configuration Protocol\">DHCP</abbr>"

msgid ""
"Really delete this interface? The deletion cannot be undone!\n"
"You might loose access to this router if you are connected via this "
"interface."
msgstr ""

msgid ""
"Really delete this wireless network? The deletion cannot be undone!\n"
"You might loose access to this router if you are connected via this network."
msgstr ""

msgid ""
"Really shutdown interface \"%s\" ?\n"
"You might loose access to this router if you are connected via this "
"interface."
msgstr ""

msgid "Realtime Connections"
msgstr ""

msgid "Realtime Load"
msgstr ""

msgid "Realtime Traffic"
msgstr ""

msgid "Rebind protection"
msgstr ""

msgid "Reboot"
msgstr "Reiniciar"

msgid "Reboots the operating system of your device"
msgstr "Reiniciar el sistema operativo de su dispositivo"

msgid "Receive"
msgstr "Recibir "

msgid "Receiver Antenna"
msgstr "Antena Receptora"

msgid "Reconnect this interface"
msgstr ""

msgid "Reconnecting interface"
msgstr ""

msgid "References"
msgstr "Referencias"

msgid "Regulatory Domain"
msgstr "Dominio Regulador"

msgid "Relay Settings"
msgstr ""

msgid "Relay between networks"
msgstr ""

msgid "Remove"
msgstr "Desinstalar"

msgid "Repeat scan"
msgstr ""

msgid "Replace default route"
msgstr "Reemplazar la ruta por defecto"

msgid "Replace entry"
msgstr "Reemplazar entrada"

msgid "Replace wireless configuration"
msgstr ""

msgid "Reset"
msgstr "Resetear"

msgid "Reset Counters"
msgstr "Reiniciar contadores"

msgid "Reset router to defaults"
msgstr "Reiniciar router a su configuración de fábrica"

msgid "Reset switch during setup"
msgstr ""

msgid "Resolv and Hosts Files"
msgstr ""

msgid "Resolve file"
msgstr ""

msgid "Restart"
msgstr ""

msgid "Restart Firewall"
msgstr "Reiniciar corta fuego"

msgid "Restore backup"
msgstr "Restaurar copia de seguridad"

msgid "Reveal/hide password"
msgstr ""

msgid "Revert"
msgstr "Revertir"

msgid "Root"
msgstr ""

msgid "Root directory for files served via TFTP"
msgstr ""

msgid "Router Model"
msgstr ""

msgid "Router Name"
msgstr ""

msgid "Router Password"
msgstr ""

#, fuzzy
msgid "Routes"
msgstr "Ruta"

msgid ""
"Routes specify over which interface and gateway a certain host or network "
"can be reached."
msgstr ""
"Rutas a especificar sobre qué  interfaz y puerta de enlace cierto host o red "
"a la que se puede llegar. "

msgid "Routing table ID"
msgstr ""

msgid "Rule #"
msgstr ""

msgid "Run a filesystem check before mounting the device"
msgstr ""

msgid "Run filesystem check"
msgstr ""

<<<<<<< HEAD
=======
msgid "SSH Access"
msgstr ""

msgid "SSH-Keys"
msgstr ""

>>>>>>> fd051004
msgid "SSID"
msgstr "SSID"

msgid "STP"
msgstr "STP"

msgid "Save"
msgstr "Guardar"

msgid "Save & Apply"
msgstr "Guardar & Aplicar"

msgid "Save &#38; Apply"
msgstr ""

msgid "Scan"
msgstr "Escanear"

msgid "Scheduled Tasks"
msgstr "Tareas programadas"

msgid ""
"Seconds to wait for the modem to become ready before attempting to connect"
msgstr "Segundos a esperar al modem antes iniciar el intento de conexión"

msgid "Section added"
msgstr ""

msgid "Section removed"
msgstr ""

msgid "See \"mount\" manpage for details"
msgstr ""

msgid "Send Router Solicitiations"
msgstr ""

#, fuzzy
msgid "Separate Clients"
msgstr "Aislar Clientes"

msgid "Separate WDS"
msgstr "WDS Separado"

msgid "Server IPv4-Address"
msgstr ""

msgid "Server Settings"
msgstr ""

msgid "Service type"
msgstr "Tipo de servicio"

msgid "Services"
msgstr "Servicios"

msgid "Services and daemons perform certain tasks on your device."
msgstr "Los servicios y demonios ejecutan ciertas tareas en su dispositivo."

msgid "Settings"
msgstr "Configuraciones"

msgid "Setup wait time"
msgstr "Configurar tiempo de espera"

msgid "Shutdown this interface"
msgstr ""

msgid "Signal"
msgstr ""

msgid "Size"
msgstr "Tamaño"

msgid "Skip"
msgstr ""

msgid "Skip to content"
msgstr "Saltar al contenido"

msgid "Skip to navigation"
msgstr "Saltar a navegación "

msgid "Slot time"
msgstr ""

msgid "Software"
msgstr "Software"

msgid "Some fields are invalid, cannot save values!"
msgstr ""

msgid ""
"Sorry. OpenWrt does not support a system upgrade on this platform.<br /> You "
"need to manually flash your device."
msgstr ""
"Lo lamento. OpenWrt y derivados no permite la actualización de esta "
"plataforma. <br /> Para poder flashear este dispositivo deberá hacerlo en "
"forma manual."

msgid "Sort"
msgstr ""

msgid "Source"
msgstr "Origen"

msgid "Specifies the button state to handle"
msgstr ""

msgid "Specifies the directory the device is attached to"
msgstr ""

<<<<<<< HEAD
=======
msgid "Specifies the listening port of this <em>Dropbear</em> instance"
msgstr ""

>>>>>>> fd051004
msgid "Specify additional command line arguments for pppd here"
msgstr ""
"Especifique aquí argumentos adicionales para la línea de comando de pppd"

msgid "Specify the secret encryption key here."
msgstr ""

msgid "Start"
msgstr "Iniciar"

msgid "Start priority"
msgstr "Prioridad de inicio"

msgid "Startup"
msgstr ""

msgid "Static IPv4 Routes"
msgstr "Rutas estáticas IPv4"

msgid "Static IPv6 Routes"
msgstr "Rutas estáticas IPv6"

msgid "Static Leases"
msgstr "Brindadas estáticamente"

msgid "Static Routes"
msgstr "Rutas estáticas"

msgid "Static WDS"
msgstr ""

msgid ""
"Static leases are used to assign fixed IP addresses and symbolic hostnames "
"to DHCP clients. They are also required for non-dynamic interface "
"configurations where only hosts with a corresponding lease are served."
msgstr ""

msgid "Status"
msgstr "Estado"

msgid "Stop"
msgstr ""

msgid "Strict order"
msgstr "Strict order"

msgid "Submit"
msgstr "Enviar"

msgid "Swap Entry"
msgstr ""

msgid "Switch"
msgstr "Switch"

msgid "Switch %q"
msgstr ""

msgid "System"
msgstr "Sistema"

msgid "System Log"
msgstr "Registro del Sistema"

msgid "System Properties"
msgstr ""

msgid "System log buffer size"
msgstr ""

msgid "TCP:"
msgstr ""

msgid "TFTP Settings"
msgstr ""

msgid "TFTP server root"
msgstr ""

msgid "TTL"
msgstr ""

msgid "TX"
msgstr "TX"

msgid "Table"
msgstr "Tabla"

# Target = Meta --> Objetivo --> Destino?
msgid "Target"
msgstr "Destino"

msgid "Terminate"
msgstr "Terminar"

# Thanks to --> Gracias a -> Agradecemientos --> Agregadecemos a
msgid "Thanks To"
msgstr "Agregadecemos a"

msgid ""
"The <em>Device Configuration</em> section covers physical settings of the "
"radio hardware such as channel, transmit power or antenna selection which is "
"shared among all defined wireless networks (if the radio hardware is multi-"
"SSID capable). Per network settings like encryption or operation mode are "
"grouped in the <em>Interface Configuration</em>."
msgstr ""

msgid ""
"The <em>libiwinfo</em> package is not installed. You must install this "
"component for working wireless configuration!"
msgstr ""

msgid ""
"The allowed characters are: <code>A-Z</code>, <code>a-z</code>, <code>0-9</"
"code> and <code>_</code>"
msgstr ""

msgid ""
"The device file of the memory or partition (<abbr title=\"for example\">e.g."
"</abbr> <code>/dev/sda1</code>)"
msgstr ""
"El archivo de dispotivo de memoria o partición (<abbr title=\"Por ejemplo"
"\">e.j.</abbr> <code>/dev/sda1</code>)"

msgid "The device node of your modem, e.g. /dev/ttyUSB0"
msgstr "El nodo de dispositivo de su modem, ej. /dev/ttyUSB0"

msgid ""
"The filesystem that was used to format the memory (<abbr title=\"for example"
"\">e.g.</abbr> <samp><abbr title=\"Third Extended Filesystem\">ext3</abbr></"
"samp>)"
msgstr ""
"El sistema de archivo que fue utilizado para dar formato a la memoria (<abbr "
"title=\"por ejemplo\">Ej.</abbr> <samp><abbr title=\"Third Extended "
"Filesystem\">ext3</abbr></samp>)"

msgid ""
"The flash image was uploaded. Below is the checksum and file size listed, "
"compare them with the original file to ensure data integrity.<br /> Click "
"\"Proceed\" below to start the flash procedure."
msgstr ""

msgid "The following changes have been committed"
msgstr ""

msgid "The following changes have been reverted"
msgstr "Los siguientes cambios han sido revertidos"

msgid ""
"The following files are detected by the system and will be kept "
"automatically during sysupgrade"
msgstr ""

msgid "The following rules are currently active on this system."
msgstr ""

msgid ""
"The hardware is not multi-SSID capable and existing configuration will be "
"replaced if you proceed."
msgstr ""

msgid ""
"The network ports on your router can be combined to several <abbr title="
"\"Virtual Local Area Network\">VLAN</abbr>s in which computers can "
"communicate directly with each other. <abbr title=\"Virtual Local Area "
"Network\">VLAN</abbr>s are often used to separate different network "
"segments. Often there is by default one Uplink port for a connection to the "
"next greater network like the internet and other ports for a local network."
msgstr ""
"Los puertos de red de su router pueden ser combinados en diferentes <abbr "
"title=\"Virtual Local Area Network\">VLAN</abbr>s donde las computadoras "
"pueden comunicarse directamente con otras. Las <abbr title=\"Virtual Local "
"Area Network\">VLAN</abbr>s a menu son usadas para separar diferentes "
"segmentos de red. Además, usualmente hay un puerto de enlace de subida "
"(Uplink) para conectar a una red mas grande, por ejemplo Internet y otro(s) "
"puerto(s) para el acceso a la red local."

msgid ""
"The realm which will be displayed at the authentication prompt for protected "
"pages."
msgstr ""
"El nombre Realm el cual será mostrado en el símbolo de autenticación para "
"páginas protegidas. "

msgid ""
"The system is flashing now.<br /> DO NOT POWER OFF THE DEVICE!<br /> Wait a "
"few minutes until you try to reconnect. It might be necessary to renew the "
"address of your computer to reach the device again, depending on your "
"settings."
msgstr ""
"El sistema está siendo flasheado.<br /> NO APAGUE EL DISPOSITIVO!<br /> "
"Espere unos minutos antes de intentar reconectarse. Posiblemente sea "
"necesario que vuelva a renovar la dirección de su computadora para poder "
"acceder al dispositivo nuevamente, dependiendo de su configuración."

msgid ""
"The uploaded image file does not contain a supported format. Make sure that "
"you choose the generic image format for your platform."
msgstr ""
"El archivo con la imágen del firmware subido, presenta un formato de archivo "
"no soportado. Asegurese de haber elegido una imágen genérica para su "
"plataforma."

msgid "There are no active leases."
msgstr ""

msgid "There are no pending changes to apply!"
msgstr ""

msgid "There are no pending changes to revert!"
msgstr ""

msgid "There are no pending changes!"
msgstr ""

msgid ""
"There is no password set on this router. Please configure a root password to "
"protect the web interface and enable SSH."
msgstr ""

msgid ""
"These commands will be executed automatically when a given <abbr title="
"\"Unified Configuration Interface\">UCI</abbr> configuration is committed "
"allowing changes to be applied instantly."
msgstr ""
"Estos comandos se ejecutan automáticamente cuando una determinada "
"configuración de la <abbr title=\"Unified configuración Interface\"> UCI </ "
"abbr> es aplicada permitiendo que los cambios sean efectivos inmediatamente."

msgid ""
"This is a list of shell glob patterns for matching files and directories to "
"include during sysupgrade"
msgstr ""

msgid ""
<<<<<<< HEAD
=======
"This is the content of /etc/rc.local. Insert your own commands here (in "
"front of 'exit 0') to execute them at the end of the boot process."
msgstr ""

msgid ""
>>>>>>> fd051004
"This is the only <abbr title=\"Dynamic Host Configuration Protocol\">DHCP</"
"abbr> in the local network"
msgstr ""
"Este es el único servidor <abbr title=\"Dynamic Host Configuration Protocol"
"\">DHCP</abbr> en la red de área local"

msgid "This is the system crontab in which scheduled tasks can be defined."
msgstr ""
"Este es el crontab del sistema en el que las tareas programadas son definidas"

msgid ""
"This list gives an overview over currently running system processes and "
"their status."
msgstr ""
"Esta lista brinda un pantallaso general acerca de los procesos de sistema "
"que se encuentra ejecutando actualmente y su estado relacionado."

msgid "This page allows the configuration of custom button actions"
msgstr ""

msgid "This page gives an overview over currently active network connections."
msgstr ""
"Esta brinda una descripción general acerca de la cantidad de conexiones "
"activas de red."

msgid "This section contains no values yet"
msgstr "Esta sección aún no contiene los valores"

msgid "Time (in seconds) after which an unused connection will be closed"
msgstr "Tiempo (en segundos) luego de que una conexión no usada será cerrada"

msgid "Time Server (rdate)"
msgstr ""

msgid "Timezone"
msgstr "Zona horaria"

msgid "Total Available"
msgstr ""

msgid "Traffic"
msgstr "Tráfico"

msgid "Transfer"
msgstr "Transferencia"

msgid "Transmission Rate"
msgstr "Tasa de Transmisión"

msgid "Transmit"
msgstr "Transmitir"

msgid "Transmit Power"
msgstr "Potencia de transmisión"

msgid "Transmitter Antenna"
msgstr "Antena Transmisora"

msgid "Trigger"
msgstr ""

msgid "Trigger Mode"
msgstr ""

msgid "Tunnel Settings"
msgstr ""

msgid "Turbo Mode"
msgstr "Modo Turbo"

msgid "Tx-Power"
msgstr ""

msgid "Type"
msgstr "Tipo"

msgid "UDP:"
msgstr ""

<<<<<<< HEAD
=======
msgid "USB Device"
msgstr ""

>>>>>>> fd051004
msgid "UUID"
msgstr ""

msgid "Unknown Error"
msgstr "Error desconocido"

msgid "Unknown Error, password not changed!"
msgstr ""

msgid "Unsaved Changes"
msgstr "Cambios no guardados"

msgid "Update package lists"
msgstr "Acutlizar listas de paquetes"

msgid "Upgrade installed packages"
msgstr "Actualizar los paquetes instalados"

msgid "Upload an OpenWrt image file to reflash the device."
msgstr ""
"Subir un archivo de imágen de OpenWrt o derivado para re-flashear el "
"dispositivo."

msgid "Upload image"
msgstr "Subir imágen"

msgid "Uploaded File"
msgstr "Archivo cargado"

msgid "Uptime"
msgstr "Tiempo de actividad "

msgid "Use <code>/etc/ethers</code>"
msgstr "Usar <code>/etc/ethers</code>"

msgid "Use ISO/IEC 3166 alpha2 country codes."
msgstr ""

msgid "Use as root filesystem"
msgstr ""

msgid "Use peer DNS"
msgstr "Uso de pares de DNS "

msgid ""
"Use the <em>Add</em> Button to add a new lease entry. The <em>MAC-Address</"
"em> indentifies the host, the <em>IPv4-Address</em> specifies to the fixed "
"address to use and the <em>Hostname</em> is assigned as symbolic name to the "
"requesting host."
msgstr ""

msgid "Used"
msgstr "Usado"

msgid "Used Key Slot"
msgstr ""

msgid "Username"
msgstr "Nombre de usuario"

msgid "VC-Mux"
msgstr ""

msgid "VLAN"
msgstr "VLAN"

msgid "VLAN %d"
msgstr ""

msgid "VLANs on %q"
msgstr ""

msgid "Version"
msgstr "Versión"

msgid "WDS"
msgstr "WDS"

msgid "WEP Open System"
msgstr ""

msgid "WEP Shared Key"
msgstr ""

msgid "WEP passphrase"
msgstr ""

msgid "WMM Mode"
msgstr "Modo WMM"

msgid "WPA passphrase"
msgstr ""

msgid ""
"WPA-Encryption requires wpa_supplicant (for client mode) or hostapd (for AP "
"and ad-hoc mode) to be installed."
msgstr ""

msgid "Waiting for router..."
msgstr ""

msgid "Warning"
msgstr ""

msgid "Warning: There are unsaved changes that will be lost while rebooting!"
msgstr ""
"Advertencia: Hay cambios realizados que no han sido guardados, los mismos se "
"perderán mientras se reinicia!"

msgid "Web <abbr title=\"User Interface\">UI</abbr>"
msgstr "<abbr title=\"User Interface\">Interfaz de Usuario</abbr> Web"

msgid "Wifi"
msgstr "Wifi"

msgid "Wifi networks in your local environment"
msgstr "Redes inalámbricas en un entorno local"

msgid "Wireless"
msgstr ""

msgid "Wireless Adapter"
msgstr "Adaptador inalámbrico"

#, fuzzy
msgid "Wireless Network"
msgstr "Crear red"

#, fuzzy
msgid "Wireless Overview"
msgstr "Adaptador inalámbrico"

#, fuzzy
msgid "Wireless Security"
msgstr "Adaptador inalámbrico"

msgid "Wireless is disabled or not associated"
msgstr ""

msgid "Write received DNS requests to syslog"
msgstr ""

msgid "XR Support"
msgstr "Soporte a XR (eXtended Range)"

msgid ""
"You can enable or disable installed init scripts here. Changes will applied "
"after a device reboot.<br /><strong>Warning: If you disable essential init "
"scripts like \"network\", your device might become inaccesable!</strong>"
msgstr ""
"Puede activar o desactivar los scripts de inicio (init scripts) desde aquí. "
"Los cambios serána plicados luego de que reinicie el equipo.<br /"
"><strong>ADVERTENCIA: Si desactiva scripts de inicio esenciales como &amp;"
"quot;network&amp;quot;, su equipo puede no iniciar o volverne inaccesible!.</"
"strong>"

msgid ""
"You can specify multiple DNS servers here, press enter to add a new entry. "
"Servers entered here will override automatically assigned ones."
msgstr ""

msgid ""
"You must enable Java Script in your browser or LuCI will not work properly."
msgstr ""

msgid ""
"You need to install \"comgt\" for UMTS/GPRS, \"ppp-mod-pppoe\" for PPPoE, "
"\"ppp-mod-pppoa\" for PPPoA or \"pptp\" for PPtP support"
msgstr ""
"Es necesario instalar &amp;quot;comgt&amp;quot; para UMTS/GPRS, &amp;quot;"
"ppp-mod-pppoe&amp;quot; para PPPoE, &amp;quot;ppp-mod-pppoa&amp;quot; para "
"PPPoA o &amp;quot;pptp&amp;quot; para porte PPtP"

msgid "any"
msgstr ""

msgid "auto"
msgstr "auto"

msgid "back"
msgstr "volver"

msgid "bridged"
msgstr ""

msgid "buffered"
msgstr "buffered"

msgid "cached"
msgstr "en caché "

msgid "creates a bridge over specified interface(s)"
msgstr "crear un puente sobre la(s) interfaz/(ces) asociada(s)"

msgid "defaults to <code>/etc/httpd.conf</code>"
msgstr "por defecto a <code>/etc/httpd.conf</code>"

msgid "disable"
msgstr "desabilitar"

msgid "expired"
msgstr ""

msgid ""
"file where given <abbr title=\"Dynamic Host Configuration Protocol\">DHCP</"
"abbr>-leases will be stored"
msgstr ""
"archivo donde las direcciones dadas por el servidor <abbr title=\"Dynamic "
"Host Configuration Protocol\">DHCP</abbr> serán guardadas"

msgid "free"
msgstr "libre"

msgid "help"
msgstr ""

msgid "if target is a network"
msgstr "si el destino es una red"

msgid "local <abbr title=\"Domain Name System\">DNS</abbr> file"
msgstr "Archvo <abbr title=\"Domain Name System\">DNS</abbr> local"

msgid "no"
msgstr ""

msgid "none"
msgstr "ninguno"

msgid "off"
msgstr ""

msgid "routed"
msgstr ""

msgid "static"
msgstr "estático"

msgid "tagged"
msgstr ""

msgid "unlimited"
msgstr ""

msgid "unspecified"
msgstr ""

msgid "unspecified -or- create:"
msgstr ""

msgid "untagged"
msgstr ""

msgid "yes"
msgstr ""

msgid "« Back"
msgstr ""

#~ msgid ""
<<<<<<< HEAD
=======
#~ "Also kernel or service logfiles can be viewed here to get an overview "
#~ "over their current state."
#~ msgstr ""
#~ "También los archivos de registro del núcleo (kernel) o servicio se pueden "
#~ "ver aquí para obtener una visión general sobre su estado actual."

#~ msgid ""
#~ "Here you can find information about the current system status like <abbr "
#~ "title=\"Central Processing Unit\">CPU</abbr> clock frequency, memory "
#~ "usage or network interface data."
#~ msgstr ""
#~ "Aquí pude encontrar información acerca del estado actual del sistema como "
#~ "la frecuencia del reloj de la <abbr title=\"Central Processing Unit"
#~ "\">CPU</abbr> clock frequency, uso de la memoria o datos de la interfaz "
#~ "de red."

#~ msgid "Search file..."
#~ msgstr "Buscar archivo..."

#~ msgid ""
>>>>>>> fd051004
#~ "<abbr title=\"Lua Configuration Interface\">LuCI</abbr> is a free, "
#~ "flexible, and user friendly graphical interface for configuring OpenWrt "
#~ "Kamikaze."
#~ msgstr ""
#~ "<abbr title=\"Lua Configuration Interface\">LuCI</abbr> interfaz gráfica "
#~ "libre, flexible y amigable para configurar la distro OpenWrt (Kamikaze) y "
#~ "derivados."

#~ msgid "And now have fun with your router!"
#~ msgstr "Y ahora disfrute su router!"

#~ msgid ""
#~ "As we always want to improve this interface we are looking forward to "
#~ "your feedback and suggestions."
#~ msgstr ""
#~ "Como siempre queremos mejorar esta interfaz estamos esperando con interés "
#~ "sus comentarios y sugerencias. "

#~ msgid "Hello!"
#~ msgstr "Hola !"

#~ msgid ""
#~ "Notice: In <abbr title=\"Lua Configuration Interface\">LuCI</abbr> "
#~ "changes have to be confirmed by clicking Changes - Save &amp; Apply "
#~ "before being applied."
#~ msgstr ""
#~ "Aviso: En <abbr title=\"Lua Configuration Interface\">LuCI</abbr> los "
#~ "cambios deben ser confirmados haciendo clic en \"Cambios\" y luego en "
#~ "\"Guardar &amp; aplicar\" para que los cambios sean efectivos."

#~ msgid ""
#~ "On the following pages you can adjust all important settings of your "
#~ "router."
#~ msgstr ""
#~ "En las páginas siguientes puede realizar todos los ajustes importantes de "
#~ "su router."

#~ msgid "The <abbr title=\"Lua Configuration Interface\">LuCI</abbr> Team"
#~ msgstr "El grupo de <abbr title=\"Lua Configuration Interface\">LuCI</abbr>"

#~ msgid ""
#~ "This is the administration area of <abbr title=\"Lua Configuration "
#~ "Interface\">LuCI</abbr>."
#~ msgstr ""
#~ "Éste es el área de administración de <abbr title=\"Lua Configuration "
#~ "Interface\">LuCI</abbr>."

#~ msgid "User Interface"
#~ msgstr "Interfaz de usuario"

#~ msgid "enable"
#~ msgstr "habilitar"

#, fuzzy
#~ msgid "(optional)"
#~ msgstr ""
#~ "<span class=\"translation-space\"> </span>\r\n"
#~ "(opcional)"

#~ msgid "<abbr title=\"Domain Name System\">DNS</abbr>-Port"
#~ msgstr "Puerto <abbr title=\"Domain Name System\">DNS</abbr>"

#~ msgid ""
#~ "<abbr title=\"Domain Name System\">DNS</abbr>-Server will be queried in "
#~ "the order of the resolvfile"
#~ msgstr ""
#~ "El Servidor <abbr title=\"Domain Name System\">DNS</abbr> serán "
#~ "consultados de acuerdo al orden explicitado en el archivo \"resolv\""

#~ msgid ""
#~ "<abbr title=\"maximal\">max.</abbr> <abbr title=\"Dynamic Host "
#~ "Configuration Protocol\">DHCP</abbr>-Leases"
#~ msgstr ""
#~ "<abbr title=\"maximal\">max.</abbr> <abbr title=\"Dynamic Host "
#~ "Configuration Protocol\">DHCP</abbr>-Leases"

#~ msgid ""
#~ "<abbr title=\"maximal\">max.</abbr> <abbr title=\"Extension Mechanisms "
#~ "for Domain Name System\">EDNS0</abbr> paket size"
#~ msgstr ""
#~ "Tamaño <abbr title=\"máximo\">máx.</abbr> de paquete <abbr title="
#~ "\"Extension Mechanisms for Domain Name System\">EDNS0</abbr>"

#~ msgid "AP-Isolation"
#~ msgstr "Aislamiento AP"

#~ msgid "Add the Wifi network to physical network"
#~ msgstr "Añadir una red WiFi a la red física"

#~ msgid "Aliases"
#~ msgstr "Aliases"

#~ msgid "Clamp Segment Size"
#~ msgstr "Tamaño del segmento de la abrazadera"

#, fuzzy
#~ msgid "Create Or Attach Network"
#~ msgstr "Crear red"

#~ msgid "Devices"
#~ msgstr "Dispositivos"

#~ msgid "Don't forward reverse lookups for local networks"
#~ msgstr "Hacer búqueda inversa para redes locales"

#~ msgid "Enable TFTP-Server"
#~ msgstr "Activar Servidor TFTP"

#~ msgid "Errors"
#~ msgstr "Errores"

#~ msgid "Essentials"
#~ msgstr "Esencial"

#~ msgid "Expand Hosts"
#~ msgstr "Expandir hosts"

#~ msgid "First leased address"
#~ msgstr "Primer dirección otorgada"

#~ msgid ""
#~ "Fixes problems with unreachable websites, submitting forms or other "
#~ "unexpected behaviour for some ISPs."
#~ msgstr ""
#~ "Correge problemas con los sitios web inaccesibles, envío de formularios o "
#~ "una conducta inesperada para algunos proveedores de servicios de Internet."

#~ msgid "Hardware Address"
#~ msgstr "Dirección de Hardware"

#~ msgid "Here you can configure installed wifi devices."
#~ msgstr "Aquí puede configurar los dispositivos Wi-Fi instalados."

#~ msgid "Ignore <code>/etc/hosts</code>"
#~ msgstr "Ignorar <code>/etc/hosts</code>"

#~ msgid "Independent (Ad-Hoc)"
#~ msgstr "Independiente (ad hoc) "

#~ msgid "Internet Connection"
#~ msgstr "Conexión a Internet "

#~ msgid "Join (Client)"
#~ msgstr "Únete (Cliente) "

#~ msgid "Leases"
#~ msgstr "Brindadas"

#~ msgid "Local Domain"
#~ msgstr "Dominio local"

#~ msgid "Local Network"
#~ msgstr "Red local"

#~ msgid "Local Server"
#~ msgstr "Servidor local"

#~ msgid "Network Boot Image"
#~ msgstr "Imágen de inicio en red"

#~ msgid ""
#~ "Network Name (<abbr title=\"Extended Service Set Identifier\">ESSID</"
#~ "abbr>)"
#~ msgstr ""
#~ "Nombre de la red (<abbr title=\"Extended Service Set Identifier\">ESSID</"
#~ "abbr>)"

#~ msgid "Number of leased addresses"
#~ msgstr "Número de direcciones otorogada"

#~ msgid "Path"
#~ msgstr "Ruta (path)"

#~ msgid "Perform Actions"
#~ msgstr "Ejectuar acciones"

#~ msgid "Prevents Client to Client communication"
#~ msgstr "Impide la comunicación de cliente a cliente "

#~ msgid "Provide (Access Point)"
#~ msgstr "Proporcionar (Punto de Acceso) "

#~ msgid "Resolvfile"
#~ msgstr "Archivo \"resolv\""

#~ msgid "TFTP-Server Root"
#~ msgstr "Raíz del Servidor TFTP"

#~ msgid "TX / RX"
#~ msgstr "Tx / Rx"

#~ msgid "The following changes have been applied"
#~ msgstr "Los siguientes cambios se han aplicado"

#~ msgid ""
#~ "When flashing a new firmware with <abbr title=\"Lua Configuration "
#~ "Interface\">LuCI</abbr> these files will be added to the new firmware "
#~ "installation."
#~ msgstr ""
#~ "Cuando un nuevo firmware ha sido instalado con <abbr title=\"Lua "
#~ "Configuration Interface\">LuCI</abbr> estos archivos serán agregados a la "
#~ "nueva instalación automáticamente."

#, fuzzy
#~ msgid "Wireless Scan"
#~ msgstr "Inalámbrico"

#~ msgid ""
#~ "With <abbr title=\"Dynamic Host Configuration Protocol\">DHCP</abbr> "
#~ "network members can automatically receive their network settings (<abbr "
#~ "title=\"Internet Protocol\">IP</abbr>-address, netmask, <abbr title="
#~ "\"Domain Name System\">DNS</abbr>-server, ...)."
#~ msgstr ""
#~ "Con <abbr title=\"Dynamic Host Configuration Protocol\">DHCP</abbr> "
#~ "miembros de la red pueden automáticamente recibir su configuración (<abbr "
#~ "title=\"Internet Protocol\">IP</abbr>-address, máscara de red, servidor "
#~ "<abbr title=\"Domain Name System\">DNS</abbr>, ...)."

#~ msgid ""
#~ "You can run several wifi networks with one device. Be aware that there "
#~ "are certain hardware and driverspecific restrictions. Normally you can "
#~ "operate 1 Ad-Hoc or up to 3 Master-Mode and 1 Client-Mode network "
#~ "simultaneously."
#~ msgstr ""
#~ "Puede correr varias redes Wi-Fi con un solo dispositivo. Tenga en cuenta "
#~ "que hay restricciones que se aplican al propio hardware y al driver "
#~ "específicamente. Normalmente puede operar 1 red Ad-Hoc o hasta 3 modo "
#~ "Master y un Cliente de forma simultanea."

#~ msgid ""
#~ "You need to install \"ppp-mod-pppoe\" for PPPoE or \"pptp\" for PPtP "
#~ "support"
#~ msgstr ""
#~ "Es necesario instalar &amp;quot;ppp-mod-pppoe&amp;quot; para PPPoE o &amp;"
#~ "quot;pptp&amp;quot; para PPtP support"

#~ msgid "Zone"
#~ msgstr "Zona"

#~ msgid "additional hostfile"
#~ msgstr "archivo de host adicional"

#~ msgid "adds domain names to hostentries in the resolv file"
#~ msgstr "añadir nombre de dominios a entradas de host en el archivo resolv"

#, fuzzy
#~ msgid "automatic"
#~ msgstr "estático"

#~ msgid "automatically reconnect"
#~ msgstr "reconectar automáticamente"

#~ msgid "concurrent queries"
#~ msgstr "consultas simultaneas"

#~ msgid ""
#~ "disable <abbr title=\"Dynamic Host Configuration Protocol\">DHCP</abbr> "
#~ "for this interface"
#~ msgstr ""
#~ "desactivar <abbr title=\"Dynamic Host Configuration Protocol\">DHCP</"
#~ "abbr> para esta interfaz"

#~ msgid "disconnect when idle for"
#~ msgstr "desconecte cuando esté inactivo durante "

#~ msgid "don't cache unknown"
#~ msgstr "do cachear desconocido"

#~ msgid ""
#~ "filter useless <abbr title=\"Domain Name System\">DNS</abbr>-queries of "
#~ "Windows-systems"
#~ msgstr ""
#~ "filter useless <abbr title=\"Domain Name System\">DNS</abbr>-queries of "
#~ "Windows-systems"

#~ msgid "installed"
#~ msgstr "instalado"

#~ msgid "localises the hostname depending on its subnet"
#~ msgstr "Localización de nombre de host dependiendo de su subred"

#~ msgid "not installed"
#~ msgstr "no instalado"

#~ msgid ""
#~ "prevents caching of negative <abbr title=\"Domain Name System\">DNS</"
#~ "abbr>-replies"
#~ msgstr ""
#~ "impedir cacheo de respuestas negativas de <abbr title=\"Domain Name System"
#~ "\">DNS</abbr>"

#~ msgid "query port"
#~ msgstr "puerto de consulta"

#~ msgid "transmitted / received"
#~ msgstr "transmitido / recibido"

#, fuzzy
#~ msgid "Join network"
#~ msgstr "redes contenidas"

#~ msgid "all"
#~ msgstr "todo"

#~ msgid "Code"
#~ msgstr "Código"

#~ msgid "Distance"
#~ msgstr "Distancia"

#~ msgid "Legend"
#~ msgstr "Leyenda"

#~ msgid "Library"
#~ msgstr "Biblioteca"

#~ msgid "see '%s' manpage"
#~ msgstr "ver las páginas de man de &amp;#39;%s&amp;#39;"

#~ msgid "Package Manager"
#~ msgstr "Gestor de Paquetes"

#~ msgid "Service"
#~ msgstr "Servicio"

#~ msgid "Statistics"
#~ msgstr "Estadísticas"

#~ msgid "zone"
#~ msgstr "Zona"<|MERGE_RESOLUTION|>--- conflicted
+++ resolved
@@ -298,12 +298,9 @@
 msgid "Allowed range is 1 to FFFF"
 msgstr ""
 
-<<<<<<< HEAD
-=======
 msgid "An additional network will be created if you leave this unchecked."
 msgstr ""
 
->>>>>>> fd051004
 msgid "Antenna 1"
 msgstr ""
 
@@ -582,12 +579,9 @@
 msgid "Debug"
 msgstr ""
 
-<<<<<<< HEAD
-=======
 msgid "Default"
 msgstr ""
 
->>>>>>> fd051004
 msgid "Default state"
 msgstr ""
 
@@ -633,12 +627,9 @@
 msgid "Diagnostics"
 msgstr ""
 
-<<<<<<< HEAD
-=======
 msgid "Directory"
 msgstr ""
 
->>>>>>> fd051004
 msgid ""
 "Disable <abbr title=\"Dynamic Host Configuration Protocol\">DHCP</abbr> for "
 "this interface."
@@ -778,12 +769,9 @@
 msgid "Enable this switch"
 msgstr ""
 
-<<<<<<< HEAD
-=======
 msgid "Enable/Disable"
 msgstr "Activar/Desactivar"
 
->>>>>>> fd051004
 msgid "Enabled"
 msgstr ""
 
@@ -1021,12 +1009,9 @@
 msgid "IPv4 Firewall"
 msgstr ""
 
-<<<<<<< HEAD
-=======
 msgid "IPv4 WAN Status"
 msgstr ""
 
->>>>>>> fd051004
 msgid "IPv4-Address"
 msgstr ""
 
@@ -1087,15 +1072,12 @@
 msgid "Info"
 msgstr ""
 
-<<<<<<< HEAD
-=======
 msgid "Initscript"
 msgstr "Nombre del script de inicio"
 
 msgid "Initscripts"
 msgstr "Scripts de inicio"
 
->>>>>>> fd051004
 msgid "Install"
 msgstr "Instalar"
 
@@ -1154,14 +1136,8 @@
 msgid "Java Script required!"
 msgstr ""
 
-<<<<<<< HEAD
-#, fuzzy
 msgid "Join Network"
-msgstr "Red"
-=======
-msgid "Join Network"
-msgstr ""
->>>>>>> fd051004
+msgstr ""
 
 msgid "Join Network: Settings"
 msgstr ""
@@ -1906,15 +1882,12 @@
 msgid "Run filesystem check"
 msgstr ""
 
-<<<<<<< HEAD
-=======
 msgid "SSH Access"
 msgstr ""
 
 msgid "SSH-Keys"
 msgstr ""
 
->>>>>>> fd051004
 msgid "SSID"
 msgstr "SSID"
 
@@ -2027,12 +2000,9 @@
 msgid "Specifies the directory the device is attached to"
 msgstr ""
 
-<<<<<<< HEAD
-=======
 msgid "Specifies the listening port of this <em>Dropbear</em> instance"
 msgstr ""
 
->>>>>>> fd051004
 msgid "Specify additional command line arguments for pppd here"
 msgstr ""
 "Especifique aquí argumentos adicionales para la línea de comando de pppd"
@@ -2268,14 +2238,11 @@
 msgstr ""
 
 msgid ""
-<<<<<<< HEAD
-=======
 "This is the content of /etc/rc.local. Insert your own commands here (in "
 "front of 'exit 0') to execute them at the end of the boot process."
 msgstr ""
 
 msgid ""
->>>>>>> fd051004
 "This is the only <abbr title=\"Dynamic Host Configuration Protocol\">DHCP</"
 "abbr> in the local network"
 msgstr ""
@@ -2355,12 +2322,9 @@
 msgid "UDP:"
 msgstr ""
 
-<<<<<<< HEAD
-=======
 msgid "USB Device"
 msgstr ""
 
->>>>>>> fd051004
 msgid "UUID"
 msgstr ""
 
@@ -2620,8 +2584,6 @@
 msgstr ""
 
 #~ msgid ""
-<<<<<<< HEAD
-=======
 #~ "Also kernel or service logfiles can be viewed here to get an overview "
 #~ "over their current state."
 #~ msgstr ""
@@ -2642,7 +2604,6 @@
 #~ msgstr "Buscar archivo..."
 
 #~ msgid ""
->>>>>>> fd051004
 #~ "<abbr title=\"Lua Configuration Interface\">LuCI</abbr> is a free, "
 #~ "flexible, and user friendly graphical interface for configuring OpenWrt "
 #~ "Kamikaze."
