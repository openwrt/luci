msgid ""
msgstr ""
"Project-Id-Version: PACKAGE VERSION\n"
"Report-Msgid-Bugs-To: \n"
"POT-Creation-Date: 2009-06-10 03:41+0200\n"
"PO-Revision-Date: 2011-09-26 10:09+0200\n"
"Last-Translator: josevteg <josevteg@gmail.com>\n"
"Language-Team: LANGUAGE <LL@li.org>\n"
"MIME-Version: 1.0\n"
"Content-Type: text/plain; charset=UTF-8\n"
"Content-Transfer-Encoding: 8bit\n"
"Language: es\n"
"Plural-Forms: nplurals=2; plural=(n != 1);\n"
"X-Generator: Pootle 2.0.4\n"

msgid "(%d minute window, %d second interval)"
msgstr "(ventana de %d minutos, intervalo de %d segundos)"

msgid "(%s available)"
msgstr "(%s está disponible)"

msgid "(empty)"
msgstr "(vacío)"

msgid "(no interfaces attached)"
msgstr "(sin interfaces conectados)"

msgid "-- Additional Field --"
msgstr "-- Campo Adicional --"

msgid "-- Please choose --"
msgstr "-- Elija, por favor --"

msgid "-- custom --"
msgstr "-- introducir --"

msgid "1 Minute Load:"
msgstr "Carga a 1 minuto:"

msgid "15 Minute Load:"
msgstr "Carga a 15 minutos:"

msgid "40MHz 2nd channel above"
msgstr "40MHz 2º canal por encima"

msgid "40MHz 2nd channel below"
msgstr "40MHz 2º canal por debajo"

msgid "5 Minute Load:"
msgstr "Carga a 5 minutos:"

msgid "<abbr title=\"Basic Service Set Identifier\">BSSID</abbr>"
msgstr "<abbr title=\"Basic Service Set Identifier\">BSSID</abbr>"

msgid ""
"<abbr title=\"Classless Inter-Domain Routing\">CIDR</abbr>-Notation: address/"
"prefix"
msgstr ""
"Notación-<abbr title=\"Classless Inter-Domain Routing\">CIDR</abbr>: "
"dirección/prefijo"

msgid "<abbr title=\"Domain Name System\">DNS</abbr> query port"
msgstr "Puerto de consultas al <abbr title=\"Domain Name System\">DNS</abbr>"

msgid "<abbr title=\"Domain Name System\">DNS</abbr> server port"
msgstr "Puerto del servidor <abbr title=\"Domain Name System\">DNS</abbr>"

msgid ""
"<abbr title=\"Domain Name System\">DNS</abbr> servers will be queried in the "
"order of the resolvfile"
msgstr ""
"Los servidores de <abbr title=\"Domain Name System\">DNS</abbr> se consultan "
"en el orden en que aparecen en el \"resolvfile\""

msgid "<abbr title=\"Domain Name System\">DNS</abbr>-Server"
msgstr "Servidor <abbr title=\"Domain Name System\">DNS</abbr>"

msgid "<abbr title=\"Encrypted\">Encr.</abbr>"
msgstr "<abbr title=\"Encrypted\">Encr.</abbr>"

msgid "<abbr title=\"Extended Service Set Identifier\">ESSID</abbr>"
msgstr "<abbr title=\"Extended Service Set Identifier\">ESSID</abbr>"

msgid "<abbr title=\"Internet Protocol Version 4\">IPv4</abbr>-Address"
msgstr "Dirección <abbr title=\"Internet Protocol Version 4\">IPv4</abbr>"

msgid "<abbr title=\"Internet Protocol Version 4\">IPv4</abbr>-Broadcast"
msgstr "<abbr title=\"Internet Protocol Version 4\">IPv4</abbr>-Broadcast"

msgid "<abbr title=\"Internet Protocol Version 4\">IPv4</abbr>-Gateway"
msgstr ""
"Puerta de enlace <abbr title=\"Internet Protocol Version 4\">IPv4</abbr>"

msgid "<abbr title=\"Internet Protocol Version 4\">IPv4</abbr>-Netmask"
msgstr "Máscara de red <abbr title=\"Internet Protocol Version 4\">IPv4</abbr>"

msgid "<abbr title=\"Internet Protocol Version 6\">IPv6</abbr>-Address"
msgstr "Dirección <abbr title=\"Internet Protocol Version 6\">IPv6</abbr>"

msgid ""
"<abbr title=\"Internet Protocol Version 6\">IPv6</abbr>-Address or Network "
"(CIDR)"
msgstr ""
"Dirección <abbr title=\"Internet Protocol Version 6\">IPv6</abbr> o (CIDR) "
"de red"

msgid "<abbr title=\"Internet Protocol Version 6\">IPv6</abbr>-Gateway"
msgstr ""
"Puerta de enlace <abbr title=\"Internet Protocol Version 6\">IPv6</abbr>"

msgid "<abbr title=\"Light Emitting Diode\">LED</abbr> Configuration"
msgstr "Configuración de <abbr title=\"Light Emitting Diode\">LED</abbr>s"

msgid "<abbr title=\"Light Emitting Diode\">LED</abbr> Name"
msgstr ""

msgid "<abbr title=\"Media Access Control\">MAC</abbr>-Address"
msgstr "Dirección <abbr title=\"Media Access Control\">MAC</abbr>"

msgid "<abbr title=\"Wireless Local Area Network\">WLAN</abbr>-Scan"
msgstr "<abbr title=\"Wireless Local Area Network\">WLAN</abbr>-Scan"

msgid ""
"<abbr title=\"maximal\">Max.</abbr> <abbr title=\"Dynamic Host Configuration "
"Protocol\">DHCP</abbr> leases"
msgstr ""

msgid ""
"<abbr title=\"maximal\">Max.</abbr> <abbr title=\"Extension Mechanisms for "
"Domain Name System\">EDNS0</abbr> paket size"
msgstr ""

msgid "<abbr title=\"maximal\">Max.</abbr> concurrent queries"
msgstr ""

msgid "APN"
msgstr ""
<<<<<<< HEAD
"Un pequeño servidor web que puede ser usado para servir <abbr title=\"Lua "
"configuración Interface\"> LuCI </abbr>. "

msgid "AHCP Settings"
msgstr ""
=======
>>>>>>> 33caee55

msgid "AR Support"
msgstr "Soporte a AR"

msgid "ARP retry threshold"
msgstr ""

msgid "ATM Bridges"
msgstr ""

msgid "ATM Virtual Channel Identifier (VCI)"
msgstr ""

msgid "ATM Virtual Path Identifier (VPI)"
msgstr ""

msgid ""
"ATM bridges expose encapsulated ethernet in AAL5 connections as virtual "
"Linux network interfaces which can be used in conjunction with DHCP or PPP "
"to dial into the provider network."
msgstr ""

msgid "ATM device number"
msgstr ""

msgid "Accept router advertisements"
msgstr ""

msgid "Access Concentrator"
msgstr ""

msgid "Access Point"
msgstr "Punto de Acceso"

msgid "Action"
msgstr "Acción"

msgid "Actions"
msgstr "Acciones"

msgid "Activate this network"
msgstr ""

msgid "Active <abbr title=\"Internet Protocol Version 4\">IPv4</abbr>-Routes"
msgstr "Rutas <abbr title=\"Internet Protocol Version 4\">IPv4</abbr> activas"

msgid "Active <abbr title=\"Internet Protocol Version 6\">IPv6</abbr>-Routes"
msgstr "Rutas <abbr title=\"Internet Protocol Version 6\">IPv6</abbr> activas"

msgid "Active Connections"
msgstr "Conexiones activas"

msgid "Active Leases"
msgstr "\"Leases\" activas"

msgid "Ad-Hoc"
msgstr "Ad-Hoc"

msgid "Add"
msgstr "Añadir"

msgid "Add local domain suffix to names served from hosts files"
msgstr ""

msgid "Add new interface..."
msgstr ""

msgid "Additional Hosts files"
msgstr ""

msgid "Address"
msgstr ""

msgid "Address to access local relay bridge"
msgstr ""

msgid "Administration"
msgstr "Administración"

msgid "Advanced Settings"
msgstr ""

msgid "Advertise IPv6 on network"
msgstr ""

msgid "Advertised network ID"
msgstr ""

msgid "Alert"
msgstr ""

msgid "Allow <abbr title=\"Secure Shell\">SSH</abbr> password authentication"
msgstr ""
"Permitir autenticación de conseña via <abbr title=\"Secure Shell\">SSH</abbr>"

msgid "Allow all except listed"
msgstr "Permitir a todos excepto a los de la lista"

msgid "Allow listed only"
msgstr "Permitir a los pertenecientes en la lista"

msgid "Allow localhost"
msgstr ""

msgid "Allow remote hosts to connect to local SSH forwarded ports"
msgstr ""

msgid "Allow root logins with password"
msgstr ""

msgid "Allow the <em>root</em> user to login with password"
msgstr ""

msgid ""
"Allow upstream responses in the 127.0.0.0/8 range, e.g. for RBL services"
msgstr ""

msgid "Allowed range is 1 to 65535"
msgstr ""

msgid "An additional network will be created if you leave this unchecked."
msgstr ""

msgid "Antenna 1"
msgstr ""

msgid "Antenna 2"
msgstr ""

msgid "Apply"
msgstr "Aplicar"

msgid "Applying changes"
msgstr "Aplicando cambios"

msgid "Associated Stations"
msgstr ""

msgid "Authentication"
msgstr "Autenticación"

msgid "Authoritative"
msgstr "Authoritative"

msgid "Authorization Required"
msgstr "Autorización requerida"

msgid "Auto Refresh"
msgstr ""

msgid "Available"
msgstr "Disponible"

msgid "Available packages"
msgstr ""

msgid "Average:"
msgstr ""

msgid "BSSID"
msgstr ""

msgid "Back"
msgstr ""

msgid "Back to Overview"
msgstr ""

msgid "Back to configuration"
msgstr ""

msgid "Back to overview"
msgstr ""

msgid "Back to scan results"
msgstr ""

msgid "Background Scan"
msgstr "Background Scan"

msgid "Backup / Flash Firmware"
msgstr ""

msgid "Backup / Restore"
msgstr "Backup / Restore"

msgid "Backup file list"
msgstr ""

msgid "Bad address specified!"
msgstr ""

msgid ""
"Below is the determined list of files to backup. It consists of changed "
"configuration files marked by opkg, essential base files and the user "
"defined backup patterns."
msgstr ""

msgid "Bit Rate"
msgstr ""

msgid "Bitrate"
msgstr ""

msgid "Bridge"
msgstr "Puente"

msgid "Bridge interfaces"
msgstr "Puentear interfaces"

msgid "Bridge unit number"
msgstr ""

msgid "Bring up on boot"
msgstr ""

msgid "Buffered"
msgstr ""

msgid "Buttons"
msgstr ""

msgid "CPU"
msgstr ""

msgid "CPU usage (%)"
msgstr "Uso de la CPU (%)"

msgid "Cached"
msgstr ""

msgid "Cancel"
msgstr "Cancelar"

msgid "Chain"
msgstr "Cadena"

msgid "Changes"
msgstr "Cambios"

msgid "Changes applied."
msgstr "Cambios aplicados."

msgid "Changes the administrator password for accessing the device"
msgstr ""

msgid "Channel"
msgstr "Canal"

msgid "Check"
msgstr ""

msgid "Checksum"
msgstr "Checksum"

msgid ""
"Choose the firewall zone you want to assign to this interface. Select "
"<em>unspecified</em> to remove the interface from the associated zone or "
"fill out the <em>create</em> field to define a new zone and attach the "
"interface to it."
msgstr "Esta interfaz no pertenece a ninguna zona del corta fuego aún."

msgid ""
"Choose the network you want to attach to this wireless interface. Select "
"<em>unspecified</em> to not attach any network or fill out the <em>create</"
"em> field to define a new network."
msgstr ""

msgid ""
"Click \"Generate archive\" to download a tar archive of the current "
"configuration files. To reset the firmware to its initial state, click "
"\"Perform reset\" (only possible with squashfs images)."
msgstr ""

msgid "Client"
msgstr "Cliente"

msgid "Client ID to send when requesting DHCP"
msgstr ""

msgid ""
"Close inactive connection after the given amount of seconds, use 0 to "
"persist connection"
msgstr ""

msgid "Close list..."
msgstr ""

msgid "Collecting data..."
msgstr ""

msgid "Command"
msgstr "Comando"

msgid "Common Configuration"
msgstr ""

msgid "Compression"
msgstr "Compresión"

msgid "Configuration"
msgstr "Configuración"

msgid "Configuration / Apply"
msgstr ""

msgid "Configuration / Changes"
msgstr ""

msgid "Configuration / Revert"
msgstr ""

msgid "Configuration applied."
msgstr ""

<<<<<<< HEAD
msgid "Configuration file"
msgstr "Fichero configuración"

msgid "Configuration files will be kept."
msgstr ""

msgid ""
"Configure the local DNS server to use the name servers adverticed by the PPP "
"peer"
=======
msgid "Configuration files will be kept."
>>>>>>> 33caee55
msgstr ""

msgid "Configures this mount as overlay storage for block-extroot"
msgstr ""

msgid "Confirmation"
msgstr "Confirmación"

msgid "Connect"
msgstr ""

msgid "Connected"
msgstr ""

msgid "Connection Limit"
msgstr "Límite de conexión "

msgid "Connections"
msgstr ""

msgid "Country"
msgstr ""

msgid "Country Code"
msgstr "Código de País"

msgid "Cover the following interface"
msgstr ""

msgid "Cover the following interfaces"
msgstr ""

msgid "Create / Assign firewall-zone"
msgstr "Crear / Asignar zona de seguridad "

msgid "Create Interface"
msgstr ""

msgid "Create Network"
msgstr "Crear red"

msgid "Create a bridge over multiple interfaces"
msgstr ""

msgid "Critical"
msgstr ""

msgid "Cron Log Level"
msgstr ""

msgid "Custom Files"
msgstr ""

msgid "Custom Interface"
msgstr ""

msgid "Custom files"
msgstr ""

msgid ""
"Customizes the behaviour of the device <abbr title=\"Light Emitting Diode"
"\">LED</abbr>s if possible."
msgstr ""
"Personaliza el comportamiento de los <abbr title=\"Light Emitting Diode"
"\">LED</abbr>s del dispositivo, si es posible."

msgid "DHCP Leases"
msgstr ""

msgid "DHCP Server"
msgstr ""

msgid "DHCP and DNS"
msgstr ""

msgid "DHCP client"
msgstr ""

msgid "DHCP-Options"
msgstr "Opciones de DHCP"

msgid "DNS"
msgstr ""

msgid "DNS forwardings"
msgstr ""

msgid "Debug"
msgstr ""

msgid "Default %d"
msgstr ""

msgid "Default gateway"
msgstr ""

msgid "Default state"
msgstr ""

msgid "Define a name for this network."
msgstr ""

msgid ""
"Define additional DHCP options, for example "
"\"<code>6,192.168.2.1,192.168.2.2</code>\" which advertises different DNS "
"servers to clients."
msgstr ""

msgid "Delete"
msgstr "Eliminar"

msgid "Delete this interface"
msgstr ""

msgid "Delete this network"
msgstr ""

msgid "Description"
msgstr "Descripción"

msgid "Design"
msgstr "Diseño"

msgid "Destination"
msgstr "Destino"

msgid "Detected Files"
msgstr ""

msgid "Detected files"
msgstr ""

msgid "Device"
msgstr "Dispositivo"

msgid "Device Configuration"
msgstr ""

msgid "Diagnostics"
msgstr ""

msgid "Directory"
msgstr ""

msgid "Disable"
msgstr ""

msgid ""
"Disable <abbr title=\"Dynamic Host Configuration Protocol\">DHCP</abbr> for "
"this interface."
msgstr ""

msgid "Disable DNS setup"
msgstr ""

msgid "Disable HW-Beacon timer"
msgstr "Desactivar el temporizador del Beacon de Hardware (HW-Beacon timer) "

msgid "Disabled"
msgstr ""

msgid "Discard upstream RFC1918 responses"
msgstr ""

msgid "Displaying only packages containing"
msgstr ""

msgid "Distance Optimization"
msgstr "Optimización de Distancia"

msgid "Distance to farthest network member in meters."
msgstr "Distancia al miembro de la red mas lejana en metros."

msgid "Diversity"
msgstr "Diversidad"

msgid ""
"Dnsmasq is a combined <abbr title=\"Dynamic Host Configuration Protocol"
"\">DHCP</abbr>-Server and <abbr title=\"Domain Name System\">DNS</abbr>-"
"Forwarder for <abbr title=\"Network Address Translation\">NAT</abbr> "
"firewalls"
msgstr ""
"Dnsmasq es un software que combina un Servidor <abbr title=\"Dynamic Host "
"Configuration Protocol\">DHCP</abbr> y Reenviador <abbr title=\"Domain Name "
"System\">DNS</abbr> para corta fuego <abbr title=\"Network Address "
"Translation\">NAT</abbr>"

msgid "Do not cache negative replies, e.g. for not existing domains"
msgstr ""

msgid "Do not forward requests that cannot be answered by public name servers"
msgstr ""

msgid "Do not forward reverse lookups for local networks"
msgstr ""

msgid "Do not send probe responses"
msgstr "No enviar respuestas de prueba"

msgid "Domain required"
msgstr "Dominio requerido"

msgid "Domain whitelist"
msgstr ""

msgid ""
"Don't forward <abbr title=\"Domain Name System\">DNS</abbr>-Requests without "
"<abbr title=\"Domain Name System\">DNS</abbr>-Name"
msgstr ""
"Hacer reenvío Don&amp;#39;t de peticiones de <abbr title=\"Domain Name System"
"\">DNS</abbr> sin un nombre de <abbr title=\"Domain Name System\">DNS</abbr>"

msgid "Download and install package"
msgstr "Descargar e instalar paquete"

msgid "Download backup"
msgstr ""

msgid "Dropbear Instance"
msgstr ""

msgid ""
"Dropbear offers <abbr title=\"Secure Shell\">SSH</abbr> network shell access "
"and an integrated <abbr title=\"Secure Copy\">SCP</abbr> server"
msgstr ""
"Dropbear ofrece acceso de red via el <abbr title=\"Secure Shell\"> SSH </"
"abbr> y servidor de copia de archivos integrado <abbr title=\"Secure Copy\"> "
"SCP </abbr>."

msgid "Dynamic <abbr title=\"Dynamic Host Configuration Protocol\">DHCP</abbr>"
msgstr ""
"Dynamic <abbr title=\"Dynamic Host Configuration Protocol\">DHCP</abbr>"

msgid "Dynamic tunnel"
msgstr ""

msgid ""
"Dynamically allocate DHCP addresses for clients. If disabled, only clients "
"having static leases will be served."
msgstr ""

msgid "EAP-Method"
msgstr "Método EAP"

msgid "Edit"
msgstr "Editar"

msgid "Edit this interface"
msgstr ""

msgid "Edit this network"
msgstr ""

msgid "Emergency"
msgstr ""

msgid "Enable"
msgstr ""

msgid "Enable <abbr title=\"Spanning Tree Protocol\">STP</abbr>"
msgstr "Activar <abbr title=\"Spanning Tree Protocol\">STP</abbr>"

msgid "Enable HE.net dynamic endpoint update"
msgstr ""

msgid "Enable IPv6 negotiation on the PPP link"
msgstr ""

msgid "Enable Jumbo Frame passthrough"
msgstr ""

msgid "Enable TFTP server"
msgstr ""

msgid "Enable VLAN functionality"
msgstr ""

msgid "Enable buffering"
msgstr ""

<<<<<<< HEAD
msgid "Enable learning and aging"
msgstr ""

=======
msgid "Enable builtin NTP server"
msgstr ""

msgid "Enable learning and aging"
msgstr ""

>>>>>>> 33caee55
msgid "Enable this mount"
msgstr ""

msgid "Enable this swap"
msgstr ""

msgid "Enable/Disable"
msgstr "Activar/Desactivar"

msgid "Enabled"
msgstr ""

msgid "Enables the Spanning Tree Protocol on this bridge"
msgstr "Activa STP en este puente"

msgid "Encapsulation mode"
msgstr ""

msgid "Encryption"
msgstr "Encriptación"

msgid "Erasing..."
msgstr ""

msgid "Error"
msgstr "Error"

msgid "Ethernet Adapter"
msgstr "Adaptador ethernet"

msgid "Ethernet Switch"
msgstr "Switch ethernet"

msgid "Expand hosts"
msgstr ""

msgid "Expires"
msgstr ""

msgid ""
"Expiry time of leased addresses, minimum is 2 Minutes (<code>2m</code>)."
msgstr ""

msgid "External system log server"
msgstr ""

msgid "External system log server port"
msgstr ""

msgid "Fast Frames"
msgstr "Marcos rápido "

msgid "File"
msgstr ""

msgid "Filename of the boot image advertised to clients"
msgstr ""

msgid "Files to be kept when flashing a new firmware"
msgstr "Archivos que serán protegidos cuando un nuevo firmware es instalado"

msgid "Filesystem"
msgstr "Sistema de ficheros"

msgid "Filter"
msgstr "Filtro"

msgid "Filter private"
msgstr "Filtro privado "

msgid "Filter useless"
msgstr "Filtro inútil "

msgid "Find and join network"
msgstr ""

msgid "Find package"
msgstr "Buscar paquete"

msgid "Finish"
msgstr ""

msgid "Firewall"
msgstr "Corta fuego"

msgid "Firewall Settings"
msgstr ""

msgid "Firewall Status"
msgstr "Estado del corta fuego"

msgid "Firmware Version"
msgstr ""

msgid "Fixed source port for outbound DNS queries"
msgstr ""

msgid "Flags"
msgstr "Flags"

msgid "Flash Firmware"
msgstr "Flash Firmware"

msgid "Flash image..."
msgstr ""

msgid "Flash new firmware image"
msgstr ""

msgid "Flash operations"
msgstr ""

msgid "Flashing..."
msgstr ""

msgid "Force"
msgstr "Forzar"

msgid "Force DHCP on this network even if another server is detected."
msgstr ""

msgid "Forward DHCP traffic"
msgstr ""

msgid "Forward broadcast traffic"
msgstr ""

msgid "Forwarding mode"
msgstr ""

msgid "Fragmentation Threshold"
msgstr "Umbral de Fragmentación"

# It should be "Frame Bursting" at once!
msgid "Frame Bursting"
msgstr "Marco de Ruptura"

msgid "Free"
msgstr ""

msgid "Free space"
msgstr ""

msgid "Frequency Hopping"
msgstr "Saltos de Frecuencia"

msgid "Gateway"
msgstr ""

msgid "Gateway ports"
msgstr ""

msgid "General"
msgstr "General"

msgid "General Settings"
msgstr ""

msgid "General Setup"
msgstr ""

msgid "Generate archive"
msgstr ""

msgid "Given password confirmation did not match, password not changed!"
msgstr ""

msgid "Go to password configuration..."
msgstr ""

msgid "Go to relevant configuration page"
msgstr "Ir a la página principal de configuración"

msgid "HE.net password"
msgstr ""

msgid "HE.net user ID"
msgstr ""

msgid "HT capabilities"
msgstr ""

msgid "HT mode"
msgstr ""

msgid "Handler"
msgstr ""

msgid "Hang Up"
msgstr "Colgar"

msgid ""
"Here you can configure the basic aspects of your device like its hostname or "
"the timezone."
msgstr ""
"Aquí puede configurar los aspectos básico de su dispositivo como su zona "
"horaria o hombre de host."

msgid ""
"Here you can customize the settings and the functionality of <abbr title="
"\"Lua Configuration Interface\">LuCI</abbr>."
msgstr ""
"Aquí puede personalizar las configuraciones y funcionalidad de <abbr title="
"\"Lua Configuration Interface\">LuCI</abbr>."

msgid ""
"Here you can paste public SSH-Keys (one per line) for SSH public-key "
"authentication."
msgstr ""

msgid "Hide <abbr title=\"Extended Service Set Identifier\">ESSID</abbr>"
msgstr "Ocultar <abbr title=\"Extended Service Set Identifier\">ESSID</abbr>"

msgid "Host entries"
msgstr "Entradas de host"

msgid "Host expiry timeout"
msgstr ""

msgid "Host-<abbr title=\"Internet Protocol Address\">IP</abbr> or Network"
msgstr ""
"Dirección <abbr title=\"Internet Protocol Address\">IP</abbr> de host o red"

msgid "Hostname"
msgstr "Nombre de host"

msgid "Hostname to send when requesting DHCP"
msgstr ""

msgid "Hostnames"
msgstr "Nombres de host"

msgid "IP address"
msgstr "Dirección IP"

msgid "IP-Aliases"
msgstr ""

msgid "IPv4"
msgstr ""

msgid "IPv4 Firewall"
msgstr ""

msgid "IPv4 WAN Status"
msgstr ""

<<<<<<< HEAD
msgid "IPv4 and IPv6"
msgstr ""

=======
msgid "IPv4 address"
msgstr ""

msgid "IPv4 and IPv6"
msgstr ""

msgid "IPv4 broadcast"
msgstr ""

msgid "IPv4 gateway"
msgstr ""

msgid "IPv4 netmask"
msgstr ""

>>>>>>> 33caee55
msgid "IPv4 only"
msgstr ""

msgid "IPv4-Address"
msgstr ""

msgid "IPv6"
msgstr "IPv6"

msgid "IPv6 Firewall"
msgstr ""

msgid "IPv6 Setup"
msgstr ""

msgid "IPv6 WAN Status"
msgstr ""

<<<<<<< HEAD
msgid "IPv6 only"
msgstr ""

=======
msgid "IPv6 address"
msgstr ""

msgid "IPv6 gateway"
msgstr ""

msgid "IPv6 only"
msgstr ""

msgid "IPv6-in-IPv4 (RFC4213)"
msgstr ""

msgid "IPv6-over-IPv4"
msgstr ""

>>>>>>> 33caee55
msgid "Identity"
msgstr "Identidad"

msgid ""
"If specified, mount the device by its UUID instead of a fixed device node"
msgstr ""

msgid ""
"If specified, mount the device by the partition label instead of a fixed "
"device node"
msgstr ""

msgid "If unchecked, no default route is configured"
msgstr ""

msgid "If unchecked, the advertised DNS server addresses are ignored"
msgstr ""

msgid ""
"If your physical memory is insufficient unused data can be temporarily "
"swapped to a swap-device resulting in a higher amount of usable <abbr title="
"\"Random Access Memory\">RAM</abbr>. Be aware that swapping data is a very "
"slow process as the swap-device cannot be accessed with the high datarates "
"of the <abbr title=\"Random Access Memory\">RAM</abbr>."
msgstr ""
"Si la memoria física es insuficiente, los datos no utilizados pueden ser "
"intercambiado tempralmente en un dispositivo de intercambio (swap-device) "
"conllevando a espacio de memoria <abbr title=\"Random Access Memory\">RAM</"
"abbr> usable. Tenga en cuenta que el intercambio de datos is un proceso "
"lento ya que los dispositivos de intercambio (swap-devices) no pueden "
"transferir volumenes de informacińo a altas tazas como si la <abbr title="
"\"Random Access Memory\">RAM</abbr>."

msgid "Ignore Hosts files"
msgstr ""

msgid "Ignore interface"
msgstr "Ignorar interfaz"

msgid "Ignore resolve file"
msgstr "Iganorar archivo \"resolv\""

msgid "Image"
msgstr ""

msgid "In"
msgstr "Entrada"

msgid "Inactivity timeout"
msgstr ""

msgid "Inbound:"
msgstr ""

msgid "Info"
msgstr ""

msgid "Initscript"
msgstr "Nombre del script de inicio"

msgid "Initscripts"
msgstr "Scripts de inicio"

msgid "Install"
msgstr "Instalar"

msgid "Install package %q"
msgstr ""

msgid "Install protocol extensions..."
msgstr ""

msgid "Installed packages"
msgstr ""

msgid "Interface"
msgstr "Interfaz"

msgid "Interface Configuration"
msgstr ""

msgid "Interface Overview"
msgstr ""

msgid "Interface is reconnecting..."
msgstr ""

msgid "Interface is shutting down..."
msgstr ""

msgid "Interface not present or not connected yet."
msgstr ""

msgid "Interface reconnected"
msgstr ""

msgid "Interface shut down"
msgstr ""

msgid "Interfaces"
msgstr "Interfaces"

msgid "Invalid"
msgstr "Valor ingresado inválido"

msgid "Invalid VLAN ID given! Only IDs between %d and %d are allowed."
msgstr ""

msgid "Invalid VLAN ID given! Only unique IDs are allowed"
msgstr ""

msgid "Invalid username and/or password! Please try again."
msgstr ""

msgid ""
"It appears that you try to flash an image that does not fit into the flash "
"memory, please verify the image file!"
msgstr ""
"Aparentemente está intentando flashear con una imágen de firmware que no "
"entra en la memoria flash de su equipo, por favor verifique el archivo!"

msgid "Java Script required!"
msgstr ""

msgid "Join Network"
msgstr ""

msgid "Join Network: Settings"
msgstr ""

msgid "Join Network: Wireless Scan"
msgstr ""

msgid "Keep settings"
msgstr ""

msgid "Kernel Log"
msgstr "Log Kernel"

msgid "Kernel Version"
msgstr ""

msgid "Key"
msgstr "Llave"

msgid "Key #%d"
msgstr ""

msgid "Kill"
msgstr "Matar"

msgid "LCP echo failure threshold"
msgstr ""

msgid "LCP echo interval"
msgstr ""

msgid "LLC"
msgstr ""

msgid "Label"
msgstr ""

msgid "Language"
msgstr "Lenguaje"

msgid "Language and Style"
msgstr ""

msgid "Lease validity time"
msgstr ""

msgid "Lease validity time"
msgstr ""

msgid "Leasefile"
msgstr "Archivo \"lease\""

msgid "Leasetime"
msgstr "Tiempo de \"lease\""

msgid "Leasetime remaining"
msgstr "Tiempo de \"lease\" restante"

msgid "Leave empty to autodetect"
msgstr ""

msgid "Leave empty to use the current WAN address"
msgstr ""

msgid "Legend:"
msgstr ""

msgid "Limit"
msgstr "Límite"

msgid "Link"
msgstr "Link"

msgid "Link On"
msgstr "Link On"

msgid ""
"List of <abbr title=\"Domain Name System\">DNS</abbr> servers to forward "
"requests to"
msgstr ""

msgid "List of domains to allow RFC1918 responses for"
msgstr ""

msgid "Listen only on the given interface or, if unspecified, on all"
msgstr ""

msgid "Listening port for inbound DNS queries"
msgstr ""

msgid "Load"
msgstr "Carga"

msgid "Load Average"
msgstr ""

msgid "Loading"
msgstr ""

msgid "Local IPv4 address"
msgstr ""

msgid "Local IPv6 address"
msgstr ""

msgid "Local Startup"
msgstr ""

msgid "Local Time"
msgstr "Hora local"

msgid "Local domain"
msgstr ""

msgid ""
"Local domain specification. Names matching this domain are never forwared "
"and resolved from DHCP or hosts files only"
msgstr ""

msgid "Local domain suffix appended to DHCP names and hosts file entries"
msgstr ""

msgid "Local server"
msgstr ""

msgid ""
"Localise hostname depending on the requesting subnet if multiple IPs are "
"available"
msgstr ""

msgid "Localise queries"
msgstr "Localización de las consultas "

msgid "Locked to channel %d used by %s"
msgstr ""

msgid "Log output level"
msgstr ""

msgid "Log queries"
msgstr "Registrar consultas (LOG)"

msgid "Logging"
msgstr ""

msgid "Login"
msgstr "Iniciar sesión"

msgid "Logout"
msgstr "Cerrar sesión"

msgid "Lowest leased address as offset from the network address."
msgstr ""

msgid "MAC"
msgstr "MAC"

msgid "MAC Address"
msgstr ""

msgid "MAC-Address"
msgstr ""

msgid "MAC-Address Filter"
msgstr "Filtro por dirección MAC"

msgid "MAC-Filter"
msgstr "Filtro por dirección MAC"

msgid "MAC-List"
msgstr "Lista de direcciones MAC"

msgid "MTU"
msgstr ""

msgid "Maximum Rate"
msgstr "Taza Máxima de Transmisión"

msgid "Maximum allowed number of active DHCP leases"
msgstr ""

msgid "Maximum allowed number of concurrent DNS queries"
msgstr ""

msgid "Maximum allowed size of EDNS.0 UDP packets"
msgstr ""

msgid "Maximum amount of seconds to wait for the modem to become ready"
msgstr ""

#, fuzzy
msgid "Maximum hold time"
msgstr "Taza Máxima de Transmisión"

msgid "Maximum number of leased addresses."
msgstr ""

msgid "Memory"
msgstr "Memoria"

msgid "Memory usage (%)"
msgstr "Uso de la Memoria (%)"

msgid "Metric"
msgstr "Métrica"

msgid "Minimum Rate"
msgstr "Taza Mínima de Transmisión"

#, fuzzy
msgid "Minimum hold time"
msgstr "Taza Mínima de Transmisión"

msgid "Missing protocol extension for proto %q"
msgstr ""

msgid "Mode"
msgstr "Modo"

msgid "Modem device"
msgstr "Dispositivo de Modem"

msgid "Modem init timeout"
msgstr ""

msgid "Monitor"
msgstr "Monitor"

<<<<<<< HEAD
msgid ""
"Most of them are network servers, that offer a certain service for your "
"device or network like shell access, serving webpages like <abbr title=\"Lua "
"Configuration Interface\">LuCI</abbr>, doing mesh routing, sending e-"
"mails, ..."
msgstr ""
"La mayoría de ellos son servidores de red, que ofrezcen un determinado "
"servicio para el dispositivo o la red como el acceso shell, servicio de "
"páginas web como <abbr title=\"Lua configuración Interface\"> LuCI </abbr>, "
"haciendo mesh-routing, el envío de mensajes de correo electrónico, ..."

=======
>>>>>>> 33caee55
msgid "Mount Entry"
msgstr ""

msgid "Mount Point"
msgstr "Punto de montaje"

#, fuzzy
msgid "Mount Points"
msgstr "Punto de montaje"

msgid "Mount Points - Mount Entry"
msgstr ""

msgid "Mount Points - Swap Entry"
msgstr ""

msgid ""
"Mount Points define at which point a memory device will be attached to the "
"filesystem"
msgstr ""
"Los puntos de montaje definen donde un dispositivo de memoria será adjuntado "
"al sistema de archivos"

msgid "Mount options"
msgstr ""

msgid "Mount point"
msgstr ""

msgid "Mounted file systems"
msgstr "Sistemas de archivo montados"

msgid "Move down"
msgstr ""

msgid "Move up"
msgstr ""

msgid "Multicast Rate"
msgstr "Multicast Rate"

msgid "Multicast address"
msgstr ""

msgid "NAS ID"
msgstr "NAS ID"

msgid "NTP server candidates"
msgstr ""

msgid "Name"
msgstr "Nombre"

msgid "Name of the new interface"
msgstr ""

#, fuzzy
msgid "Name of the new network"
msgstr "Nombre de la interfaz BMF"

msgid "Navigation"
msgstr "Navegación"

msgid "Netmask"
msgstr ""

msgid "Network"
msgstr "Red"

msgid "Network Utilities"
msgstr ""

msgid "Network boot image"
msgstr ""

msgid "Networks"
msgstr "Redes"

msgid "Next »"
msgstr ""

msgid "No DHCP Server configured for this interface"
msgstr ""

msgid "No chains in this table"
msgstr "No hay cadenas in esta tabla"

msgid "No files found"
msgstr ""

msgid "No information available"
msgstr ""

msgid "No negative cache"
msgstr ""

msgid "No network configured on this device"
msgstr ""

msgid "No network name specified"
msgstr ""

msgid "No package lists available"
msgstr ""

msgid "No password set!"
msgstr ""

#, fuzzy
msgid "No rules in this chain"
msgstr "No hay reglas en esta cadena"

msgid "No zone assigned"
msgstr ""

msgid "Noise"
msgstr ""

msgid "Noise:"
msgstr ""

msgid "None"
msgstr ""

msgid "Normal"
msgstr ""

msgid "Not associated"
msgstr ""

msgid "Note: Configuration files will be erased."
msgstr ""

msgid "Note: Configuration files will be erased."
msgstr ""

msgid ""
"Note: If you choose an interface here which is part of another network, it "
"will be moved into this network."
msgstr ""

msgid "Notice"
msgstr ""

msgid "OK"
msgstr "Aceptar"

msgid "OPKG-Configuration"
msgstr "Configuración de OPKG"

msgid "Off-State Delay"
msgstr ""

msgid ""
"On this page you can configure the network interfaces. You can bridge "
"several interfaces by ticking the \"bridge interfaces\" field and enter the "
"names of several network interfaces separated by spaces. You can also use "
"<abbr title=\"Virtual Local Area Network\">VLAN</abbr> notation "
"<samp>INTERFACE.VLANNR</samp> (<abbr title=\"for example\">e.g.</abbr>: "
"<samp>eth0.1</samp>)."
msgstr ""
"En esta página podrá configurar las interfaces de red. Puede hacer puentes "
"con diferentes interfaces, ingresando el nombre de las interfaces asociadas "
"separada por espacios. También puede usar notación <abbr title=\"Virtual "
"Local Area Network\">VLAN</abbr>, <samp>INTERFACE.VLANNR</samp> (<abbr title="
"\"por ejemplo\">Ej.</abbr>: <samp>eth0.1</samp>)."

msgid "On-State Delay"
msgstr ""

msgid "One or more fields contain invalid values!"
msgstr ""

msgid "One or more required fields have no value!"
msgstr ""

msgid "Open"
msgstr ""

msgid "Open list..."
msgstr ""

msgid "Option changed"
msgstr ""

msgid "Option removed"
msgstr ""

msgid "Options"
msgstr "Opciones"

msgid "Other:"
msgstr ""

msgid "Out"
msgstr "Salida"

msgid "Outbound:"
msgstr ""

msgid "Outdoor Channels"
msgstr "Canales al aire libre"

msgid "Override MAC address"
msgstr ""

msgid "Override MTU"
msgstr ""

msgid "Override the gateway in DHCP responses"
msgstr ""

msgid ""
"Override the netmask sent to clients. Normally it is calculated from the "
"subnet that is served."
msgstr ""

msgid "Override the table used for internal routes"
msgstr ""

msgid "Overview"
msgstr "Descripción general"

msgid "Owner"
msgstr "Dueño"

msgid "PAP/CHAP password"
msgstr ""

msgid "PAP/CHAP username"
msgstr ""

msgid "PID"
msgstr "PID"

msgid "PIN"
msgstr ""

msgid "PPP"
msgstr ""

msgid "PPPoA Encapsulation"
msgstr "Encapsulación PPPoA"

msgid "PPPoATM"
msgstr ""

msgid "PPPoE"
msgstr ""

msgid "PPtP"
msgstr ""

msgid "Package libiwinfo required!"
msgstr ""

<<<<<<< HEAD
=======
msgid "Package lists are older than 24 hours"
msgstr ""

>>>>>>> 33caee55
msgid "Package name"
msgstr "Nombre del paquete"

msgid "Packets"
msgstr "Paquetes"

msgid "Part of zone %q"
msgstr ""

msgid "Password"
msgstr "Contraseña"

msgid "Password authentication"
msgstr "Autenticación de contraseña"

msgid "Password of Private Key"
msgstr "Contraseña de la Clave Privada"

msgid "Password successfully changed!"
msgstr ""

msgid "Path to CA-Certificate"
msgstr "Ruta al Certificado CA"

msgid "Path to Private Key"
msgstr "Ruta a la Clave Privada"

msgid "Path to executable which handles the button event"
msgstr ""

msgid "Peak:"
msgstr ""

msgid "Perform reboot"
msgstr "Reiniciar..."

msgid "Perform reset"
msgstr ""

msgid "Phy Rate:"
msgstr ""

msgid "Physical Settings"
msgstr ""

msgid "Pkts."
msgstr ""

msgid "Please enter your username and password."
msgstr "Por favor ingrese su nombre de usuario y contraseña"

msgid "Please wait: Device rebooting..."
msgstr "Por favor espere. Reiniciando dispositivo ..."

msgid "Policy"
msgstr "Política"

msgid "Port"
msgstr "Puerto"

msgid "Port %d"
msgstr ""

msgid "Port %d is untagged in multiple VLANs!"
msgstr ""

msgid "Post-commit actions"
msgstr "Acciones luego de \"Post-commit\""

msgid "Power"
msgstr "Potencia"

msgid ""
"Presume peer to be dead after given amount of LCP echo failures, use 0 to "
"ignore failures"
msgstr ""

#, fuzzy
msgid "Prevents client-to-client communication"
msgstr "Impide la comunicación de cliente a cliente "

msgid "Proceed"
msgstr "Proceda"

msgid "Processes"
msgstr "Procesos"

msgid "Prot."
msgstr "Protocolo"

msgid "Protocol"
msgstr "Protocolo"

msgid "Protocol family"
<<<<<<< HEAD
msgstr ""

msgid "Provide new network"
=======
>>>>>>> 33caee55
msgstr ""

msgid "Protocol of the new interface"
msgstr ""

msgid "Protocol support is not installed"
msgstr ""

msgid "Provide new network"
msgstr ""

msgid "Pseudo Ad-Hoc (ahdemo)"
msgstr "Pseudo Ad-Hoc (ahdemo)"

msgid "RTS/CTS Threshold"
msgstr "Umbral RTS / CTS"

msgid "RX"
msgstr "RX"

msgid "Radius-Accounting-Port"
msgstr ""

msgid "Radius-Accounting-Secret"
msgstr ""

msgid "Radius-Accounting-Server"
msgstr ""

msgid "Radius-Authentication-Port"
msgstr ""

msgid "Radius-Authentication-Secret"
msgstr ""

msgid "Radius-Authentication-Server"
msgstr ""

msgid ""
"Read <code>/etc/ethers</code> to configure the <abbr title=\"Dynamic Host "
"Configuration Protocol\">DHCP</abbr>-Server"
msgstr ""
"Leer <code>/etc/ethers</code> para configurar el Servidor <abbr title="
"\"Dynamic Host Configuration Protocol\">DHCP</abbr>"

msgid ""
"Really delete this interface? The deletion cannot be undone!\n"
"You might lose access to this router if you are connected via this interface."
msgstr ""

msgid ""
"Really delete this wireless network? The deletion cannot be undone!\n"
"You might lose access to this router if you are connected via this network."
msgstr ""

msgid "Really reset all changes?"
msgstr ""

msgid ""
"Really shutdown interface \"%s\" ?\n"
"You might lose access to this router if you are connected via this interface."
msgstr ""

msgid ""
"Really shutdown network ?\n"
"You might lose access to this router if you are connected via this interface."
msgstr ""

msgid "Really switch protocol?"
msgstr ""

msgid "Realtime Connections"
msgstr ""

msgid "Realtime Graphs"
msgstr ""

msgid "Realtime Load"
msgstr ""

msgid "Realtime Traffic"
msgstr ""

msgid "Realtime Wireless"
msgstr ""

msgid "Rebind protection"
msgstr ""

msgid "Reboot"
msgstr "Reiniciar"

msgid "Rebooting..."
msgstr ""

msgid "Reboots the operating system of your device"
msgstr "Reiniciar el sistema operativo de su dispositivo"

msgid "Receive"
msgstr "Recibir "

msgid "Receiver Antenna"
msgstr "Antena Receptora"

msgid "Reconnect this interface"
msgstr ""

msgid "Reconnecting interface"
msgstr ""

msgid "References"
msgstr "Referencias"

msgid "Regulatory Domain"
msgstr "Dominio Regulador"

msgid "Relay"
msgstr ""

msgid "Relay Bridge"
msgstr ""

msgid "Relay between networks"
msgstr ""

msgid "Relay bridge"
msgstr ""

msgid "Remote IPv4 address"
msgstr ""

msgid "Remove"
msgstr "Desinstalar"

msgid "Repeat scan"
msgstr ""

msgid "Replace entry"
msgstr "Reemplazar entrada"

msgid "Replace wireless configuration"
msgstr ""

msgid "Required for certain ISPs, e.g. Charter with DOCSIS 3"
msgstr ""

msgid "Reset"
msgstr "Resetear"

msgid "Reset Counters"
msgstr "Reiniciar contadores"

<<<<<<< HEAD
msgid "Reset router to defaults"
msgstr "Reiniciar router a su configuración de fábrica"
=======
msgid "Reset to defaults"
msgstr ""
>>>>>>> 33caee55

msgid "Resolv and Hosts Files"
msgstr ""

msgid "Resolve file"
msgstr ""

msgid "Restart"
msgstr ""

msgid "Restart Firewall"
msgstr "Reiniciar corta fuego"

msgid "Restore backup"
msgstr "Restaurar copia de seguridad"

msgid "Reveal/hide password"
msgstr ""

msgid "Revert"
msgstr "Revertir"

msgid "Root"
msgstr ""

msgid "Root directory for files served via TFTP"
msgstr ""

msgid "Router Model"
msgstr ""

msgid "Router Name"
msgstr ""

msgid "Router Password"
msgstr ""

#, fuzzy
msgid "Routes"
msgstr "Ruta"

msgid ""
"Routes specify over which interface and gateway a certain host or network "
"can be reached."
msgstr ""
"Rutas a especificar sobre qué  interfaz y puerta de enlace cierto host o red "
"a la que se puede llegar. "

msgid "Rule #"
msgstr ""

msgid "Run a filesystem check before mounting the device"
msgstr ""

msgid "Run filesystem check"
msgstr ""

msgid "SSH Access"
msgstr ""

msgid "SSH-Keys"
msgstr ""

msgid "SSID"
msgstr "SSID"

msgid "Save"
msgstr "Guardar"

msgid "Save & Apply"
msgstr "Guardar & Aplicar"

msgid "Save &#38; Apply"
msgstr ""

msgid "Scan"
msgstr "Escanear"

msgid "Scheduled Tasks"
msgstr "Tareas programadas"

msgid "Section added"
msgstr ""

msgid "Section removed"
msgstr ""

msgid "See \"mount\" manpage for details"
msgstr ""

msgid ""
"Send LCP echo requests at the given interval in seconds, only effective in "
"conjunction with failure threshold"
msgstr ""

msgid "Send router solicitations"
msgstr ""

#, fuzzy
msgid "Separate Clients"
msgstr "Aislar Clientes"

msgid "Separate WDS"
msgstr "WDS Separado"

msgid "Server Settings"
msgstr ""

msgid "Service Name"
msgstr ""

msgid "Service Type"
msgstr ""

msgid "Services"
msgstr "Servicios"

msgid "Setup DHCP Server"
msgstr ""

msgid "Show current backup file list"
msgstr ""

msgid "Shutdown this interface"
msgstr ""

msgid "Shutdown this network"
msgstr ""

msgid "Signal"
msgstr ""

msgid "Signal:"
msgstr ""

msgid "Size"
msgstr "Tamaño"

msgid "Skip"
msgstr ""

msgid "Skip to content"
msgstr "Saltar al contenido"

msgid "Skip to navigation"
msgstr "Saltar a navegación "

msgid "Slot time"
msgstr ""

msgid "Software"
msgstr "Software"

msgid "Some fields are invalid, cannot save values!"
msgstr ""

msgid ""
"Sorry, there is no sysupgrade support present, a new firmware image must be "
"flashed manually. Please refer to the OpenWrt wiki for device specific "
"install instructions."
msgstr ""

msgid "Sort"
msgstr ""

msgid "Source"
msgstr "Origen"

msgid "Specifies the advertised preferred prefix lifetime in seconds"
msgstr ""

msgid "Specifies the advertised valid prefix lifetime in seconds"
msgstr ""

msgid "Specifies the button state to handle"
msgstr ""

msgid "Specifies the directory the device is attached to"
msgstr ""

msgid "Specifies the listening port of this <em>Dropbear</em> instance"
msgstr ""

msgid ""
"Specifies the maximum amount of failed ARP requests until hosts are presumed "
"to be dead"
msgstr ""

msgid ""
"Specifies the maximum amount of seconds after which hosts are presumed to be "
"dead"
msgstr ""

msgid "Specify the secret encryption key here."
msgstr ""

msgid "Start"
msgstr "Iniciar"

msgid "Start priority"
msgstr "Prioridad de inicio"

msgid "Startup"
msgstr ""

msgid "Static IPv4 Routes"
msgstr "Rutas estáticas IPv4"

msgid "Static IPv6 Routes"
msgstr "Rutas estáticas IPv6"

msgid "Static Leases"
msgstr "Brindadas estáticamente"

msgid "Static Routes"
msgstr "Rutas estáticas"

msgid "Static WDS"
msgstr ""

msgid "Static address"
msgstr ""

msgid ""
"Static leases are used to assign fixed IP addresses and symbolic hostnames "
"to DHCP clients. They are also required for non-dynamic interface "
"configurations where only hosts with a corresponding lease are served."
msgstr ""

msgid "Status"
msgstr "Estado"

msgid "Stop"
msgstr ""

msgid "Strict order"
msgstr "Strict order"

msgid "Submit"
msgstr "Enviar"

msgid "Swap Entry"
msgstr ""

msgid "Switch"
msgstr "Switch"

msgid "Switch %q"
msgstr ""

msgid "Switch %q (%s)"
msgstr ""

msgid "Switch protocol"
msgstr ""

msgid "Sync with browser"
msgstr ""

msgid "Synchronizing..."
msgstr ""

msgid "System"
msgstr "Sistema"

msgid "System Log"
msgstr "Registro del Sistema"

msgid "System Properties"
msgstr ""

msgid "System log buffer size"
msgstr ""

msgid "TCP:"
msgstr ""

msgid "TFTP Settings"
msgstr ""

msgid "TFTP server root"
msgstr ""

msgid "TX"
msgstr "TX"

msgid "Table"
msgstr "Tabla"

# Target = Meta --> Objetivo --> Destino?
msgid "Target"
msgstr "Destino"

msgid "Terminate"
msgstr "Terminar"

msgid ""
"The <em>Device Configuration</em> section covers physical settings of the "
"radio hardware such as channel, transmit power or antenna selection which is "
"shared among all defined wireless networks (if the radio hardware is multi-"
"SSID capable). Per network settings like encryption or operation mode are "
"grouped in the <em>Interface Configuration</em>."
msgstr ""

msgid ""
"The <em>libiwinfo</em> package is not installed. You must install this "
"component for working wireless configuration!"
msgstr ""

msgid ""
"The allowed characters are: <code>A-Z</code>, <code>a-z</code>, <code>0-9</"
"code> and <code>_</code>"
msgstr ""

msgid ""
"The device file of the memory or partition (<abbr title=\"for example\">e.g."
"</abbr> <code>/dev/sda1</code>)"
msgstr ""
"El archivo de dispotivo de memoria o partición (<abbr title=\"Por ejemplo"
"\">e.j.</abbr> <code>/dev/sda1</code>)"

msgid ""
"The filesystem that was used to format the memory (<abbr title=\"for example"
"\">e.g.</abbr> <samp><abbr title=\"Third Extended Filesystem\">ext3</abbr></"
"samp>)"
msgstr ""
"El sistema de archivo que fue utilizado para dar formato a la memoria (<abbr "
"title=\"por ejemplo\">Ej.</abbr> <samp><abbr title=\"Third Extended "
"Filesystem\">ext3</abbr></samp>)"

msgid ""
"The flash image was uploaded. Below is the checksum and file size listed, "
"compare them with the original file to ensure data integrity.<br /> Click "
"\"Proceed\" below to start the flash procedure."
msgstr ""

msgid "The following changes have been committed"
msgstr ""

msgid "The following changes have been reverted"
msgstr "Los siguientes cambios han sido revertidos"

msgid ""
"The following files are detected by the system and will be kept "
"automatically during sysupgrade"
msgstr ""

msgid "The following rules are currently active on this system."
msgstr ""

msgid "The given network name is not unique"
msgstr ""

msgid ""
"The hardware is not multi-SSID capable and existing configuration will be "
"replaced if you proceed."
msgstr ""

msgid ""
"The network ports on your router can be combined to several <abbr title="
"\"Virtual Local Area Network\">VLAN</abbr>s in which computers can "
"communicate directly with each other. <abbr title=\"Virtual Local Area "
"Network\">VLAN</abbr>s are often used to separate different network "
"segments. Often there is by default one Uplink port for a connection to the "
"next greater network like the internet and other ports for a local network."
msgstr ""
"Los puertos de red de su router pueden ser combinados en diferentes <abbr "
"title=\"Virtual Local Area Network\">VLAN</abbr>s donde las computadoras "
"pueden comunicarse directamente con otras. Las <abbr title=\"Virtual Local "
"Area Network\">VLAN</abbr>s a menu son usadas para separar diferentes "
"segmentos de red. Además, usualmente hay un puerto de enlace de subida "
"(Uplink) para conectar a una red mas grande, por ejemplo Internet y otro(s) "
"puerto(s) para el acceso a la red local."

msgid "The selected protocol needs a device assigned"
msgstr ""

msgid ""
"The system is erasing the configuration partition now and will reboot itself "
"when finished."
msgstr ""

msgid ""
"The system is flashing now.<br /> DO NOT POWER OFF THE DEVICE!<br /> Wait a "
"few minutes until you try to reconnect. It might be necessary to renew the "
"address of your computer to reach the device again, depending on your "
"settings."
msgstr ""
"Escribiendo en la memoria flash.<br />¡NO APAGUE EL DISPOSITIVO!<br /> "
"Espere unos minutos antes de reconectar. Es posible que tenga que reiniciar "
"la conexión de su ordenador para poder acceder de nuevo al dispositivo."

msgid ""
"The uploaded image file does not contain a supported format. Make sure that "
"you choose the generic image format for your platform."
msgstr ""
"El archivo con la imágen del firmware subido, presenta un formato de archivo "
"no soportado. Asegurese de haber elegido una imágen genérica para su "
"plataforma."

msgid "There are no active leases."
msgstr ""

msgid "There are no pending changes to apply!"
msgstr ""

msgid "There are no pending changes to revert!"
msgstr ""

msgid "There are no pending changes!"
msgstr ""

msgid ""
"There is no device assigned yet, please attach a network device in the "
"\"Physical Settings\" tab"
msgstr ""

msgid ""
"There is no password set on this router. Please configure a root password to "
"protect the web interface and enable SSH."
msgstr ""

msgid ""
"These commands will be executed automatically when a given <abbr title="
"\"Unified Configuration Interface\">UCI</abbr> configuration is committed "
"allowing changes to be applied instantly."
msgstr ""
"Estos comandos se ejecutan automáticamente cuando una determinada "
"configuración de la <abbr title=\"Unified configuración Interface\"> UCI </"
"abbr> es aplicada permitiendo que los cambios sean efectivos inmediatamente."

msgid ""
"This is a list of shell glob patterns for matching files and directories to "
"include during sysupgrade"
msgstr ""

msgid ""
"This is a list of shell glob patterns for matching files and directories to "
"include during sysupgrade. Modified files in /etc/config/ and certain other "
"configurations are automatically preserved."
msgstr ""

msgid "This is the 32 byte hex encoded user ID, not the login name"
msgstr ""

msgid ""
"This is the content of /etc/rc.local. Insert your own commands here (in "
"front of 'exit 0') to execute them at the end of the boot process."
msgstr ""

msgid ""
"This is the local endpoint address assigned by the tunnel broker, it usually "
"ends with <code>:2</code>"
msgstr ""

msgid ""
"This is the only <abbr title=\"Dynamic Host Configuration Protocol\">DHCP</"
"abbr> in the local network"
msgstr ""
"Este es el único servidor <abbr title=\"Dynamic Host Configuration Protocol"
"\">DHCP</abbr> en la red de área local"

msgid "This is the system crontab in which scheduled tasks can be defined."
msgstr ""
"Este es el crontab del sistema en el que las tareas programadas son definidas"

msgid ""
"This is usually the address of the nearest PoP operated by the tunnel broker"
msgstr ""

msgid ""
"This list gives an overview over currently running system processes and "
"their status."
msgstr ""
"Esta lista brinda un pantallaso general acerca de los procesos de sistema "
"que se encuentra ejecutando actualmente y su estado relacionado."

msgid "This page allows the configuration of custom button actions"
msgstr ""

msgid "This page gives an overview over currently active network connections."
msgstr ""
"Esta brinda una descripción general acerca de la cantidad de conexiones "
"activas de red."

msgid "This section contains no values yet"
msgstr "Esta sección aún no contiene los valores"

msgid "Time Synchronization"
msgstr ""

msgid "Timezone"
msgstr "Zona horaria"

msgid ""
"To restore configuration files, you can upload a previously generated backup "
"archive here."
msgstr ""

msgid "Total Available"
msgstr ""

msgid "Traffic"
msgstr "Tráfico"

msgid "Transfer"
msgstr "Transferencia"

msgid "Transmission Rate"
msgstr "Tasa de Transmisión"

msgid "Transmit"
msgstr "Transmitir"

msgid "Transmit Power"
msgstr "Potencia de transmisión"

msgid "Transmitter Antenna"
msgstr "Antena Transmisora"

msgid "Trigger"
msgstr ""

msgid "Trigger Mode"
msgstr ""

msgid "Tunnel ID"
msgstr ""

msgid "Tunnel Interface"
msgstr ""

msgid "Turbo Mode"
msgstr "Modo Turbo"

msgid "Tx-Power"
msgstr ""

msgid "Type"
msgstr "Tipo"

msgid "UDP:"
msgstr ""

msgid "UMTS/GPRS/EV-DO"
msgstr ""

msgid "USB Device"
msgstr ""

msgid "UUID"
msgstr ""

msgid "Unknown"
msgstr ""

msgid "Unknown Error, password not changed!"
msgstr ""

msgid "Unmanaged"
msgstr ""

msgid "Unsaved Changes"
msgstr "Cambios no guardados"

msgid "Unsupported protocol type."
msgstr ""

<<<<<<< HEAD
msgid "Upload an OpenWrt image file to reflash the device."
=======
msgid "Update lists"
msgstr ""

msgid ""
"Upload a sysupgrade-compatible image here to replace the running firmware. "
"Check \"Keep settings\" to retain the current configuration (requires an "
"OpenWrt compatible firmware image)."
>>>>>>> 33caee55
msgstr ""

msgid "Upload archive..."
msgstr ""

msgid "Uploaded File"
msgstr "Archivo cargado"

msgid "Uptime"
msgstr "Tiempo de actividad "

msgid "Use <code>/etc/ethers</code>"
msgstr "Usar <code>/etc/ethers</code>"

msgid "Use DHCP gateway"
msgstr ""

msgid "Use DNS servers advertised by peer"
msgstr ""

msgid "Use ISO/IEC 3166 alpha2 country codes."
msgstr ""

msgid "Use MTU on tunnel interface"
msgstr ""

msgid "Use TTL on tunnel interface"
msgstr ""

msgid "Use as root filesystem"
msgstr ""

msgid "Use broadcast flag"
msgstr ""

msgid "Use custom DNS servers"
msgstr ""

msgid "Use default gateway"
msgstr ""

msgid "Use gateway metric"
msgstr ""

msgid "Use preferred lifetime"
msgstr ""

msgid "Use routing table"
msgstr ""

msgid ""
"Use the <em>Add</em> Button to add a new lease entry. The <em>MAC-Address</"
"em> indentifies the host, the <em>IPv4-Address</em> specifies to the fixed "
"address to use and the <em>Hostname</em> is assigned as symbolic name to the "
"requesting host."
msgstr ""

msgid "Use valid lifetime"
msgstr ""

msgid "Used"
msgstr "Usado"

msgid "Used Key Slot"
msgstr ""

msgid "Username"
msgstr "Nombre de usuario"

msgid "VC-Mux"
msgstr ""

msgid "VLAN Interface"
msgstr ""

msgid "VLANs on %q"
msgstr ""

msgid "VLANs on %q (%s)"
msgstr ""

msgid "VPN Server"
msgstr ""

msgid "Vendor Class to send when requesting DHCP"
msgstr ""

msgid "Verify"
msgstr ""

msgid "Version"
msgstr "Versión"

msgid "WDS"
msgstr "WDS"

msgid "WEP Open System"
msgstr ""

msgid "WEP Shared Key"
msgstr ""

msgid "WEP passphrase"
msgstr ""

msgid "WMM Mode"
msgstr "Modo WMM"

msgid "WPA passphrase"
msgstr ""

msgid ""
"WPA-Encryption requires wpa_supplicant (for client mode) or hostapd (for AP "
"and ad-hoc mode) to be installed."
msgstr ""

msgid "Waiting for router..."
msgstr ""

msgid "Warning"
msgstr ""

msgid "Warning: There are unsaved changes that will be lost while rebooting!"
msgstr ""
"Advertencia: Hay cambios realizados que no han sido guardados, los mismos se "
"perderán mientras se reinicia!"

msgid "Web <abbr title=\"User Interface\">UI</abbr>"
msgstr "<abbr title=\"User Interface\">Interfaz de Usuario</abbr> Web"

msgid "Wifi"
msgstr "Wifi"

msgid "Wifi networks in your local environment"
msgstr "Redes inalámbricas en un entorno local"

msgid "Wireless"
msgstr ""

msgid "Wireless Adapter"
msgstr "Adaptador inalámbrico"

#, fuzzy
msgid "Wireless Network"
msgstr "Crear red"

#, fuzzy
msgid "Wireless Overview"
msgstr "Adaptador inalámbrico"

#, fuzzy
msgid "Wireless Security"
msgstr "Adaptador inalámbrico"

msgid "Wireless is disabled or not associated"
msgstr ""

msgid "Wireless is restarting..."
msgstr ""

msgid "Wireless network is disabled"
msgstr ""

msgid "Wireless network is enabled"
msgstr ""

msgid "Wireless restarted"
msgstr ""

msgid "Wireless shut down"
msgstr ""

msgid "Write received DNS requests to syslog"
msgstr ""

msgid "XR Support"
msgstr "Soporte a XR (eXtended Range)"

msgid ""
"You can enable or disable installed init scripts here. Changes will applied "
"after a device reboot.<br /><strong>Warning: If you disable essential init "
"scripts like \"network\", your device might become inaccesable!</strong>"
msgstr ""
"Puede activar o desactivar los scripts de inicio (init scripts) desde aquí. "
"Los cambios serána plicados luego de que reinicie el equipo.<br /"
"><strong>ADVERTENCIA: Si desactiva scripts de inicio esenciales como &amp;"
"quot;network&amp;quot;, su equipo puede no iniciar o volverne inaccesible!.</"
"strong>"

msgid ""
"You must enable Java Script in your browser or LuCI will not work properly."
msgstr ""

msgid "any"
msgstr ""

msgid "auto"
msgstr "auto"

msgid "bridged"
msgstr ""

msgid "creates a bridge over specified interface(s)"
msgstr "crear un puente sobre la(s) interfaz/(ces) asociada(s)"

msgid "disable"
msgstr "desabilitar"

msgid "expired"
msgstr ""

msgid ""
"file where given <abbr title=\"Dynamic Host Configuration Protocol\">DHCP</"
"abbr>-leases will be stored"
msgstr ""
"archivo donde las direcciones dadas por el servidor <abbr title=\"Dynamic "
"Host Configuration Protocol\">DHCP</abbr> serán guardadas"

msgid "help"
msgstr ""

msgid "if target is a network"
msgstr "si el destino es una red"

msgid "local <abbr title=\"Domain Name System\">DNS</abbr> file"
msgstr "Archvo <abbr title=\"Domain Name System\">DNS</abbr> local"

msgid "no"
msgstr ""

msgid "none"
msgstr "ninguno"

msgid "off"
msgstr ""

msgid "on"
msgstr ""

msgid "routed"
msgstr ""

msgid "tagged"
msgstr ""

msgid "unlimited"
msgstr ""

msgid "unspecified"
msgstr ""

msgid "unspecified -or- create:"
msgstr ""

msgid "untagged"
msgstr ""

msgid "yes"
msgstr ""

msgid "« Back"
msgstr ""

<<<<<<< HEAD
=======
#~ msgid "<abbr title=\"Point-to-Point Tunneling Protocol\">PPTP</abbr>-Server"
#~ msgstr ""
#~ "Servidor <abbr title=\"Point-to-Point Tunneling Protocol\">PPTP</abbr>"

#~ msgid "Access point (APN)"
#~ msgstr "Punto de acceso (APN)"

#~ msgid "Additional pppd options"
#~ msgstr "Opciones adicional de pppd"

#~ msgid "Automatic Disconnect"
#~ msgstr "Desconectar automáticamente"

#~ msgid "Backup Archive"
#~ msgstr "Archivo de copia de seguridad"

#~ msgid ""
#~ "Configure the local DNS server to use the name servers adverticed by the "
#~ "PPP peer"
#~ msgstr ""
#~ "Configurar el servidor DNS local para usar servidores de nombre sugeridos "
#~ "por el par PPP"

#~ msgid "Connect script"
#~ msgstr "Script de conexión"

#~ msgid "Create backup"
#~ msgstr "Crear copia de respaldo"

#~ msgid "Disconnect script"
#~ msgstr "Script de desconexión"

#~ msgid "Edit package lists and installation targets"
#~ msgstr "Editar listas de paquetes de instalación y los objetivos "

#~ msgid "Enable IPv6 on PPP link"
#~ msgstr "Ativar IPv6 sobre enlace PPP"

#~ msgid "Firmware image"
#~ msgstr "Imágen del firmware"

#~ msgid ""
#~ "Here you can backup and restore your router configuration and - if "
#~ "possible - reset the router to the default settings."
#~ msgstr ""
#~ "Aquí puede realizar una copia de respaldo o bien restaurar la "
#~ "configuración de su ruter y, si es posible, reiniciar el ruter a su "
#~ "configuración de fábrica."

#~ msgid "Installation targets"
#~ msgstr "Destinos de instalación"

#~ msgid "Keep configuration files"
#~ msgstr "Mantener archivos de configuración"

#~ msgid "Keep-Alive"
#~ msgstr "Mantener conectada"

#~ msgid ""
#~ "Let pppd replace the current default route to use the PPP interface after "
#~ "successful connect"
#~ msgstr ""
#~ "Permite que pppd reemplace la ruta por defecto actual para usar la "
#~ "interfaz ppp como ruta por defecto luego de una conexión satisfactoria"

#~ msgid "Let pppd run this script after establishing the PPP link"
#~ msgstr ""
#~ "Permite a pppd ejecutar este script luego de establecer un enlace PPP"

#~ msgid "Let pppd run this script before tearing down the PPP link"
#~ msgstr "Permite a pppd ejecutar este script antes de terminar el enlace PPP"

#~ msgid ""
#~ "Make sure that you provide the correct pin code here or you might lock "
#~ "your sim card!"
#~ msgstr ""
#~ "Asegurese de escribir correctamente el código pin aquí caso contrario "
#~ "bloqueará su tarjeta sim!"

#~ msgid ""
#~ "Most of them are network servers, that offer a certain service for your "
#~ "device or network like shell access, serving webpages like <abbr title="
#~ "\"Lua Configuration Interface\">LuCI</abbr>, doing mesh routing, sending "
#~ "e-mails, ..."
#~ msgstr ""
#~ "La mayoría de ellos son servidores de red, que ofrezcen un determinado "
#~ "servicio para el dispositivo o la red como el acceso shell, servicio de "
#~ "páginas web como <abbr title=\"Lua configuración Interface\"> LuCI </"
#~ "abbr>, haciendo mesh-routing, el envío de mensajes de correo "
#~ "electrónico, ..."

#~ msgid "Number of failed connection tests to initiate automatic reconnect"
#~ msgstr ""
#~ "Número de tests de conexión fallida para iniciar la reconexión automática"

#~ msgid "PIN code"
#~ msgstr "Código PIN"

#~ msgid "Package lists"
#~ msgstr "Listas de paquetes"

#~ msgid "Proceed reverting all settings and resetting to firmware defaults?"
#~ msgstr "Proceder a configurar su router a los valores de fábrica?"

#~ msgid "Processor"
#~ msgstr "Procesador"

#~ msgid "Radius-Port"
#~ msgstr "Puerto servidor Radius"

#, fuzzy
#~ msgid "Radius-Server"
#~ msgstr "Servidor Radius"

#~ msgid "Replace default route"
#~ msgstr "Reemplazar la ruta por defecto"

#~ msgid "Reset router to defaults"
#~ msgstr "Reiniciar router a su configuración de fábrica"

#~ msgid ""
#~ "Seconds to wait for the modem to become ready before attempting to connect"
#~ msgstr "Segundos a esperar al modem antes iniciar el intento de conexión"

#~ msgid "Service type"
#~ msgstr "Tipo de servicio"

#~ msgid "Services and daemons perform certain tasks on your device."
#~ msgstr "Los servicios y demonios ejecutan ciertas tareas en su dispositivo."

#~ msgid "Settings"
#~ msgstr "Configuraciones"

#~ msgid "Setup wait time"
#~ msgstr "Configurar tiempo de espera"

#~ msgid ""
#~ "Sorry. OpenWrt does not support a system upgrade on this platform.<br /> "
#~ "You need to manually flash your device."
#~ msgstr ""
#~ "Lo lamento. OpenWrt y derivados no permite la actualización de esta "
#~ "plataforma. <br /> Para poder flashear este dispositivo deberá hacerlo en "
#~ "forma manual."

#~ msgid "Specify additional command line arguments for pppd here"
#~ msgstr ""
#~ "Especifique aquí argumentos adicionales para la línea de comando de pppd"

#~ msgid "The device node of your modem, e.g. /dev/ttyUSB0"
#~ msgstr "El nodo de dispositivo de su modem, ej. /dev/ttyUSB0"

#~ msgid "Time (in seconds) after which an unused connection will be closed"
#~ msgstr ""
#~ "Tiempo (en segundos) luego de que una conexión no usada será cerrada"

#~ msgid "Update package lists"
#~ msgstr "Acutlizar listas de paquetes"

#~ msgid "Upload an OpenWrt image file to reflash the device."
#~ msgstr ""
#~ "Subir un archivo de imágen de OpenWrt o derivado para re-flashear el "
#~ "dispositivo."

#~ msgid "Upload image"
#~ msgstr "Subir imágen"

#~ msgid "Use peer DNS"
#~ msgstr "Uso de pares de DNS "

#~ msgid ""
#~ "You need to install \"comgt\" for UMTS/GPRS, \"ppp-mod-pppoe\" for PPPoE, "
#~ "\"ppp-mod-pppoa\" for PPPoA or \"pptp\" for PPtP support"
#~ msgstr ""
#~ "Es necesario instalar &amp;quot;comgt&amp;quot; para UMTS/GPRS, &amp;quot;"
#~ "ppp-mod-pppoe&amp;quot; para PPPoE, &amp;quot;ppp-mod-pppoa&amp;quot; "
#~ "para PPPoA o &amp;quot;pptp&amp;quot; para porte PPtP"

#~ msgid "back"
#~ msgstr "volver"

#~ msgid "buffered"
#~ msgstr "buffered"

#~ msgid "cached"
#~ msgstr "en caché "

#~ msgid "free"
#~ msgstr "libre"

#~ msgid "static"
#~ msgstr "estático"

#~ msgid ""
#~ "<abbr title=\"Lua Configuration Interface\">LuCI</abbr> is a collection "
#~ "of free Lua software including an <abbr title=\"Model-View-Controller"
#~ "\">MVC</abbr>-Webframework and webinterface for embedded devices. <abbr "
#~ "title=\"Lua Configuration Interface\">LuCI</abbr> is licensed under the "
#~ "Apache-License."
#~ msgstr ""
#~ "<abbr title=\"Lua Configuration Interface\">LuCI</abbr> es una colección "
#~ "libre de software Lua incluyendo un <abbr title=\"Model-View-Controller"
#~ "\">MVC</abbr>-Webframework y una interfaz web para dispositivos embebidos."
#~ "<abbr title=\"Lua Configuration Interface\">LuCI</abbr> se encuentra "
#~ "licenciado bajo la licencia Apache (Apache-License)."

#~ msgid "<abbr title=\"Secure Shell\">SSH</abbr>-Keys"
#~ msgstr "<abbr title=\"Secure Shell\">SSH</abbr>-Keys"

#~ msgid ""
#~ "A lightweight HTTP/1.1 webserver written in C and Lua designed to serve "
#~ "LuCI"
#~ msgstr ""
#~ "Un servidor web HTTP/1.1 liviano escrito en C y Lua, diseñado para servir "
#~ "LUCI "

#~ msgid ""
#~ "A small webserver which can be used to serve <abbr title=\"Lua "
#~ "Configuration Interface\">LuCI</abbr>."
#~ msgstr ""
#~ "Un pequeño servidor web que puede ser usado para servir <abbr title=\"Lua "
#~ "configuración Interface\"> LuCI </abbr>. "

#~ msgid "About"
#~ msgstr "Acerca de"

#~ msgid "Addresses"
#~ msgstr "Direcciones"

#~ msgid "Admin Password"
#~ msgstr "Contraseña de Admin"

#~ msgid "Alias"
#~ msgstr "Alias"

#~ msgid "Authentication Realm"
#~ msgstr "Autenticación Realm"

#~ msgid "Bridge Port"
#~ msgstr "Puerto del puente"

#~ msgid ""
#~ "Change the password of the system administrator (User <code>root</code>)"
#~ msgstr ""
#~ "Cambiar la clave del administrador del sistema (Usuario <code>root</code>)"

#~ msgid "Client + WDS"
#~ msgstr "Cliente + WDS"

#~ msgid "Configuration file"
#~ msgstr "Fichero configuración"

#~ msgid "Connection timeout"
#~ msgstr "Tiempo de conexión agotado"

#~ msgid "Contributing Developers"
#~ msgstr "Desarrolladores que contribuyen"

#~ msgid "DHCP assigned"
#~ msgstr "DHCP asignado"

#~ msgid "Document root"
#~ msgstr "Raíz de documentos"

#~ msgid "Enable Keep-Alive"
#~ msgstr "Habilitar Keep-Alive"

#~ msgid "Ethernet Bridge"
#~ msgstr "Puente ethernet"

#~ msgid ""
#~ "Here you can paste public <abbr title=\"Secure Shell\">SSH</abbr>-Keys "
#~ "(one per line) for <abbr title=\"Secure Shell\">SSH</abbr> public-key "
#~ "authentication."
#~ msgstr ""
#~ "Aquí puede pegar las claves públicas de <abbr title=\"Secure Shell\">SSH</"
#~ "abbr> (una por línea) para la autenticación de claves públicas de <abbr "
#~ "title=\"Secure Shell\">SSH</abbr>."

#~ msgid "ID"
#~ msgstr "ID"

#~ msgid "IP Configuration"
#~ msgstr "Configuración IP"

#~ msgid "Interface Status"
#~ msgstr "Interfaz de Estado "

#~ msgid "Lead Development"
#~ msgstr "Lider del desarrollo"

#~ msgid "Master"
#~ msgstr "Master"

#~ msgid "Master + WDS"
#~ msgstr "Master + WDS"

#~ msgid "Not configured"
#~ msgstr "No configurado"

#~ msgid "Password successfully changed"
#~ msgstr "Contraseña cambiada satisfactoriamente"

#~ msgid "Plugin path"
#~ msgstr "Ruta del plugin"

#~ msgid "Ports"
#~ msgstr "Puertos"

#~ msgid "Primary"
#~ msgstr "Primario"

#~ msgid "Project Homepage"
#~ msgstr "Página del proyecto "

#~ msgid "Pseudo Ad-Hoc"
#~ msgstr "Pseudo Ad-Hoc"

#~ msgid "STP"
#~ msgstr "STP"

# Thanks to --> Gracias a -> Agradecemientos --> Agregadecemos a
#~ msgid "Thanks To"
#~ msgstr "Agregadecemos a"

#~ msgid ""
#~ "The realm which will be displayed at the authentication prompt for "
#~ "protected pages."
#~ msgstr ""
#~ "El nombre Realm el cual será mostrado en el símbolo de autenticación para "
#~ "páginas protegidas. "

#~ msgid "Unknown Error"
#~ msgstr "Error desconocido"

#~ msgid "VLAN"
#~ msgstr "VLAN"

#~ msgid "defaults to <code>/etc/httpd.conf</code>"
#~ msgstr "por defecto a <code>/etc/httpd.conf</code>"

>>>>>>> 33caee55
#~ msgid "Package lists updated"
#~ msgstr "Listas de paquetes actualizada"

#~ msgid "Upgrade installed packages"
#~ msgstr "Actualizar los paquetes instalados"

#~ msgid ""
#~ "Also kernel or service logfiles can be viewed here to get an overview "
#~ "over their current state."
#~ msgstr ""
#~ "También los archivos de registro del núcleo (kernel) o servicio se pueden "
#~ "ver aquí para obtener una visión general sobre su estado actual."

#~ msgid ""
#~ "Here you can find information about the current system status like <abbr "
#~ "title=\"Central Processing Unit\">CPU</abbr> clock frequency, memory "
#~ "usage or network interface data."
#~ msgstr ""
#~ "Aquí pude encontrar información acerca del estado actual del sistema como "
#~ "la frecuencia del reloj de la <abbr title=\"Central Processing Unit"
#~ "\">CPU</abbr> clock frequency, uso de la memoria o datos de la interfaz "
#~ "de red."

#~ msgid "Search file..."
#~ msgstr "Buscar archivo..."

#~ msgid ""
#~ "<abbr title=\"Lua Configuration Interface\">LuCI</abbr> is a free, "
#~ "flexible, and user friendly graphical interface for configuring OpenWrt "
#~ "Kamikaze."
#~ msgstr ""
#~ "<abbr title=\"Lua Configuration Interface\">LuCI</abbr> interfaz gráfica "
#~ "libre, flexible y amigable para configurar la distro OpenWrt (Kamikaze) y "
#~ "derivados."

#~ msgid "And now have fun with your router!"
#~ msgstr "Y ahora disfrute su router!"

#~ msgid ""
#~ "As we always want to improve this interface we are looking forward to "
#~ "your feedback and suggestions."
#~ msgstr ""
#~ "Como siempre queremos mejorar esta interfaz estamos esperando con interés "
#~ "sus comentarios y sugerencias. "

#~ msgid "Hello!"
#~ msgstr "Hola !"

#~ msgid ""
#~ "Notice: In <abbr title=\"Lua Configuration Interface\">LuCI</abbr> "
#~ "changes have to be confirmed by clicking Changes - Save &amp; Apply "
#~ "before being applied."
#~ msgstr ""
#~ "Aviso: En <abbr title=\"Lua Configuration Interface\">LuCI</abbr> los "
#~ "cambios deben ser confirmados haciendo clic en \"Cambios\" y luego en "
#~ "\"Guardar &amp; aplicar\" para que los cambios sean efectivos."

#~ msgid ""
#~ "On the following pages you can adjust all important settings of your "
#~ "router."
#~ msgstr ""
#~ "En las páginas siguientes puede realizar todos los ajustes importantes de "
#~ "su router."

#~ msgid "The <abbr title=\"Lua Configuration Interface\">LuCI</abbr> Team"
#~ msgstr "El grupo de <abbr title=\"Lua Configuration Interface\">LuCI</abbr>"

#~ msgid ""
#~ "This is the administration area of <abbr title=\"Lua Configuration "
#~ "Interface\">LuCI</abbr>."
#~ msgstr ""
#~ "Éste es el área de administración de <abbr title=\"Lua Configuration "
#~ "Interface\">LuCI</abbr>."

#~ msgid "User Interface"
#~ msgstr "Interfaz de usuario"

#~ msgid "enable"
#~ msgstr "habilitar"

#, fuzzy
#~ msgid "(optional)"
#~ msgstr ""
#~ "<span class=\"translation-space\"> </span>\r\n"
#~ "(opcional)"

#~ msgid "<abbr title=\"Domain Name System\">DNS</abbr>-Port"
#~ msgstr "Puerto <abbr title=\"Domain Name System\">DNS</abbr>"

#~ msgid ""
#~ "<abbr title=\"Domain Name System\">DNS</abbr>-Server will be queried in "
#~ "the order of the resolvfile"
#~ msgstr ""
#~ "El Servidor <abbr title=\"Domain Name System\">DNS</abbr> serán "
#~ "consultados de acuerdo al orden explicitado en el archivo \"resolv\""

#~ msgid ""
#~ "<abbr title=\"maximal\">max.</abbr> <abbr title=\"Dynamic Host "
#~ "Configuration Protocol\">DHCP</abbr>-Leases"
#~ msgstr ""
#~ "<abbr title=\"maximal\">max.</abbr> <abbr title=\"Dynamic Host "
#~ "Configuration Protocol\">DHCP</abbr>-Leases"

#~ msgid ""
#~ "<abbr title=\"maximal\">max.</abbr> <abbr title=\"Extension Mechanisms "
#~ "for Domain Name System\">EDNS0</abbr> paket size"
#~ msgstr ""
#~ "Tamaño <abbr title=\"máximo\">máx.</abbr> de paquete <abbr title="
#~ "\"Extension Mechanisms for Domain Name System\">EDNS0</abbr>"

#~ msgid "AP-Isolation"
#~ msgstr "Aislamiento AP"

#~ msgid "Add the Wifi network to physical network"
#~ msgstr "Añadir una red WiFi a la red física"

#~ msgid "Aliases"
#~ msgstr "Aliases"

#~ msgid "Clamp Segment Size"
#~ msgstr "Tamaño del segmento de la abrazadera"

#, fuzzy
#~ msgid "Create Or Attach Network"
#~ msgstr "Crear red"

#~ msgid "Devices"
#~ msgstr "Dispositivos"

#~ msgid "Don't forward reverse lookups for local networks"
#~ msgstr "Hacer búqueda inversa para redes locales"

#~ msgid "Enable TFTP-Server"
#~ msgstr "Activar Servidor TFTP"

#~ msgid "Errors"
#~ msgstr "Errores"

#~ msgid "Essentials"
#~ msgstr "Esencial"

#~ msgid "Expand Hosts"
#~ msgstr "Expandir hosts"

#~ msgid "First leased address"
#~ msgstr "Primer dirección otorgada"

#~ msgid ""
#~ "Fixes problems with unreachable websites, submitting forms or other "
#~ "unexpected behaviour for some ISPs."
#~ msgstr ""
#~ "Correge problemas con los sitios web inaccesibles, envío de formularios o "
#~ "una conducta inesperada para algunos proveedores de servicios de Internet."

#~ msgid "Hardware Address"
#~ msgstr "Dirección de Hardware"

#~ msgid "Here you can configure installed wifi devices."
#~ msgstr "Aquí puede configurar los dispositivos Wi-Fi instalados."

#~ msgid "Ignore <code>/etc/hosts</code>"
#~ msgstr "Ignorar <code>/etc/hosts</code>"

#~ msgid "Independent (Ad-Hoc)"
#~ msgstr "Independiente (ad hoc) "

#~ msgid "Internet Connection"
#~ msgstr "Conexión a Internet "

#~ msgid "Join (Client)"
#~ msgstr "Únete (Cliente) "

#~ msgid "Leases"
#~ msgstr "Brindadas"

#~ msgid "Local Domain"
#~ msgstr "Dominio local"

#~ msgid "Local Network"
#~ msgstr "Red local"

#~ msgid "Local Server"
#~ msgstr "Servidor local"

#~ msgid "Network Boot Image"
#~ msgstr "Imágen de inicio en red"

#~ msgid ""
#~ "Network Name (<abbr title=\"Extended Service Set Identifier\">ESSID</"
#~ "abbr>)"
#~ msgstr ""
#~ "Nombre de la red (<abbr title=\"Extended Service Set Identifier\">ESSID</"
#~ "abbr>)"

#~ msgid "Number of leased addresses"
#~ msgstr "Número de direcciones otorogada"

#~ msgid "Path"
#~ msgstr "Ruta (path)"

#~ msgid "Perform Actions"
#~ msgstr "Ejectuar acciones"

#~ msgid "Prevents Client to Client communication"
#~ msgstr "Impide la comunicación de cliente a cliente "

#~ msgid "Provide (Access Point)"
#~ msgstr "Proporcionar (Punto de Acceso) "

#~ msgid "Resolvfile"
#~ msgstr "Archivo \"resolv\""

#~ msgid "TFTP-Server Root"
#~ msgstr "Raíz del Servidor TFTP"

#~ msgid "TX / RX"
#~ msgstr "Tx / Rx"

#~ msgid "The following changes have been applied"
#~ msgstr "Los siguientes cambios se han aplicado"

#~ msgid ""
#~ "When flashing a new firmware with <abbr title=\"Lua Configuration "
#~ "Interface\">LuCI</abbr> these files will be added to the new firmware "
#~ "installation."
#~ msgstr ""
#~ "Cuando un nuevo firmware ha sido instalado con <abbr title=\"Lua "
#~ "Configuration Interface\">LuCI</abbr> estos archivos serán agregados a la "
#~ "nueva instalación automáticamente."

#, fuzzy
#~ msgid "Wireless Scan"
#~ msgstr "Inalámbrico"

#~ msgid ""
#~ "With <abbr title=\"Dynamic Host Configuration Protocol\">DHCP</abbr> "
#~ "network members can automatically receive their network settings (<abbr "
#~ "title=\"Internet Protocol\">IP</abbr>-address, netmask, <abbr title="
#~ "\"Domain Name System\">DNS</abbr>-server, ...)."
#~ msgstr ""
#~ "Con <abbr title=\"Dynamic Host Configuration Protocol\">DHCP</abbr> "
#~ "miembros de la red pueden automáticamente recibir su configuración (<abbr "
#~ "title=\"Internet Protocol\">IP</abbr>-address, máscara de red, servidor "
#~ "<abbr title=\"Domain Name System\">DNS</abbr>, ...)."

#~ msgid ""
#~ "You can run several wifi networks with one device. Be aware that there "
#~ "are certain hardware and driverspecific restrictions. Normally you can "
#~ "operate 1 Ad-Hoc or up to 3 Master-Mode and 1 Client-Mode network "
#~ "simultaneously."
#~ msgstr ""
#~ "Puede correr varias redes Wi-Fi con un solo dispositivo. Tenga en cuenta "
#~ "que hay restricciones que se aplican al propio hardware y al driver "
#~ "específicamente. Normalmente puede operar 1 red Ad-Hoc o hasta 3 modo "
#~ "Master y un Cliente de forma simultanea."

#~ msgid ""
#~ "You need to install \"ppp-mod-pppoe\" for PPPoE or \"pptp\" for PPtP "
#~ "support"
#~ msgstr ""
#~ "Es necesario instalar &amp;quot;ppp-mod-pppoe&amp;quot; para PPPoE o &amp;"
#~ "quot;pptp&amp;quot; para PPtP support"

#~ msgid "Zone"
#~ msgstr "Zona"

#~ msgid "additional hostfile"
#~ msgstr "archivo de host adicional"

#~ msgid "adds domain names to hostentries in the resolv file"
#~ msgstr "añadir nombre de dominios a entradas de host en el archivo resolv"

#, fuzzy
#~ msgid "automatic"
#~ msgstr "estático"

#~ msgid "automatically reconnect"
#~ msgstr "reconectar automáticamente"

#~ msgid "concurrent queries"
#~ msgstr "consultas simultaneas"

#~ msgid ""
#~ "disable <abbr title=\"Dynamic Host Configuration Protocol\">DHCP</abbr> "
#~ "for this interface"
#~ msgstr ""
#~ "desactivar <abbr title=\"Dynamic Host Configuration Protocol\">DHCP</"
#~ "abbr> para esta interfaz"

#~ msgid "disconnect when idle for"
#~ msgstr "desconecte cuando esté inactivo durante "

#~ msgid "don't cache unknown"
#~ msgstr "do cachear desconocido"

#~ msgid ""
#~ "filter useless <abbr title=\"Domain Name System\">DNS</abbr>-queries of "
#~ "Windows-systems"
#~ msgstr ""
#~ "filter useless <abbr title=\"Domain Name System\">DNS</abbr>-queries of "
#~ "Windows-systems"

#~ msgid "installed"
#~ msgstr "instalado"

#~ msgid "localises the hostname depending on its subnet"
#~ msgstr "Localización de nombre de host dependiendo de su subred"

#~ msgid "not installed"
#~ msgstr "no instalado"

#~ msgid ""
#~ "prevents caching of negative <abbr title=\"Domain Name System\">DNS</"
#~ "abbr>-replies"
#~ msgstr ""
#~ "impedir cacheo de respuestas negativas de <abbr title=\"Domain Name System"
#~ "\">DNS</abbr>"

#~ msgid "query port"
#~ msgstr "puerto de consulta"

#~ msgid "transmitted / received"
#~ msgstr "transmitido / recibido"

#, fuzzy
#~ msgid "Join network"
#~ msgstr "redes contenidas"

#~ msgid "all"
#~ msgstr "todo"

#~ msgid "Code"
#~ msgstr "Código"

#~ msgid "Distance"
#~ msgstr "Distancia"

#~ msgid "Legend"
#~ msgstr "Leyenda"

#~ msgid "Library"
#~ msgstr "Biblioteca"

#~ msgid "see '%s' manpage"
#~ msgstr "ver las páginas de man de &amp;#39;%s&amp;#39;"

#~ msgid "Package Manager"
#~ msgstr "Gestor de Paquetes"

#~ msgid "Service"
#~ msgstr "Servicio"

#~ msgid "Statistics"
#~ msgstr "Estadísticas"

#~ msgid "zone"
#~ msgstr "Zona"<|MERGE_RESOLUTION|>--- conflicted
+++ resolved
@@ -135,14 +135,6 @@
 
 msgid "APN"
 msgstr ""
-<<<<<<< HEAD
-"Un pequeño servidor web que puede ser usado para servir <abbr title=\"Lua "
-"configuración Interface\"> LuCI </abbr>. "
-
-msgid "AHCP Settings"
-msgstr ""
-=======
->>>>>>> 33caee55
 
 msgid "AR Support"
 msgstr "Soporte a AR"
@@ -458,19 +450,7 @@
 msgid "Configuration applied."
 msgstr ""
 
-<<<<<<< HEAD
-msgid "Configuration file"
-msgstr "Fichero configuración"
-
 msgid "Configuration files will be kept."
-msgstr ""
-
-msgid ""
-"Configure the local DNS server to use the name servers adverticed by the PPP "
-"peer"
-=======
-msgid "Configuration files will be kept."
->>>>>>> 33caee55
 msgstr ""
 
 msgid "Configures this mount as overlay storage for block-extroot"
@@ -751,18 +731,12 @@
 msgid "Enable buffering"
 msgstr ""
 
-<<<<<<< HEAD
+msgid "Enable builtin NTP server"
+msgstr ""
+
 msgid "Enable learning and aging"
 msgstr ""
 
-=======
-msgid "Enable builtin NTP server"
-msgstr ""
-
-msgid "Enable learning and aging"
-msgstr ""
-
->>>>>>> 33caee55
 msgid "Enable this mount"
 msgstr ""
 
@@ -1010,17 +984,12 @@
 msgid "IPv4 WAN Status"
 msgstr ""
 
-<<<<<<< HEAD
+msgid "IPv4 address"
+msgstr ""
+
 msgid "IPv4 and IPv6"
 msgstr ""
 
-=======
-msgid "IPv4 address"
-msgstr ""
-
-msgid "IPv4 and IPv6"
-msgstr ""
-
 msgid "IPv4 broadcast"
 msgstr ""
 
@@ -1030,7 +999,6 @@
 msgid "IPv4 netmask"
 msgstr ""
 
->>>>>>> 33caee55
 msgid "IPv4 only"
 msgstr ""
 
@@ -1049,27 +1017,21 @@
 msgid "IPv6 WAN Status"
 msgstr ""
 
-<<<<<<< HEAD
+msgid "IPv6 address"
+msgstr ""
+
+msgid "IPv6 gateway"
+msgstr ""
+
 msgid "IPv6 only"
 msgstr ""
 
-=======
-msgid "IPv6 address"
-msgstr ""
-
-msgid "IPv6 gateway"
-msgstr ""
-
-msgid "IPv6 only"
-msgstr ""
-
 msgid "IPv6-in-IPv4 (RFC4213)"
 msgstr ""
 
 msgid "IPv6-over-IPv4"
 msgstr ""
 
->>>>>>> 33caee55
 msgid "Identity"
 msgstr "Identidad"
 
@@ -1242,9 +1204,6 @@
 msgid "Lease validity time"
 msgstr ""
 
-msgid "Lease validity time"
-msgstr ""
-
 msgid "Leasefile"
 msgstr "Archivo \"lease\""
 
@@ -1424,20 +1383,6 @@
 msgid "Monitor"
 msgstr "Monitor"
 
-<<<<<<< HEAD
-msgid ""
-"Most of them are network servers, that offer a certain service for your "
-"device or network like shell access, serving webpages like <abbr title=\"Lua "
-"Configuration Interface\">LuCI</abbr>, doing mesh routing, sending e-"
-"mails, ..."
-msgstr ""
-"La mayoría de ellos son servidores de red, que ofrezcen un determinado "
-"servicio para el dispositivo o la red como el acceso shell, servicio de "
-"páginas web como <abbr title=\"Lua configuración Interface\"> LuCI </abbr>, "
-"haciendo mesh-routing, el envío de mensajes de correo electrónico, ..."
-
-=======
->>>>>>> 33caee55
 msgid "Mount Entry"
 msgstr ""
 
@@ -1566,9 +1511,6 @@
 msgstr ""
 
 msgid "Not associated"
-msgstr ""
-
-msgid "Note: Configuration files will be erased."
 msgstr ""
 
 msgid "Note: Configuration files will be erased."
@@ -1694,12 +1636,9 @@
 msgid "Package libiwinfo required!"
 msgstr ""
 
-<<<<<<< HEAD
-=======
 msgid "Package lists are older than 24 hours"
 msgstr ""
 
->>>>>>> 33caee55
 msgid "Package name"
 msgstr "Nombre del paquete"
 
@@ -1794,12 +1733,6 @@
 msgstr "Protocolo"
 
 msgid "Protocol family"
-<<<<<<< HEAD
-msgstr ""
-
-msgid "Provide new network"
-=======
->>>>>>> 33caee55
 msgstr ""
 
 msgid "Protocol of the new interface"
@@ -1952,13 +1885,8 @@
 msgid "Reset Counters"
 msgstr "Reiniciar contadores"
 
-<<<<<<< HEAD
-msgid "Reset router to defaults"
-msgstr "Reiniciar router a su configuración de fábrica"
-=======
 msgid "Reset to defaults"
 msgstr ""
->>>>>>> 33caee55
 
 msgid "Resolv and Hosts Files"
 msgstr ""
@@ -2527,9 +2455,6 @@
 msgid "Unsupported protocol type."
 msgstr ""
 
-<<<<<<< HEAD
-msgid "Upload an OpenWrt image file to reflash the device."
-=======
 msgid "Update lists"
 msgstr ""
 
@@ -2537,7 +2462,6 @@
 "Upload a sysupgrade-compatible image here to replace the running firmware. "
 "Check \"Keep settings\" to retain the current configuration (requires an "
 "OpenWrt compatible firmware image)."
->>>>>>> 33caee55
 msgstr ""
 
 msgid "Upload archive..."
@@ -2801,8 +2725,6 @@
 msgid "« Back"
 msgstr ""
 
-<<<<<<< HEAD
-=======
 #~ msgid "<abbr title=\"Point-to-Point Tunneling Protocol\">PPTP</abbr>-Server"
 #~ msgstr ""
 #~ "Servidor <abbr title=\"Point-to-Point Tunneling Protocol\">PPTP</abbr>"
@@ -3143,7 +3065,6 @@
 #~ msgid "defaults to <code>/etc/httpd.conf</code>"
 #~ msgstr "por defecto a <code>/etc/httpd.conf</code>"
 
->>>>>>> 33caee55
 #~ msgid "Package lists updated"
 #~ msgstr "Listas de paquetes actualizada"
 
