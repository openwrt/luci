#  freifunk.pot
#  generated from ./modules/freifunk/luasrc/i18n/freifunk.en.lua
msgid ""
msgstr ""
"Project-Id-Version: PACKAGE VERSION\n"
"Report-Msgid-Bugs-To: \n"
"POT-Creation-Date: 2009-06-10 03:40+0200\n"
"PO-Revision-Date: 2009-07-04 19:09+0200\n"
"Last-Translator: Eduard Duran <iopahopa@gmail.com>\n"
"Language-Team: LANGUAGE <LL@li.org>\n"
"Language: \n"
"MIME-Version: 1.0\n"
"Content-Type: text/plain; charset=UTF-8\n"
"Content-Transfer-Encoding: 8bit\n"
"X-Generator: Pootle 1.1.0\n"

msgid "Accept"
msgstr ""

msgid "Active Clients"
msgstr "Clients actius"

msgid "BSSID"
msgstr ""

msgid "Basic Settings"
msgstr ""

msgid "Basic settings"
msgstr ""

msgid "Basic settings are incomplete. Please go to"
msgstr ""

msgid "Basic system settings"
msgstr ""

msgid "Bitrate"
msgstr ""

msgid "Channel"
msgstr ""

msgid "Check for new firmware versions and perform automatic updates."
msgstr ""

msgid "Client network size"
msgstr ""

msgid "Client-Splash"
msgstr "Client-Splash"

msgid "Community"
msgstr ""

msgid "Community profile"
msgstr ""

msgid "Community settings"
msgstr ""

msgid "Confirm Upgrade"
msgstr ""

msgid "Contact"
msgstr ""

msgid "Contact information is incomplete. Please go to"
msgstr ""

msgid "Coordinates"
msgstr "Coordenades"

msgid "Country code"
msgstr ""

msgid "Decline"
msgstr ""

msgid "Default routes"
msgstr ""

msgid "Disable default content"
msgstr ""

msgid "Diversity is enabled for device"
msgstr ""

msgid "E-Mail"
msgstr "Adreça electrònica"

msgid "ESSID"
msgstr ""

msgid "Edit Splash text"
msgstr ""

msgid "Edit index page"
msgstr ""

<<<<<<< HEAD
=======
msgid "Error"
msgstr ""

msgid "Find your coordinates with OpenStreetMap"
msgstr ""

>>>>>>> fd051004
msgid "Freifunk"
msgstr ""

msgid "Freifunk Overview"
msgstr ""

msgid "Freifunk Remote Update"
msgstr ""

msgid "Gateway"
msgstr ""

msgid "Go to"
msgstr ""

msgid "Hello and welcome in the network of"
msgstr "Hola i benvingut a la xarxa de"

<<<<<<< HEAD
msgid "Homepage"
msgstr ""

msgid "Hostname"
msgstr "Nom de màquina"

msgid "IP Address"
msgstr "Adreça IP"

=======
msgid "Hide OpenStreetMap"
msgstr ""

msgid "Homepage"
msgstr ""

msgid "Hostname"
msgstr "Nom de màquina"

msgid "IP Address"
msgstr "Adreça IP"

>>>>>>> fd051004
msgid "If selected then the default content element is not shown."
msgstr ""

msgid "If you are interested in our project then contact the local community"
msgstr ""
"Si estàs interessat en el nostre projecte, llavors contacta la comunitat "
"local"

msgid "Index Page"
msgstr ""

msgid "Interface"
msgstr ""

msgid ""
"Internet access depends on technical and organisational conditions and may "
"or may not work for you."
msgstr ""
"L'accés a Internet depèn de les condicions tècniques i organitzatives, i pot "
"funcionar o no per tu."

msgid "It is operated by"
msgstr "És administrat per"

msgid "Keep configuration"
msgstr ""

msgid "Latitude"
msgstr ""

msgid "Load"
msgstr ""

msgid "Local Time"
msgstr ""

msgid "Location"
msgstr "Localització"

msgid "Longitude"
msgstr ""

msgid "MAC Address"
msgstr "Adreça MAC"

msgid "Map"
msgstr ""

msgid "Map Error"
msgstr ""

msgid "Memory"
msgstr "Memòria"
<<<<<<< HEAD

msgid "Mesh prefix"
msgstr ""

msgid "Metric"
msgstr ""

msgid "Mode"
msgstr ""

msgid "Network"
msgstr ""

=======

msgid "Mesh prefix"
msgstr ""

msgid "Metric"
msgstr ""

msgid "Mode"
msgstr ""

msgid "Network"
msgstr ""

>>>>>>> fd051004
msgid "Network for client DHCP addresses"
msgstr ""

msgid "Nickname"
msgstr "Nickname"

msgid "No clients connected"
msgstr "No hi ha cap client connectat"

msgid "No default routes known."
msgstr ""

msgid ""
"No services can be shown, because olsrd is not running or the olsrd-"
"nameservice Plugin is not loaded."
msgstr ""

msgid "Notice"
msgstr "Avís"

msgid "OLSR"
msgstr ""

msgid "Overview"
msgstr ""

msgid "Package libiwinfo required!"
msgstr ""

msgid "Phone"
msgstr "Telèfon"

msgid "Please fill in your contact details below."
msgstr ""

msgid "Please set your contact information"
msgstr ""

msgid "Policy"
msgstr "Política"

msgid "Power"
msgstr ""

msgid "Processor"
msgstr ""

msgid "Profile"
msgstr ""

msgid "Profile (Expert)"
msgstr ""

msgid "Realname"
msgstr "Nom real"

msgid "SSID"
msgstr ""

msgid "Save"
msgstr ""

<<<<<<< HEAD
msgid "Services"
msgstr ""

=======
msgid ""
"Select your location with a mouse click on the map. The map will only show "
"up if you are connected to the Internet."
msgstr ""

msgid "Services"
msgstr ""

msgid "Show OpenStreetMap"
msgstr ""

>>>>>>> fd051004
msgid "Signal"
msgstr ""

msgid "Source"
msgstr ""

msgid "Splashtext"
msgstr ""

msgid "Start Upgrade"
msgstr ""

msgid "Statistics"
msgstr ""

msgid "Status"
msgstr ""

msgid "System"
msgstr ""

msgid "TX"
msgstr ""

msgid ""
"The <em>libiwinfo</em> package is not installed. You must install this "
"component for working wireless configuration!"
msgstr ""

msgid ""
"The OLSRd service is not configured to capture position data from the "
"network.<br /> Please make sure that the nameservice plugin is properly "
"configured and that the <em>latlon_file</em> option is enabled."
msgstr ""

msgid "The installed firmware is the most recent version."
msgstr ""

msgid ""
"These are the basic settings for your local wireless community. These "
"settings define the default values for the wizard and DO NOT affect the "
"actual configuration of the router."
msgstr ""

msgid "These are the settings of your local community."
msgstr ""

msgid ""
"These pages will assist you in setting up your router for Freifunk or "
"similar wireless community networks."
msgstr ""

msgid "This is the access point"
msgstr "Això és un punt d'accés"

msgid "Time remaining"
msgstr "Temps restant"

msgid "Traffic in/out"
msgstr ""

msgid "Update Settings"
msgstr ""

msgid "Update available!"
msgstr ""

msgid "Uptime"
msgstr ""

msgid "Url"
msgstr ""

msgid "Verify downloaded images"
msgstr ""

msgid ""
"We are an initiative to establish a free, independent and open wireless mesh "
"network."
msgstr ""
"Som una iniciativa per establir una xarxa mesh lliure, independent i oberta."

msgid "Wireless Overview"
msgstr ""

msgid ""
"You can change the text that is displayed to clients here.<br /> It is "
"possible to use the following markers: ###COMMUNITY###, ###COMMUNITY_URL###, "
"###LEASETIME### and ###ACCEPT###.<br />Click here to <a href='/luci/"
"splash/'>test the splash page</a> after you saved it."
msgstr ""

msgid ""
"You can display additional content on the public index page by inserting "
"valid XHTML in the form below.<br />Headlines should be enclosed between &lt;"
"h2&gt; and &lt;/h2&gt;."
msgstr ""

msgid ""
"You can find further information about the global Freifunk initiative at"
msgstr "Pots trobar més informació sobre la iniciativa global Freifunk a"

msgid "You can manually edit the selected community profile here."
msgstr ""

<<<<<<< HEAD
=======
msgid ""
"You need to select a profile before you can edit it. To select a profile go "
"to"
msgstr ""

>>>>>>> fd051004
msgid "and fill out all required fields."
msgstr ""

msgid "blacklisted"
msgstr "a la llista negra"

msgid "buffered"
msgstr ""

msgid "cached"
msgstr ""

msgid "e.g."
msgstr ""

msgid "expired"
msgstr "expirat"

msgid "free"
msgstr ""

msgid "splashed"
msgstr "splashed"

msgid "temporarily blocked"
msgstr "blocat temporalment"

msgid "to disable it."
msgstr ""

msgid "unknown"
msgstr "desconegut"

msgid "used"
msgstr ""

msgid "whitelisted"
msgstr "a la llista blanca"

msgid "wireless settings"
msgstr ""<|MERGE_RESOLUTION|>--- conflicted
+++ resolved
@@ -98,15 +98,12 @@
 msgid "Edit index page"
 msgstr ""
 
-<<<<<<< HEAD
-=======
 msgid "Error"
 msgstr ""
 
 msgid "Find your coordinates with OpenStreetMap"
 msgstr ""
 
->>>>>>> fd051004
 msgid "Freifunk"
 msgstr ""
 
@@ -125,7 +122,9 @@
 msgid "Hello and welcome in the network of"
 msgstr "Hola i benvingut a la xarxa de"
 
-<<<<<<< HEAD
+msgid "Hide OpenStreetMap"
+msgstr ""
+
 msgid "Homepage"
 msgstr ""
 
@@ -135,20 +134,6 @@
 msgid "IP Address"
 msgstr "Adreça IP"
 
-=======
-msgid "Hide OpenStreetMap"
-msgstr ""
-
-msgid "Homepage"
-msgstr ""
-
-msgid "Hostname"
-msgstr "Nom de màquina"
-
-msgid "IP Address"
-msgstr "Adreça IP"
-
->>>>>>> fd051004
 msgid "If selected then the default content element is not shown."
 msgstr ""
 
@@ -202,7 +187,6 @@
 
 msgid "Memory"
 msgstr "Memòria"
-<<<<<<< HEAD
 
 msgid "Mesh prefix"
 msgstr ""
@@ -216,21 +200,6 @@
 msgid "Network"
 msgstr ""
 
-=======
-
-msgid "Mesh prefix"
-msgstr ""
-
-msgid "Metric"
-msgstr ""
-
-msgid "Mode"
-msgstr ""
-
-msgid "Network"
-msgstr ""
-
->>>>>>> fd051004
 msgid "Network for client DHCP addresses"
 msgstr ""
 
@@ -293,11 +262,6 @@
 msgid "Save"
 msgstr ""
 
-<<<<<<< HEAD
-msgid "Services"
-msgstr ""
-
-=======
 msgid ""
 "Select your location with a mouse click on the map. The map will only show "
 "up if you are connected to the Internet."
@@ -309,7 +273,6 @@
 msgid "Show OpenStreetMap"
 msgstr ""
 
->>>>>>> fd051004
 msgid "Signal"
 msgstr ""
 
@@ -415,14 +378,11 @@
 msgid "You can manually edit the selected community profile here."
 msgstr ""
 
-<<<<<<< HEAD
-=======
 msgid ""
 "You need to select a profile before you can edit it. To select a profile go "
 "to"
 msgstr ""
 
->>>>>>> fd051004
 msgid "and fill out all required fields."
 msgstr ""
 
