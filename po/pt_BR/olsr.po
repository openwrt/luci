msgid ""
msgstr ""
"Project-Id-Version: PACKAGE VERSION\n"
"Report-Msgid-Bugs-To: \n"
"POT-Creation-Date: 2009-06-10 03:41+0200\n"
"PO-Revision-Date: 2011-10-17 22:41+0200\n"
"Last-Translator: Luiz Angelo <luizluca@gmail.com>\n"
"Language-Team: LANGUAGE <LL@li.org>\n"
"Language: pt_BR\n"
"MIME-Version: 1.0\n"
"Content-Type: text/plain; charset=UTF-8\n"
"Content-Transfer-Encoding: 8bit\n"
"Plural-Forms: nplurals=2; plural=(n > 1);\n"
"X-Generator: Pootle 2.0.4\n"

msgid "Active MID announcements"
msgstr "Anúncios MID ativos"

msgid "Active OLSR nodes"
msgstr "Nós OLSR ativos"

msgid "Active host net announcements"
msgstr "Anúncios ativos de equipamentos"

msgid "Advanced Settings"
msgstr "Configurações Avançadas"

msgid "Allow gateways with NAT"
msgstr "Permitir gateways com NAT"

msgid "Allow the selection of an outgoing ipv4 gateway with NAT"
msgstr "Permitir a seleção de gateway de saída IPv4 com NAT"

msgid "Announce uplink"
msgstr "Anunciar enlace superior (uplink)"

msgid "Announced network"
msgstr "Rede anunciada"

msgid "Both values must use the dotted decimal notation."
<<<<<<< HEAD
msgstr ""
=======
msgstr "Ambos os valores devem usar a notação decimal com pontos."
>>>>>>> 33caee55

msgid "Broadcast address"
msgstr "Endereço de broadcast"

msgid "Configuration"
msgstr "Configuração"

msgid "Device"
msgstr "Dispositivo"

msgid "Display"
msgstr "Visão"

msgid "Downlink"
msgstr "Enlace inferior (downlink)"

msgid "Download Config"
msgstr "Configuração do Download"

msgid "ETX"
msgstr "ETX"

msgid "Enable"
msgstr "Habilitar"

msgid ""
"Enable SmartGateway. If it is disabled, then all other SmartGateway "
"parameters are ignored. Default is \"no\"."
msgstr ""
"Habilita o SmartGateway. Se isto está desabilitado, então todos os demais "
"parâmetros do SmartGateway são ignorados. Padrão é \"não\"."

msgid "Enable this interface."
msgstr "Habilita esta interface."

msgid "Enabled"
msgstr "Habilitado"

msgid "Expected retransmission count"
msgstr "Contagem esperada de retransmissões"

msgid "FIB metric"
msgstr "métrica FIB"

msgid ""
"FIBMetric controls the metric value of the host-routes OLSRd sets. \"flat\" "
"means that the metric value is always 2. This is the preferred value because "
"it helps the linux kernel routing to clean up older routes. \"correct\" uses "
"the hopcount as the metric value. \"approx\" use the hopcount as the metric "
"value too, but does only update the hopcount if the nexthop changes too. "
"Default is \"flat\"."
msgstr ""
"A métrica FIB controla o valor da métrica dos conjuntos de equipamentos-"
"roteadores. \"plano\" significa que o valor da métrica é sempre 2. Este é o "
"valor preferido porque ele ajuda o roteamento do kernel do Linux limpar as "
"rotas antigas. \"correto\" usa a contagem de saltos como valor da métrica. "
"\"aprox\" também usa a contagem de saltos como métrica, mas somente atualiza a "
"contagem de saltos se o próximo salto também mudar. O padrão é \"plano\"."

msgid "Fisheye mechanism for TCs (checked means on). Default is \"on\""
msgstr ""
"Mecanismo Fisheye para TCs (marcado significa ligado). O padrão é \"ligado\""

msgid "Gateway"
msgstr "Gateway"

msgid "General Settings"
msgstr "Configurações Gerais"

msgid "General settings"
msgstr "Configurações gerais"

msgid "HNA"
msgstr "HNA"

msgid "HNA Announcements"
msgstr "Anúncios do HNA"

msgid "HNA interval"
msgstr "Intervalo entre HNA"

msgid "HNA validity time"
msgstr "Validade do HNA"

msgid "Hello"
msgstr "Saudação (Hello)"

msgid "Hello interval"
msgstr "Intervalo entre Saudações (Hello)"

msgid "Hello validity time"
msgstr "Validade da Saudação (Hello)"

msgid "Hna4"
msgstr "Hna4"

msgid "Hna6"
msgstr "Hna6"

msgid "Hna4"
msgstr ""

msgid "Hna6"
msgstr ""

msgid "Hops"
msgstr "Saltos"

msgid "Hostname"
msgstr "Nome do equipamento"

# Hysteresis é Histerese que significa "retardo"
msgid ""
"Hysteresis for link sensing (only for hopcount metric). Hysteresis adds more "
"robustness to the link sensing but delays neighbor registration. Defaults is "
"\"yes\""
msgstr ""
"Retardo para a sensibilidade do enlace (somente para a métrica de contagem "
"de saltos), Retardo incrementa a robustez da sensibilidade do enlace mas "
"atrasa o registro dos vizinhos. O padrão é \"sim\""

msgid "IP Addresses"
msgstr "Endereços IP"

msgid ""
"IP-version to use. If 6and4 is selected then one olsrd instance is started "
"for each protocol."
msgstr ""
"Versão do IP para usar. Se 6and4 for selecionado, então uma instância é "
"disparada para cada protocolo."

msgid "IPv4"
msgstr "IPv4"

msgid "IPv4 broadcast"
msgstr "Endereço IPv4 de Broadcast"

msgid ""
"IPv4 broadcast address for outgoing OLSR packets. One useful example would "
"be 255.255.255.255. Default is \"0.0.0.0\", which triggers the usage of the "
"interface broadcast IP."
msgstr ""
"Endereço IPv5 de broadcast para a saída de pacotes OLSR. Um exemplo útil "
"seria 255.255.255.255. O padrão é \"0.0.0.0\", que indica o uso do endereço IP "
"de broadcast da interface."

msgid "IPv4 source"
msgstr "Origem IPv4"

msgid ""
"IPv4 src address for outgoing OLSR packages. Default is \"0.0.0.0\", which "
"triggers usage of the interface IP."
msgstr ""
"Endereço IPv4 de origem para a saída de pacotes OLSR. Um exemplo útil seria "
"255.255.255.255. O padrão é \"0.0.0.0\", que indica o uso do endereço IP da "
"interface."

msgid "IPv6"
msgstr "IPv6"

msgid "IPv6 multicast"
msgstr "Multicast IPv6"

msgid ""
"IPv6 multicast address. Default is \"FF02::6D\", the manet-router linklocal "
"multicast."
msgstr ""
"Endereço de multicast IPv6. O padrão é \"FF02::6D\", o multicast do enlace "
"local do roteador MANET."

msgid ""
"IPv6 network must be given in full notation, prefix must be in CIDR notation."
<<<<<<< HEAD
msgstr ""

msgid "IPv6 source"
=======
>>>>>>> 33caee55
msgstr ""
"A rede IPv6 deve ser informada em notação completa. O prefixo deve ser em "
"notação CIDR."

msgid "IPv6 source"
msgstr "Origem IPv6"

msgid ""
"IPv6 src prefix. OLSRd will choose one of the interface IPs which matches "
"the prefix of this parameter. Default is \"0::/0\", which triggers the usage "
"of a not-linklocal interface IP."
msgstr ""
"Prefixo de origem IPv6. O OLSRd escolherá um dos IPs da interface que casam "
"com o prefixo do parâmetro. O padrão é \"0::/0\", que faz com que seja usado "
"um endereço IP não local da interface."

msgid "IPv6-Prefix of the uplink"
msgstr "Prefixo IPv6 do enlace superior (uplink)"

msgid ""
"If the route to the current gateway is to be changed, the ETX value of this "
"gateway is multiplied with this value before it is compared to the new one. "
"The parameter can be a value between 0.1 and 1.0, but should be close to 1.0 "
"if changed.<br /><b>WARNING:</b> This parameter should not be used together "
"with the etx_ffeth metric!<br />Defaults to \"1.0\"."
msgstr ""
"Se a rota para o gateway está para ser alterada, o valor ETX deste gateway é "
"multiplicado com o este valor antes que ele seja comparado com o novo "
"valor. O parâmetro pode ser um valor entre 0.1 e 1.0, mas deve ser próximo a "
"1.0 se alterado..<br /><b>CUIDADO:</b> Este parâmetro não deve ser usado em "
"conjunto com a métrica etx_ffeth!<br />O padrão é \"1.0\"."

msgid ""
"If this Node uses NAT for connections to the internet. Default is \"yes\"."
msgstr "Se este Nó usa NAT para conexões com a internet. Padrão é \"sim\"."

msgid "Interface"
msgstr "Interface"

msgid ""
"Interface Mode is used to prevent unnecessary packet forwarding on switched "
"ethernet interfaces. valid Modes are \"mesh\" and \"ether\". Default is "
"\"mesh\"."
msgstr ""
"Modo da Interface é usado para evitar o encaminhamento desnecessário de "
"pacotes na interface ethernet em ponte. Os modos válidos são \"mesh\" e "
"\"ether\". O padrão é \"mesh\"."

msgid "Interfaces"
msgstr "Interfaces"

msgid "Interfaces Defaults"
msgstr "Padrões da Interface"

msgid "Internet protocol"
msgstr "Protocolo internet"

msgid ""
"Interval to poll network interfaces for configuration changes (in seconds). "
"Default is \"2.5\"."
msgstr ""
"Intervalo para consultar as interfaces de rede por mudanças nas "
"configurações (em segundos). O padrão é \"2.5\"."

msgid "Known OLSR routes"
msgstr "Rotas OLSR conhecidas"

msgid "LQ aging"
msgstr "Envelhecimento LQ"

msgid "LQ algorithm"
msgstr "Algoritmo LQ"

msgid "LQ fisheye"
msgstr "Fisheye LQ"

msgid "LQ level"
msgstr "Nível LQ"

msgid "Last hop"
msgstr "Último salto"

msgid "Legend"
msgstr "Legenda"

msgid "Library"
msgstr "Biblioteca"

msgid "Link Quality Settings"
msgstr "Configurações da Qualidade do Enlace"

msgid ""
"Link quality aging factor (only for lq level 2). Tuning parameter for "
"etx_float and etx_fpm, smaller values mean slower changes of ETX value. "
"(allowed values are between 0.01 and 1.0)"
msgstr ""
"O fator de envelhecimento da qualidade do enlace (somente pqrq LQ nível 2). "
"Parâmtro de ajuste para etx_float e etx_fpm, Valores menores significam "
"mudanças mais lentas do valor ETX. (permitido valores entre 0.01 e 1.0) "

msgid ""
"Link quality algorithm (only for lq level 2).<br /><b>etx_float</b>: "
"floating point ETX with exponential aging<br /><b>etx_fpm</b> : same as "
"etx_float, but with integer arithmetic<br /><b>etx_ff</b> : ETX freifunk, an "
"etx variant which use all OLSR traffic (instead of only hellos) for ETX "
"calculation<br /><b>etx_ffeth</b>: incompatible variant of etx_ff that "
"allows ethernet links with ETX 0.1.<br />Defaults to \"etx_ff\""
msgstr ""
"Algoritmo de qualidade do enlace (somente para LQ nível 2). <br "
"/><b>etx_float</b>: ETX ponto flutuante com o envelhecimento exponencial<br "
"/><b>etx_fpm</b> : o mesmo que etx_float, mas com aritmética inteira<br "
"/><b>etx_ff</b> : ETX freifunk, uma variante do etx que usa todo tráfego "
"OLSE (ao invés de somente as saudações) para o cálculo do ETX<br "
"/><b>etx_ffeth</b>: variação incompatível do etx_ff que permite enlaces "
"ethernet com ETX 0.1.<br />O padrão é \"etx_ff\""

msgid ""
"Link quality level switch between hopcount and cost-based (mostly ETX) "
"routing.<br /><b>0</b> = do not use link quality<br /><b>2</b> = use link "
"quality for MPR selection and routing<br />Default is \"2\""
msgstr ""
"O nível de qualidade do enlace escolhe entre o roteamento por contagem de "
"saltos e o roteamento baseado em custos (na sua maioria, ETX). <br "
"/><b>0</b> = não use a qualidade do enlace<br /><b>2</b> = use a qualidade "
"do enlace para a seleção do MPR e roteamento<br />O padrão é \"2\""

msgid "LinkQuality Multiplicator"
msgstr "Multiplicador da Qualidade do Enlace"

msgid "Links per node (average)"
msgstr "Enlaces por nó (média)"

msgid "Links total"
msgstr "Total de enlaces"

msgid "Local interface IP"
msgstr "Endereço IP da interface local"

msgid "MID"
msgstr "MID"

msgid "MID interval"
msgstr "Intervalo do MID"

msgid "MID validity time"
msgstr "Validade do MID"

msgid "MTU"
msgstr "MTU"

msgid "Main IP"
msgstr "IP Principal"

msgid ""
"Make sure that OLSRd is running, the \"txtinfo\" plugin is loaded, "
"configured on port 2006 and accepts connections from \"127.0.0.1\"."
msgstr ""
"Certifique-se que o processo OLSRd está em execução, que o plugin \"txtinfo\" "
"está carregado e configurado para a porta 2006 e que aceita conexões a "
"partir de \"127.0.0.1\"."

msgid "Metric"
msgstr "Métrica"

msgid "Mode"
msgstr "Modo"

msgid ""
"Multiply routes with the factor given here. Allowed values are between 0.01 "
"and 1. It is only used when LQ-Level is greater than 0. Examples:<br /"
">reduce LQ to 192.168.0.1 by half: 192.168.0.1 0.5<br />reduce LQ to all "
"nodes on this interface by 20%: default 0.8"
msgstr ""
"Multiplica rotas com o fator informado. Os valores válidos são entre 0.01 e "
"1. Somente é usado quando o nível LQ é maior que 0. Exemplos:<br />resuzir o "
"LQ para 192.168.0.1 pela metade: 192.168.0.1 0.5<br />reduzir o LQ de todos "
"os nós desta interface para 20%: default 0.8"

msgid "NAT threshold"
msgstr "Limiar do NAT"

msgid "Neighbors"
msgstr "Vizinhos"

msgid "Neighbour IP"
msgstr "Endereço IP do Vizinho"

msgid "Neighbours"
msgstr "Vizinhos"

msgid "Netmask"
msgstr "Máscara de rede"

msgid "Network"
msgstr "Rede"

msgid "Network address"
msgstr "Endereço de rede"

msgid "Nic changes poll interval"
msgstr "Intervalo de consulta de mudanças na placa de rede"

msgid "Nodes"
msgstr "Nós"

msgid "OLSR"
msgstr "OLSR"

msgid "OLSR - Display Options"
msgstr "OLSR - Opções de Visão"

msgid "OLSR - HNA-Announcements"
msgstr "OLSR - Anúncios HNA"

msgid "OLSR - Plugins"
msgstr "OLSR - Plugins"

msgid "OLSR Daemon"
msgstr "Servidor OLSR"

msgid "OLSR Daemon - Interface"
msgstr "Servidor OLSR - Interface"

msgid "OLSR connections"
msgstr "Conexões do OLSR"

msgid "OLSR gateway"
msgstr "Gateway OLSR"

msgid "OLSR node"
msgstr "Nó OLSR"

msgid "Overview"
msgstr "Visão Geral"

msgid "Overview of currently active OLSR host net announcements"
msgstr "Visão geral os anúncios de rede de equipamentos OLSR atualmente ativos"

msgid "Overview of currently established OLSR connections"
msgstr "Visão geral das conexões OLSR atualmente estabelecidas"

msgid "Overview of currently known OLSR nodes"
msgstr "Visão geral dos nós OLSR conhecidos atualmente"

msgid "Overview of currently known routes to other OLSR nodes"
msgstr "Visão geral das rotas conhecidas atualmente para outros nós OLSR"

msgid "Overview of interfaces where OLSR is running"
msgstr "Visão geral das interfaces onde o OLSR está rodando"

msgid "Overview of known multiple interface announcements"
msgstr "Visão geral de anúncios de nós com múltiplas interfaces conhecidas"

msgid "Overview of smart gateways in this network"
msgstr "Visão geral dos smart gateways na rede"

msgid "Plugin configuration"
msgstr "Configuração do Plugin"

msgid "Plugins"
msgstr "Plugins"

# Que socket?
msgid "Polling rate for OLSR sockets in seconds. Default is 0.05."
msgstr "Taxa de consulta por conexões OLSR, em segundos. Padrão é 0.05."

msgid "Pollrate"
msgstr "Taxa de consulta"

msgid "Port"
msgstr "Porta"

msgid "Prefix"
msgstr "Prefixo"

msgid "Resolve"
msgstr "Resolver"

msgid ""
"Resolve hostnames on status pages. It is generally safe to allow this, but "
"if you use public IPs and have unstable DNS-Setup then those pages will load "
"really slow. In this case disable it here."
msgstr ""
"Resolve os nomes dos equipamentos na página de estado. É geralmente seguro "
"permitir isto, mas se você usa IPs públicos e tem uma configuração DNS "
"instável, então estas páginas podem carregar de forma extremamente lenta. "
"Neste caso, desabilite isto aqui."

msgid "Routes"
msgstr "Rotas"

msgid "Secondary OLSR interfaces"
msgstr "Interfaces OLSR secundárias"

msgid ""
"Sets the main IP (originator ip) of the router. This IP will NEVER change "
"during the uptime of olsrd. Default is 0.0.0.0, which triggers usage of the "
"IP of the first interface."
msgstr ""
"Define o IP principal (ip originador) do seu roteador. Este IP nunca muda "
"durante o funcionamento do olsrd. O padrão é 0.0.0.0, que faz com que o "
"endereço da primeira interface seja usado."

msgid "SmartGW"
msgstr "SmartGW"

msgid "SmartGW announcements"
msgstr "Anúncios do SmartGW"

msgid "SmartGateway is not configured on this system."
msgstr "SmartGateway não está configurado no seu sistema."

msgid "Source address"
msgstr "Endereço de origem"

msgid ""
"Specifies the speed of the uplink in kilobits/s. First parameter is "
"upstream, second parameter is downstream. Default is \"128 1024\"."
msgstr ""
"Especifica a velocidade do enlace superior (uplink) em kilobits/s. O "
"primeiro parâmetro é a taxa de envio (upstream) e o segundo parâmetro é a "
"taxa de recebimento (downstream). O padrão é \"128 1024\"."

msgid "Speed of the uplink"
msgstr "Velocidade do enlace superior"

msgid "State"
msgstr "Estado"

msgid "Status"
msgstr "Estado"

msgid "Success rate of packages received from the neighbour"
msgstr "Taxa de sucesso de pacotes recebidos de vizinhos"

msgid "Success rate of packages sent to the neighbour"
msgstr "Taxa de sucesso de pacotes enviados a vizinhos"

msgid "TC"
msgstr "TC"

msgid "TC interval"
msgstr "Intervalo do TC"

msgid "TC validity time"
msgstr "Validade do TC"

msgid "TOS value"
msgstr "Valor do TOS"

msgid ""
"The OLSR daemon is an implementation of the Optimized Link State Routing "
"protocol. As such it allows mesh routing for any network equipment. It runs "
"on any wifi card that supports ad-hoc mode and of course on any ethernet "
"device. Visit <a href='http://www.olsr.org'>olsrd.org</a> for help and "
"documentation."
msgstr ""
"O servidor OLSR é uma implementação do protoloco de Roteamento de Estado de "
"Enlace Otimizado. Como tal, ele permite o roteamento em malha para qualquer "
"equipamento de rede. Ele roda sobre qualquer placa de rede sem fio que "
"suporte o modo ad-hoc e, é claro, em qualquer dispositivo ethernet. Visite "
"<a href='http://www.olsr.org'>olsrd.org</a> para ajuda e documentação."

msgid ""
"The fixed willingness to use. If not set willingness will be calculated "
"dynamically based on battery/power status. Default is \"3\"."
msgstr ""
"A disponibilidade fixa para ser usada. Se a disponibilidade não for "
"definida, ela será dinamicamente calculada baseada no estado da "
"energia/bateria, O padrão é \"3\"."

msgid "The interface OLSRd should serve."
msgstr "A interface onde o OLSRd deve servir."

msgid ""
"The port OLSR uses. This should usually stay at the IANA assigned port 698. "
"It can have a value between 1 and 65535."
msgstr ""
"A porta que o OLSR usa. Isto geralmente deve ficar na porta 698, designada "
"pela IANA. Pode ter qualquer valor entre 1 e 65535."

msgid ""
"This can be used to signal the external IPv6 prefix of the uplink to the "
"clients. This might allow a client to change it's local IPv6 address to use "
"the IPv6 gateway without any kind of address translation. The maximum prefix "
"length is 64 bits. Default is \"::/0\" (no prefix)."
msgstr ""
"Isto pode ser usado para sinalizar o prefixo IPv6 externo do enlace superior "
"(uplink) para os clientes. Isto pode permitir que um cliente mude o "
"endereço IPv6 local para usar o gateway IPv6 sem qualquer tradução de "
"endereços. O tamanho máximo do prefixo é 64 bits. O padrão é \"::/0\" (nenhum "
"prefixo)."

msgid "Timing and Validity"
msgstr "Temporização e Validade"

msgid "Topology"
msgstr "Topologia"

msgid ""
"Type of service value for the IP header of control traffic. Default is "
"\"16\"."
msgstr ""
"Valor do tipo de serviço para o cabeçalho IP para controle de tráfego. O "
"padrao é \"16\"."

msgid "Unable to connect to the OLSR daemon!"
msgstr "Não foi possível conectar ao servidor OLSR!"

msgid "Uplink"
msgstr "Enlace superior (uplink)"

msgid "Uplink uses NAT"
msgstr "Enlace superior (uplink) usa NAT"

msgid "Use hysteresis"
msgstr "Usar retardo"

msgid "Version"
msgstr "Versão"

msgid "WLAN"
msgstr "Rede sem fio (WLAN)"

msgid ""
"Warning: kmod-ipip is not installed. Without kmod-ipip SmartGateway will not "
"work, please install it."
msgstr ""
"Atenção: o kmod-ipip não está instalado. Sem o kmod-ipip, o SmartGateway não "
"irá funcionar. Por favor, instale-o."

msgid "Weight"
msgstr "Peso"

msgid ""
"When multiple links exist between hosts the weight of interface is used to "
"determine the link to use. Normally the weight is automatically calculated "
"by olsrd based on the characteristics of the interface, but here you can "
"specify a fixed value. Olsrd will choose links with the lowest value.<br /"
"><b>Note:</b> Interface weight is used only when LinkQualityLevel is set to "
"0. For any other value of LinkQualityLevel, the interface ETX value is used "
"instead."
msgstr ""
"Quando múltiplos enlaces existirem entre dois equipamentos, o peso da "
"interface é usado para determinar o enlace usado. Normalmente, o peso é "
"automaticamente calculado pelo olsrd baseado nas características da "
"interface, mas aqui você pode especificar um valor fixo. Olsrd escolherá "
"enlaces com o valor mais baixo.<br /><b>Nota:</b> O peso da interface é "
"usado somente quando o nível de qualidade do enlace está definido como 0. "
"Para qualquer outro valor do nível de qualidade do enlace, o valor ETX da "
"interface é usado."

msgid ""
"Which kind of uplink is exported to the other mesh nodes. An uplink is "
"detected by looking for a local HNA of 0.0.0.0/0, ::ffff:0:0/96 or 2000::/3. "
"Default setting is \"both\"."
msgstr ""
"Que tipo de enlace superior (uplink) é exportado para outros nós da mesh. Um "
"enlace superior é detectado buscando por uma HNA local de 0.0.0.0/0, "
"::ffff:0:0/96 ou 2000::/3. O padrão ;e \"ambos\"."

msgid "Willingness"
msgstr "Disponibilidade"<|MERGE_RESOLUTION|>--- conflicted
+++ resolved
@@ -38,11 +38,7 @@
 msgstr "Rede anunciada"
 
 msgid "Both values must use the dotted decimal notation."
-<<<<<<< HEAD
-msgstr ""
-=======
 msgstr "Ambos os valores devem usar a notação decimal com pontos."
->>>>>>> 33caee55
 
 msgid "Broadcast address"
 msgstr "Endereço de broadcast"
@@ -142,12 +138,6 @@
 msgid "Hna6"
 msgstr "Hna6"
 
-msgid "Hna4"
-msgstr ""
-
-msgid "Hna6"
-msgstr ""
-
 msgid "Hops"
 msgstr "Saltos"
 
@@ -215,12 +205,6 @@
 
 msgid ""
 "IPv6 network must be given in full notation, prefix must be in CIDR notation."
-<<<<<<< HEAD
-msgstr ""
-
-msgid "IPv6 source"
-=======
->>>>>>> 33caee55
 msgstr ""
 "A rede IPv6 deve ser informada em notação completa. O prefixo deve ser em "
 "notação CIDR."
