msgid ""
msgstr ""
"Project-Id-Version: PACKAGE VERSION\n"
"Report-Msgid-Bugs-To: \n"
"POT-Creation-Date: 2009-05-19 19:36+0200\n"
"PO-Revision-Date: 2011-07-06 16:35+0200\n"
"Last-Translator: stanislav.fomichev <s@fomichev.me>\n"
"Language-Team: LANGUAGE <LL@li.org>\n"
"Language: ru\n"
"MIME-Version: 1.0\n"
"Content-Type: text/plain; charset=UTF-8\n"
"Content-Transfer-Encoding: 8bit\n"
"Plural-Forms: nplurals=3; plural=(n%10==1 && n%100!=11 ? 0 : n%10>=2 && n"
"%10<=4 && (n%100<10 || n%100>=20) ? 1 : 2);\n"
"X-Generator: Pootle 2.0.4\n"

msgid "Bidirectional mode"
msgstr "Двунаправленный режим"

msgid "Device"
msgstr ""

msgid ""
"First you have to install the packages to get support for USB (kmod-usb-"
"printer) or parallel port (kmod-lp)."
msgstr ""
"Для начала вам необходимо установить пакеты для поддержки USB (kmod-usb-"
"printer) или параллельного порта (kmod-lp)."

msgid "Port"
msgstr ""

msgid "Settings"
<<<<<<< HEAD
msgstr ""

msgid "TCP listener port."
msgstr ""

msgid "enable"
msgstr ""

msgid "p910nd - Printer server"
msgstr "p910nd - Принт сервер"

=======
msgstr ""

msgid "TCP listener port."
msgstr ""

msgid "enable"
msgstr ""

msgid "p910nd - Printer server"
msgstr "p910nd - Принт сервер"

msgid "port_help"
msgstr ""

>>>>>>> 33caee55
#~ msgid "p910nd listens on port 910+N. E.g. 9100 for the first printer."
#~ msgstr ""
#~ "p910nd прослушивает порт 910+N. То есть 9100 - номер первого принтера."<|MERGE_RESOLUTION|>--- conflicted
+++ resolved
@@ -31,19 +31,6 @@
 msgstr ""
 
 msgid "Settings"
-<<<<<<< HEAD
-msgstr ""
-
-msgid "TCP listener port."
-msgstr ""
-
-msgid "enable"
-msgstr ""
-
-msgid "p910nd - Printer server"
-msgstr "p910nd - Принт сервер"
-
-=======
 msgstr ""
 
 msgid "TCP listener port."
@@ -58,7 +45,6 @@
 msgid "port_help"
 msgstr ""
 
->>>>>>> 33caee55
 #~ msgid "p910nd listens on port 910+N. E.g. 9100 for the first printer."
 #~ msgstr ""
 #~ "p910nd прослушивает порт 910+N. То есть 9100 - номер первого принтера."