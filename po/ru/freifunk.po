--- conflicted
+++ resolved
@@ -10,21 +10,9 @@
 "MIME-Version: 1.0\n"
 "Content-Type: text/plain; charset=UTF-8\n"
 "Content-Transfer-Encoding: 8bit\n"
-<<<<<<< HEAD
-"Plural-Forms: nplurals=3; plural=(n%10==1 && n%100!=11 ? 0 : n%10>=2 && n%"
-"10<=4 && (n%100<10 || n%100>=20) ? 1 : 2);\n"
-"X-Generator: Pootle 2.0.4\n"
-
-msgid "Accept"
-msgstr "Принять"
-
-msgid "Active Clients"
-msgstr "Активные клиенты"
-=======
 "Plural-Forms: nplurals=3; plural=(n%10==1 && n%100!=11 ? 0 : n%10>=2 && n"
 "%10<=4 && (n%100<10 || n%100>=20) ? 1 : 2);\n"
 "X-Generator: Pootle 2.0.4\n"
->>>>>>> 33caee55
 
 msgid "BSSID"
 msgstr "BSSID"
@@ -54,12 +42,6 @@
 
 msgid "Client network size"
 msgstr "Размер клиентской сети"
-<<<<<<< HEAD
-
-msgid "Client-Splash"
-msgstr "Страницу приветствия клиентов"
-=======
->>>>>>> 33caee55
 
 msgid "Community"
 msgstr "Сообщество"
@@ -84,12 +66,6 @@
 
 msgid "Country code"
 msgstr "Код страны"
-<<<<<<< HEAD
-
-msgid "Decline"
-msgstr "Отклонить"
-=======
->>>>>>> 33caee55
 
 msgid "Default routes"
 msgstr "Маршруты по умолчанию"
@@ -105,12 +81,6 @@
 
 msgid "ESSID"
 msgstr "ESSID"
-<<<<<<< HEAD
-
-msgid "Edit Splash text"
-msgstr "Редактировать всплывающий текст"
-=======
->>>>>>> 33caee55
 
 msgid "Edit index page"
 msgstr "Редактировать главную страницу"
@@ -147,12 +117,6 @@
 
 msgid "Hostname"
 msgstr "Имя хоста"
-<<<<<<< HEAD
-
-msgid "IP Address"
-msgstr "IP адрес"
-=======
->>>>>>> 33caee55
 
 msgid "If selected then the default content element is not shown."
 msgstr "Если выбрано, содержимое по умолчанию не будет показано."
@@ -193,12 +157,6 @@
 
 msgid "Longitude"
 msgstr "Долгота"
-<<<<<<< HEAD
-
-msgid "MAC Address"
-msgstr "MAC адрес"
-=======
->>>>>>> 33caee55
 
 msgid "Map"
 msgstr "Карта"
@@ -226,12 +184,6 @@
 
 msgid "Nickname"
 msgstr "Псевдоним"
-<<<<<<< HEAD
-
-msgid "No clients connected"
-msgstr "Клиенты не подключены"
-=======
->>>>>>> 33caee55
 
 msgid "No default routes known."
 msgstr "Маршруты по умолчанию не известны."
@@ -248,12 +200,9 @@
 
 msgid "OLSR"
 msgstr "OLSR"
-<<<<<<< HEAD
-=======
 
 msgid "Operator"
 msgstr ""
->>>>>>> 33caee55
 
 msgid "Overview"
 msgstr "Обзор"
@@ -269,12 +218,6 @@
 
 msgid "Please set your contact information"
 msgstr "Пожалуйста, введите вашу контактную информацию"
-<<<<<<< HEAD
-
-msgid "Policy"
-msgstr "Политика"
-=======
->>>>>>> 33caee55
 
 msgid "Power"
 msgstr "Питание"
@@ -293,12 +236,6 @@
 
 msgid "SSID"
 msgstr "SSID"
-<<<<<<< HEAD
-
-msgid "Save"
-msgstr "Сохранить"
-=======
->>>>>>> 33caee55
 
 msgid ""
 "Select your location with a mouse click on the map. The map will only show "
@@ -309,12 +246,9 @@
 
 msgid "Services"
 msgstr "Службы"
-<<<<<<< HEAD
-=======
 
 msgid "Show on map"
 msgstr ""
->>>>>>> 33caee55
 
 msgid "Show OpenStreetMap"
 msgstr "Показать карту OpenStreetMap"
@@ -324,12 +258,6 @@
 
 msgid "Source"
 msgstr "Источник"
-<<<<<<< HEAD
-
-msgid "Splashtext"
-msgstr "Всплывающий текст"
-=======
->>>>>>> 33caee55
 
 msgid "Start Upgrade"
 msgstr "Начать обновление"
@@ -358,15 +286,9 @@
 "network.<br /> Please make sure that the nameservice plugin is properly "
 "configured and that the <em>latlon_file</em> option is enabled."
 msgstr ""
-<<<<<<< HEAD
-"Сервис OLSRd не сконфигурирован на получение данных о местоположении из "
-"сети.<br /> Пожалуйста, удостоверьтесь что модуль пространства имен "
-"правильно настроен и что опция <em>latlon_file</em> включена."
-=======
 "Сервис OLSRd не сконфигурирован на получение данных о местоположении из сети."
 "<br /> Пожалуйста, удостоверьтесь что модуль пространства имен правильно "
 "настроен и что опция <em>latlon_file</em> включена."
->>>>>>> 33caee55
 
 msgid "The installed firmware is the most recent version."
 msgstr "Установлена прошивка самой последней версии."
@@ -392,15 +314,6 @@
 
 msgid "This is the access point"
 msgstr "Это точка доступа"
-<<<<<<< HEAD
-
-msgid "Time remaining"
-msgstr "Оставшееся время"
-
-msgid "Traffic in/out"
-msgstr "Траффик вх/вых"
-=======
->>>>>>> 33caee55
 
 msgid "Update Settings"
 msgstr "Настройки обновления"
@@ -426,21 +339,6 @@
 
 msgid "Wireless Overview"
 msgstr "Обзор беспроводных сетей"
-<<<<<<< HEAD
-
-msgid ""
-"You can change the text that is displayed to clients here.<br /> It is "
-"possible to use the following markers: ###COMMUNITY###, ###COMMUNITY_URL###, "
-"###LEASETIME### and ###ACCEPT###.<br />Click here to <a href='/luci/"
-"splash/'>test the splash page</a> after you saved it."
-msgstr ""
-"Вы можете изменить текст, который будет показан клиентам.<br /> Можно "
-"использовать следующие обозначения: ###COMMUNITY###, ###COMMUNITY_URL###, "
-"###LEASETIME### and ###ACCEPT###.<br />Нажмите сюда чтобы <a "
-"href='/luci/splash/'>просмотреть страницу приветствия</a> после того, как вы "
-"ее сохраните."
-=======
->>>>>>> 33caee55
 
 msgid ""
 "You can display additional content on the public index page by inserting "
@@ -467,12 +365,6 @@
 
 msgid "and fill out all required fields."
 msgstr "и заполните все необходимые поля."
-<<<<<<< HEAD
-
-msgid "blacklisted"
-msgstr "занесен в черный список"
-=======
->>>>>>> 33caee55
 
 msgid "buffered"
 msgstr "буферизировано"
@@ -482,42 +374,15 @@
 
 msgid "e.g."
 msgstr "например"
-<<<<<<< HEAD
-
-msgid "expired"
-msgstr "истекло"
 
 msgid "free"
 msgstr "свободно"
 
-msgid "splashed"
-msgstr "приветствие показано"
-
-msgid "temporarily blocked"
-msgstr "временно заблокировано"
-
 msgid "to disable it."
 msgstr "чтобы выключить."
 
-msgid "unknown"
-msgstr "неизвестно"
-
 msgid "used"
 msgstr "использовано"
 
-msgid "whitelisted"
-msgstr "занесено в белый список"
-=======
-
-msgid "free"
-msgstr "свободно"
-
-msgid "to disable it."
-msgstr "чтобы выключить."
-
-msgid "used"
-msgstr "использовано"
->>>>>>> 33caee55
-
 msgid "wireless settings"
 msgstr "настройки беспроводной сети"