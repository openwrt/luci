#, fuzzy
msgid ""
msgstr ""
"Project-Id-Version: PACKAGE VERSION\n"
"Report-Msgid-Bugs-To: \n"
"POT-Creation-Date: 2010-05-07 17:57+1000\n"
"PO-Revision-Date: 2010-05-07 17:57+1000\n"
"Last-Translator: Wai Chet Teow <waichet@hotmail.com>\n"
"Language-Team: LANGUAGE <LL@li.org>\n"
"MIME-Version: 1.0\n"
"Content-Type: text/plain; charset=UTF-8\n"
"Content-Transfer-Encoding: 8bit\n"
"X-Generator: Translate Toolkit 1.1.1\n"

msgid "(%d minute window, %d second interval)"
msgstr ""

msgid "(%s available)"
msgstr "(%s sedia)"

msgid "(empty)"
msgstr ""

msgid "(no interfaces attached)"
msgstr "(tiada interface dipasang)"

msgid "-- Additional Field --"
msgstr "-- Gelanggang Tambahan --"

msgid "-- Please choose --"
msgstr "-- Sila pilih --"

msgid "-- custom --"
msgstr "-- memperibadi --"

msgid "1 Minute Load:"
msgstr ""

msgid "15 Minute Load:"
msgstr ""

msgid "40MHz 2nd channel above"
msgstr ""

msgid "40MHz 2nd channel below"
msgstr ""

msgid "5 Minute Load:"
msgstr ""

msgid "<abbr title=\"Basic Service Set Identifier\">BSSID</abbr>"
msgstr "<abbr title=\"Basic Service Set Identifier\">BSSID</abbr>"

msgid ""
"<abbr title=\"Classless Inter-Domain Routing\">CIDR</abbr>-Notation: address/"
"prefix"
msgstr "CIDR-Notation: Adresse/Prefix"

msgid "<abbr title=\"Domain Name System\">DNS</abbr> query port"
msgstr ""

msgid "<abbr title=\"Domain Name System\">DNS</abbr> server port"
msgstr ""

msgid ""
"<abbr title=\"Domain Name System\">DNS</abbr> servers will be queried in the "
"order of the resolvfile"
msgstr ""

msgid "<abbr title=\"Domain Name System\">DNS</abbr>-Server"
msgstr "DNS-Server"

msgid "<abbr title=\"Encrypted\">Encr.</abbr>"
msgstr "<abbr title=\"Disulitkan\">Vers.</abbr>"

msgid "<abbr title=\"Extended Service Set Identifier\">ESSID</abbr>"
msgstr ""
"<abbr title=\"perkhidmatan set mengenalpasti diperpanjangkan\">ESSID</abbr>"

msgid "<abbr title=\"Internet Protocol Version 4\">IPv4</abbr>-Address"
msgstr "IPv4-Alamat"

msgid "<abbr title=\"Internet Protocol Version 4\">IPv4</abbr>-Broadcast"
msgstr "IPv4-Siaran"

msgid "<abbr title=\"Internet Protocol Version 4\">IPv4</abbr>-Gateway"
msgstr "IPv4-Pintu gerbang"

msgid "<abbr title=\"Internet Protocol Version 4\">IPv4</abbr>-Netmask"
msgstr "IPv4-Netmask"

msgid "<abbr title=\"Internet Protocol Version 6\">IPv6</abbr>-Address"
msgstr "IPv6-Alamat"

msgid ""
"<abbr title=\"Internet Protocol Version 6\">IPv6</abbr>-Address or Network "
"(CIDR)"
msgstr "IPv6 Host-Alamat atau Rangkaian (CIDR)"

msgid "<abbr title=\"Internet Protocol Version 6\">IPv6</abbr>-Gateway"
msgstr "IPv6-Pintu gerbang"

msgid "<abbr title=\"Light Emitting Diode\">LED</abbr> Configuration"
msgstr "Konfigurasi lampu LED"

msgid "<abbr title=\"Light Emitting Diode\">LED</abbr> Name"
msgstr ""

msgid ""
"<abbr title=\"Lua Configuration Interface\">LuCI</abbr> is a collection of "
"free Lua software including an <abbr title=\"Model-View-Controller\">MVC</"
"abbr>-Webframework and webinterface for embedded devices. <abbr title=\"Lua "
"Configuration Interface\">LuCI</abbr> is licensed under the Apache-License."
msgstr ""
"Luci adalah kumpulan perisian bebas Lua termasuk MVC-Kerangka dan muka web "
"untuk peranti embedded. LuCI di lesen Lesen Apache."

msgid "<abbr title=\"Media Access Control\">MAC</abbr>-Address"
msgstr "MAC-Alamat"

msgid "<abbr title=\"Point-to-Point Tunneling Protocol\">PPTP</abbr>-Server"
msgstr "<abbr title=\"Point-to-Point Tunneling Protocol\">PPTP</abbr>-Server"

msgid "<abbr title=\"Secure Shell\">SSH</abbr>-Keys"
msgstr "SSH-Kunci"

msgid "<abbr title=\"Wireless Local Area Network\">WLAN</abbr>-Scan"
msgstr "WLAN-Scan"

msgid ""
"<abbr title=\"maximal\">Max.</abbr> <abbr title=\"Dynamic Host Configuration "
"Protocol\">DHCP</abbr> leases"
msgstr ""

msgid ""
"<abbr title=\"maximal\">Max.</abbr> <abbr title=\"Extension Mechanisms for "
"Domain Name System\">EDNS0</abbr> paket size"
msgstr ""

msgid "<abbr title=\"maximal\">Max.</abbr> concurrent queries"
msgstr ""

msgid ""
"A lightweight HTTP/1.1 webserver written in C and Lua designed to serve LuCI"
msgstr ""
"Sebuah webserver HTTP/1.1 ringan ditulis dalam C dan Lua direka untuk "
"melayani Luci"

msgid ""
"A small webserver which can be used to serve <abbr title=\"Lua Configuration "
"Interface\">LuCI</abbr>."
msgstr ""
"Sebuah webserver kecil yang boleh digunakan untuk melayani muka Konfigurasi "
"Lua LuCI"

msgid "AR Support"
msgstr "AR-Penyokong"

msgid "ARP ping retries"
msgstr ""

msgid "ATM Bridges"
msgstr ""

msgid "ATM Settings"
msgstr ""

msgid "ATM Virtual Channel Identifier (VCI)"
msgstr ""

msgid "ATM Virtual Path Identifier (VPI)"
msgstr ""

msgid ""
"ATM bridges expose encapsulated ethernet in AAL5 connections as virtual "
"Linux network interfaces which can be used in conjunction with DHCP or PPP "
"to dial into the provider network."
msgstr ""

msgid "ATM device number"
msgstr ""

msgid "About"
msgstr "Tentang"

msgid "Accept Router Advertisements"
msgstr ""

msgid "Access Point"
msgstr "Pusat akses"

msgid "Access point (APN)"
msgstr "Pusat akses (APN)"

msgid "Action"
msgstr "Aksi"

msgid "Actions"
msgstr "Aksi"

msgid "Active <abbr title=\"Internet Protocol Version 4\">IPv4</abbr>-Routes"
msgstr "Aktive IPv4-Routen"

msgid "Active <abbr title=\"Internet Protocol Version 6\">IPv6</abbr>-Routes"
msgstr "Aktif IPv6-Laluan"

msgid "Active Connections"
msgstr "Sambungan Aktif"

msgid "Active IP Connections"
msgstr ""

msgid "Active Leases"
msgstr "Penyewaan Aktif"

msgid "Ad-Hoc"
msgstr "Ad-Hoc"

msgid "Add"
msgstr "Tambah"

msgid "Add local domain suffix to names served from hosts files"
msgstr ""

msgid "Add new interface..."
msgstr ""

msgid "Additional Hosts files"
msgstr ""

msgid "Additional pppd options"
msgstr "Pilihan Tambahan Pppd"

msgid "Address"
msgstr ""

msgid "Addresses"
msgstr "Alamat"

msgid "Admin Password"
msgstr "Kata Laluan Admin"

msgid "Administration"
msgstr "Pentadbiran"

msgid "Advanced Settings"
msgstr "Tetapan Lanjutan"

msgid "Advertise IPv6 on network"
msgstr ""

msgid "Advertised network ID"
msgstr ""

msgid "Alert"
msgstr ""

msgid "Alias"
msgstr "Alias"

msgid "Allow <abbr title=\"Secure Shell\">SSH</abbr> password authentication"
msgstr "Membenarkan pengesahan kata laluan SSH"

msgid "Allow all except listed"
msgstr "Izinkan semua kecualian yang disenaraikan"

msgid "Allow listed only"
msgstr "Izinkan senarai saja"

msgid "Allow localhost"
msgstr ""

msgid "Allow remote hosts to connect to local SSH forwarded ports"
msgstr ""

msgid "Allow root logins with password"
msgstr ""

msgid "Allow the <em>root</em> user to login with password"
msgstr ""

msgid ""
"Allow upstream responses in the 127.0.0.0/8 range, e.g. for RBL services"
msgstr ""

msgid "Allowed range is 1 to FFFF"
msgstr ""

<<<<<<< HEAD
=======
msgid "An additional network will be created if you leave this unchecked."
msgstr ""

>>>>>>> fd051004
msgid "Antenna 1"
msgstr "Antena 1"

msgid "Antenna 2"
msgstr "Antena 2"

msgid "Apply"
msgstr "Melaksanakan"

msgid "Applying changes"
msgstr "Melaksanakan perubahan"

msgid "Associated Stations"
msgstr "Associated Stesen"

msgid "Authentication"
msgstr "Authentifizierung"

msgid "Authentication Realm"
msgstr "Anmeldeaufforderung"

msgid "Authoritative"
msgstr "Pengesahan"

msgid "Authorization Required"
msgstr "Otorisasi Diperlukan"

msgid "Automatic Disconnect"
msgstr "Pemutusan automatik"

msgid "Available"
msgstr "Boleh didapati"

msgid "Available packages"
msgstr ""

msgid "Average:"
msgstr ""

msgid "BSSID"
msgstr ""

msgid "Back"
msgstr ""

msgid "Back to Overview"
msgstr ""

msgid "Back to overview"
msgstr "Kembali ke ikhtisar"

msgid "Back to scan results"
msgstr "Kembali ke keputusan scan"

msgid "Background Scan"
msgstr "Latar Belakang Scan"

msgid "Backup / Restore"
msgstr "Sandaran / Mengembalikan"

msgid "Backup Archive"
msgstr "Arkib Sandaran"

msgid "Bad address specified!"
msgstr ""

msgid "Bit Rate"
msgstr ""

msgid "Bitrate"
msgstr ""

msgid "Bridge"
msgstr "Bridge"

msgid "Bridge Port"
msgstr "Bridge Port"

msgid "Bridge interfaces"
msgstr "Antara Muka Bridge"

msgid "Bridge unit number"
msgstr ""

msgid "Buffered"
msgstr ""

msgid "Buttons"
msgstr "Butang"

msgid "CPU"
msgstr ""

msgid "CPU usage (%)"
msgstr "Penggunaan CPU (%)"

msgid "Cached"
msgstr ""

msgid "Cancel"
msgstr "Batal"

msgid "Chain"
msgstr "Rantai"

msgid ""
"Change the password of the system administrator (User <code>root</code>)"
msgstr "Mengubah kata laluan sistem pentadbir (User \"root\")"

msgid "Changes"
msgstr "Laman"

msgid "Changes applied."
msgstr "Laman diterapkan."

msgid "Changes the administrator password for accessing the device"
msgstr ""

msgid "Channel"
msgstr "Saluran"

msgid "Check"
msgstr ""

msgid "Checksum"
msgstr "Jumlah disemak "

msgid ""
"Choose the firewall zone you want to assign to this interface. Select "
"<em>unspecified</em> to remove the interface from the associated zone or "
"fill out the <em>create</em> field to define a new zone and attach the "
"interface to it."
msgstr "Pilih zon firewall yang anda ingin tetapkan untuk antar muka ini."

msgid ""
"Choose the network you want to attach to this wireless interface. Select "
"<em>unspecified</em> to not attach any network or fill out the <em>create</"
"em> field to define a new network."
msgstr ""

#, fuzzy
msgid "Client"
msgstr "Pelanggan"

msgid "Client + WDS"
msgstr "Pelanggan + WDS"

msgid "Collecting data..."
msgstr ""

msgid "Command"
msgstr "Perintah"

msgid "Common Configuration"
msgstr ""

msgid "Compression"
msgstr "Mampatan"

msgid "Configuration"
msgstr "Konfigurasi"

msgid "Configuration / Apply"
msgstr ""

msgid "Configuration / Changes"
msgstr ""

msgid "Configuration / Revert"
msgstr ""

msgid "Configuration applied."
msgstr ""

msgid "Configuration file"
msgstr "fail konfigurasi"

msgid ""
"Configure the local DNS server to use the name servers adverticed by the PPP "
"peer"
msgstr ""
"Mengkonfigurasi pelayan DNS tempatan untuk menggunakan pelayan nama diiklan "
"oleh rakan PPP"

msgid "Configures this mount as overlay storage for block-extroot"
msgstr ""

msgid "Confirmation"
msgstr "Pengesahan"

msgid "Connect script"
msgstr "Menyambung script"

msgid "Connected"
msgstr ""

msgid "Connection Limit"
msgstr "Sambungan Batas"

msgid "Connection timeout"
msgstr "Sambungan timeout"

msgid "Contributing Developers"
msgstr "Menyumbang Pengembang"

msgid "Country"
msgstr ""

msgid "Country Code"
msgstr "Kod negara"

msgid "Cover the following interface"
msgstr ""

msgid "Cover the following interfaces"
msgstr ""

msgid "Create / Assign firewall-zone"
msgstr "Buat / Menetapkan dinding api-zon"

msgid "Create Interface"
msgstr ""

msgid "Create Network"
msgstr "Buat Jaringan"

msgid "Create a bridge over multiple interfaces"
msgstr ""

msgid "Create backup"
msgstr "Buat Sandaran"

msgid "Critical"
msgstr ""

msgid "Cron Log Level"
msgstr ""

msgid "Custom Files"
msgstr ""

msgid "Custom Interface"
msgstr ""

msgid "Custom files"
msgstr ""

msgid ""
"Customizes the behaviour of the device <abbr title=\"Light Emitting Diode"
"\">LED</abbr>s if possible."
msgstr "Mengkustomisasi perilaku peranti LED jika mungkin."

msgid "DHCP Leases"
msgstr ""

msgid "DHCP Server"
msgstr ""

msgid "DHCP and DNS"
msgstr ""

msgid "DHCP assigned"
msgstr "DHCP ditugaskan"

msgid "DHCP-Options"
msgstr "DHCP-Pilihan"

msgid "DNS"
msgstr ""

msgid "DNS forwardings"
msgstr ""

msgid "Debug"
msgstr ""

<<<<<<< HEAD
=======
msgid "Default"
msgstr ""

>>>>>>> fd051004
msgid "Default state"
msgstr ""

msgid "Define a name for this network."
msgstr ""

msgid ""
"Define additional DHCP options, for example "
"\"<code>6,192.168.2.1,192.168.2.2</code>\" which advertises different DNS "
"servers to clients."
msgstr ""

msgid "Delete"
msgstr "Padam"

msgid "Delete this interface"
msgstr ""

msgid "Delete this network"
msgstr ""

msgid "Description"
msgstr "Keterangan"

msgid "Design"
msgstr "Disain"

msgid "Destination"
msgstr "Tempat tujuan"

msgid "Detected Files"
msgstr ""

msgid "Detected files"
msgstr ""

msgid "Device"
msgstr "Alat"

msgid "Device Configuration"
msgstr ""

msgid "Diagnostics"
msgstr ""

<<<<<<< HEAD
=======
msgid "Directory"
msgstr ""

>>>>>>> fd051004
msgid ""
"Disable <abbr title=\"Dynamic Host Configuration Protocol\">DHCP</abbr> for "
"this interface."
msgstr ""

msgid "Disable HW-Beacon timer"
msgstr "Mematikan pemasa HW-Beacon"

msgid "Disabled"
msgstr ""

msgid "Discard upstream RFC1918 responses"
msgstr ""

msgid "Disconnect script"
msgstr "Putuskan naskah"

msgid "Distance Optimization"
msgstr "Jarak Optimasi"

msgid "Distance to farthest network member in meters."
msgstr "Jarak ke rangkaian terjauh ahli dalam meter."

msgid "Diversity"
msgstr "Keanekaragaman"

# Nur für NAT-Firewalls?
msgid ""
"Dnsmasq is a combined <abbr title=\"Dynamic Host Configuration Protocol"
"\">DHCP</abbr>-Server and <abbr title=\"Domain Name System\">DNS</abbr>-"
"Forwarder for <abbr title=\"Network Address Translation\">NAT</abbr> "
"firewalls"
msgstr ""
"Dnsmasq adalah gabungan <abbr title=\"Dynamic Host Configuration Protocol"
"\">DHCP</abbr>-Pelayan dan<abbr title=\"Domain Name System\">DNS</abbr>-"
"Forwarder untuk <abbr title=\"Network Address Translation\">NAT</abbr> "
"firewall"

msgid "Do not cache negative replies, e.g. for not existing domains"
msgstr ""

msgid "Do not forward requests that cannot be answered by public name servers"
msgstr ""

msgid "Do not forward reverse lookups for local networks"
msgstr ""

msgid "Do not send probe responses"
msgstr "Jangan menghantar jawapan penyelidikan"

msgid "Document root"
msgstr "Dokumen root"

msgid "Domain required"
msgstr "Domain diperlukan"

msgid "Domain whitelist"
msgstr ""

msgid ""
"Don't forward <abbr title=\"Domain Name System\">DNS</abbr>-Requests without "
"<abbr title=\"Domain Name System\">DNS</abbr>-Name"
msgstr "Jangan hantar permintaan DNS tanpa nama DNS"

msgid "Download and install package"
msgstr "Turun dan memasang pakej"

msgid "Dropbear Instance"
msgstr ""

msgid ""
"Dropbear offers <abbr title=\"Secure Shell\">SSH</abbr> network shell access "
"and an integrated <abbr title=\"Secure Copy\">SCP</abbr> server"
msgstr ""
"Dropbear menawarkan SSH kulit rangkaian aksesdan pelayan yang terintegrasi."

msgid "Dynamic <abbr title=\"Dynamic Host Configuration Protocol\">DHCP</abbr>"
msgstr "Dinamik DHCP"

msgid ""
"Dynamically allocate DHCP addresses for clients. If disabled, only clients "
"having static leases will be served."
msgstr ""

msgid "EAP-Method"
msgstr "EAP-Kaedah"

msgid "Edit"
msgstr "Sunting"

msgid "Edit package lists and installation targets"
msgstr "Edit senarai pakej dan target pemasangan"

msgid "Edit this interface"
msgstr ""

msgid "Edit this network"
msgstr ""

msgid "Emergency"
msgstr ""

msgid "Enable 4K VLANs"
msgstr ""

msgid "Enable <abbr title=\"Spanning Tree Protocol\">STP</abbr>"
msgstr "Mengaktifkan <abbr title=\"Spanning Tree Protocol\">STP</abbr>"

msgid "Enable IPv6 on PPP link"
msgstr "Aktifkan IPv6 di PPP link"

msgid "Enable Jumbo Frame passthrough"
msgstr ""

msgid "Enable Keep-Alive"
msgstr "Aktifkan Keep-Alive"

msgid "Enable TFTP server"
msgstr ""

msgid "Enable VLAN functionality"
msgstr ""

msgid "Enable device"
msgstr ""

msgid "Enable this mount"
msgstr ""

msgid "Enable this swap"
msgstr ""

msgid "Enable this switch"
msgstr ""

<<<<<<< HEAD
=======
msgid "Enable/Disable"
msgstr ""

>>>>>>> fd051004
msgid "Enabled"
msgstr ""

msgid "Enables the Spanning Tree Protocol on this bridge"
msgstr "Aktifkan spanning Tree Protokol di jambatan ini"

msgid "Encapsulation mode"
msgstr ""

msgid "Encryption"
msgstr "Enkripsi"

msgid "Error"
msgstr "Kesalahan"

msgid "Ethernet Adapter"
msgstr "Ethernet Adapter"

msgid "Ethernet Bridge"
msgstr "Jambatan Ethernet"

msgid "Ethernet Switch"
msgstr "Ethernet Beralih"

msgid "Expand hosts"
msgstr ""

msgid "Expires"
msgstr ""

msgid ""
"Expiry time of leased addresses, minimum is 2 Minutes (<code>2m</code>)."
msgstr ""

msgid "External system log server"
msgstr ""

msgid "External system log server port"
msgstr ""

msgid "Fast Frames"
msgstr "Frame Cepat"

msgid "File"
msgstr ""

msgid "Filename of the boot image advertised to clients"
msgstr ""

msgid "Files to be kept when flashing a new firmware"
msgstr "Fail yang akan disimpan saat flash firmware baru"

msgid "Filesystem"
msgstr "Fail Sistem"

msgid "Filter"
msgstr "Penapis"

msgid "Filter private"
msgstr "Penapis swasta"

msgid "Filter useless"
msgstr "Penapis tak berguna"

msgid "Find and join network"
msgstr ""

msgid "Find package"
msgstr "Cari pakej"

msgid "Finish"
msgstr "Selesai"

msgid "Firewall"
msgstr "Firewall"

msgid "Firewall Settings"
msgstr "Tetapan Firewall"

msgid "Firewall Status"
msgstr "Status Firewall"

msgid "Firmware Version"
msgstr ""

msgid "Firmware image"
msgstr "Gambar Firmware"

msgid "Fixed source port for outbound DNS queries"
msgstr ""

msgid "Flags"
msgstr "Parameter"

msgid "Flash Firmware"
msgstr "Firmware Flash"

msgid "Force"
msgstr "Paksa"

msgid "Force DHCP on this network even if another server is detected."
msgstr ""

msgid "Forward DHCP"
msgstr ""

msgid "Forward broadcasts"
msgstr ""

msgid "Forwarding mode"
msgstr ""

msgid "Fragmentation Threshold"
msgstr "Fragmentasi Ambang"

msgid "Frame Bursting"
msgstr "Bingkai Meletup"

msgid "Free"
msgstr ""

msgid "Free space"
msgstr ""

msgid "Frequency Hopping"
msgstr "Melompat Frekuensi"

msgid "Gateway"
msgstr ""

msgid "Gateway ports"
msgstr ""

msgid "General"
msgstr "Umum"

msgid "General Settings"
msgstr ""

msgid "General Setup"
msgstr "Setup Umum"

msgid "Given password confirmation did not match, password not changed!"
msgstr ""

msgid "Go to relevant configuration page"
msgstr "Menuju ke halaman konfigurasi yang relevan"

msgid "HE.net Tunnel ID"
msgstr ""

msgid "HT capabilities"
msgstr ""

msgid "HT mode"
msgstr ""

msgid "Handler"
msgstr "Kawalan"

msgid "Hang Up"
msgstr "Menutup"

msgid ""
"Here you can backup and restore your router configuration and - if possible "
"- reset the router to the default settings."
msgstr ""
"Di sini anda boleh sandaran dan mengembalikan konfigurasi router dan - jika "
"mungkin - Reset router ke tetapan lalai."

msgid ""
"Here you can configure the basic aspects of your device like its hostname or "
"the timezone."
msgstr ""
"Di sini anda boleh mengkonfigurasi aspek asas peranti anda seperti nama host "
"atau zon."

msgid ""
"Here you can customize the settings and the functionality of <abbr title="
"\"Lua Configuration Interface\">LuCI</abbr>."
msgstr "Di sini anda boleh melaraskan tetapan dan fungsi Luci"

msgid ""
"Here you can paste public <abbr title=\"Secure Shell\">SSH</abbr>-Keys (one "
"per line) for <abbr title=\"Secure Shell\">SSH</abbr> public-key "
"authentication."
msgstr "Di sini anda boleh memasukkan kunci awam SSH untuk pengesahan."

msgid ""
"Here you can paste public SSH-Keys (one per line) for SSH public-key "
"authentication."
msgstr ""

msgid "Hide <abbr title=\"Extended Service Set Identifier\">ESSID</abbr>"
msgstr "Menyembunyikan ESSID"

msgid "Host entries"
msgstr "Entri host"

msgid "Host expiry timeout"
msgstr ""

msgid "Host-<abbr title=\"Internet Protocol Address\">IP</abbr> or Network"
msgstr "IP host atau rangkaian"

msgid "Hostname"
msgstr "Nama Host"

msgid "Hostnames"
msgstr "Nama Host"

msgid "ID"
msgstr "ID"

msgid "IP Configuration"
msgstr "Konfigurasi IP"

msgid "IP address"
msgstr "Alamat IP"

msgid "IP-Aliases"
msgstr ""

msgid "IPv4"
msgstr ""

msgid "IPv4 Firewall"
msgstr ""

<<<<<<< HEAD
=======
msgid "IPv4 WAN Status"
msgstr ""

>>>>>>> fd051004
msgid "IPv4-Address"
msgstr ""

msgid "IPv6"
msgstr "Konfigurasi IPv6"

msgid "IPv6 Firewall"
msgstr ""

msgid "IPv6 Setup"
msgstr "Setup IPv6"

msgid "IPv6 WAN Status"
msgstr ""

msgid "Identity"
msgstr "Identiti"

msgid ""
"If specified, mount the device by its UUID instead of a fixed device node"
msgstr ""

msgid ""
"If specified, mount the device by the partition label instead of a fixed "
"device node"
msgstr ""

msgid ""
"If your physical memory is insufficient unused data can be temporarily "
"swapped to a swap-device resulting in a higher amount of usable <abbr title="
"\"Random Access Memory\">RAM</abbr>. Be aware that swapping data is a very "
"slow process as the swap-device cannot be accessed with the high datarates "
"of the <abbr title=\"Random Access Memory\">RAM</abbr>."
msgstr ""
"Jika memori fizikal anda tidak cukup data yang boleh digunakan sementara "
"menukar ke peranti-penukar yang dihasilkan dalam jumlah RAM berguna yang "
"lebih tinggi. Berhati-hatilah bahawa penukaran data adalah proses yang "
"sangat lambat kerana peranti-penukar tidak boleh diakses dengan datarates "
"yang tinggi pada RAM."

msgid "Ignore Hosts files"
msgstr ""

msgid "Ignore interface"
msgstr "Abaikan antara muka"

msgid "Ignore resolve file"
msgstr "Abaikan fail yang selesai"

msgid "In"
msgstr "Masuk"

msgid "Inbound:"
msgstr ""

msgid "Info"
msgstr ""

<<<<<<< HEAD
=======
msgid "Initscript"
msgstr ""

msgid "Initscripts"
msgstr ""

>>>>>>> fd051004
msgid "Install"
msgstr "Memasang"

msgid "Installation targets"
msgstr "Target pemasangan"

msgid "Installed packages"
msgstr ""

msgid "Interface"
msgstr "Interface"

msgid "Interface Configuration"
msgstr ""

msgid "Interface Overview"
msgstr ""

msgid "Interface Status"
msgstr "Status Interface"

msgid "Interface is reconnecting..."
msgstr ""

msgid "Interface is shutting down..."
msgstr ""

msgid "Interface not present or not connected yet."
msgstr ""

msgid "Interface reconnected"
msgstr ""

msgid "Interface shut down"
msgstr ""

msgid "Interfaces"
msgstr "Interface"

msgid "Invalid"
msgstr "Tak Sah"

msgid "Invalid VLAN ID given! Only IDs between %d and %d are allowed."
msgstr ""

msgid "Invalid username and/or password! Please try again."
msgstr "Username dan / atau password tak sah! Sila cuba lagi."

msgid ""
"It appears that you try to flash an image that does not fit into the flash "
"memory, please verify the image file!"
msgstr ""
"Tampak bahawa anda cuba untuk flash fail gambar yang tidak sesuai dengan "
"memori flash, sila buat pengesahan pada fail gambar!"

msgid "Java Script required!"
msgstr ""

#, fuzzy
msgid "Join Network"
msgstr "Gabung Rangkaian"

msgid "Join Network: Settings"
msgstr ""

msgid "Join Network: Wireless Scan"
msgstr ""

msgid "KB"
msgstr ""

msgid "Keep configuration files"
msgstr "Simpan fail konfigurasi"

msgid "Keep-Alive"
msgstr "Keep-Alive"

msgid "Kernel"
msgstr ""

msgid "Kernel Log"
msgstr "Log Kernel"

msgid "Kernel Version"
msgstr ""

msgid "Key"
msgstr "Kunci"

msgid "Key #%d"
msgstr ""

msgid "Kill"
msgstr "Tamatkan"

msgid "LLC"
msgstr ""

msgid "Label"
msgstr ""

msgid "Language"
msgstr "Bahasa"

msgid "Language and Style"
msgstr ""

msgid "Lead Development"
msgstr "Pemimpin Pengembangan"

msgid "Leasefile"
msgstr "Sewa fail"

msgid "Leasetime"
msgstr "Masa penyewaan"

msgid "Leasetime remaining"
msgstr "Sisa masa penyewaan"

msgid "Legend:"
msgstr ""

msgid ""
"Let pppd replace the current default route to use the PPP interface after "
"successful connect"
msgstr ""
"Biarkan pppd menggantikan laluan asal saat ini untuk menggunakan antaramuka "
"PPP selepas berjaya menyambung"

msgid "Let pppd run this script after establishing the PPP link"
msgstr "Biarkan pppd menjalankan naskah ini setelah menetapkan link PPP"

msgid "Let pppd run this script before tearing down the PPP link"
msgstr "Biarkan pppd menjalankan naskah ini sebelum menghancurkan link PPP"

msgid "Limit"
msgstr "Batas"

msgid "Link"
msgstr "Link"

msgid "Link On"
msgstr "Link Pada"

msgid ""
"List of <abbr title=\"Domain Name System\">DNS</abbr> servers to forward "
"requests to"
msgstr ""

msgid "List of domains to allow RFC1918 responses for"
msgstr ""

msgid "Listen only on the given interface or, if unspecified, on all"
msgstr ""

msgid "Listening port for inbound DNS queries"
msgstr ""

msgid "Load"
msgstr "Load"

msgid "Load Average"
msgstr ""

msgid "Loading"
msgstr ""

msgid "Local Startup"
msgstr ""

msgid "Local Time"
msgstr "Masa Tempatan"

msgid "Local domain"
msgstr ""

msgid ""
"Local domain specification. Names matching this domain are never forwared "
"and resolved from DHCP or hosts files only"
msgstr ""

msgid "Local domain suffix appended to DHCP names and hosts file entries"
msgstr ""

msgid "Local server"
msgstr ""

msgid ""
"Localise hostname depending on the requesting subnet if multiple IPs are "
"available"
msgstr ""

msgid "Localise queries"
msgstr "Soalan tempatan"

msgid "Log output level"
msgstr ""

msgid "Log queries"
msgstr "Log soalan"

msgid "Logging"
msgstr ""

msgid "Login"
msgstr "Login"

msgid "Logout"
msgstr "Logout"

msgid "Lowest leased address as offset from the network address."
msgstr ""

msgid "MAC"
msgstr "Alamat MAC"

msgid "MAC Address"
msgstr ""

msgid "MAC-Address"
msgstr ""

msgid "MAC-Address Filter"
msgstr "Penapis alamat MAC"

msgid "MAC-Filter"
msgstr "Penapis MAC"

msgid "MAC-List"
msgstr "Senarai MAC"

msgid "MTU"
msgstr ""

msgid ""
"Make sure that you provide the correct pin code here or you might lock your "
"sim card!"
msgstr ""
"Pastikan bahawa anda mempunyai kod pin yang sah. Kalau tidak anda mungkin "
"akan terkunci kad sim anda!"

msgid "Master"
msgstr "Master"

msgid "Master + WDS"
msgstr "Master + WDS"

msgid "Maximum Rate"
msgstr "Rate Maksimum"

msgid "Maximum allowed number of active DHCP leases"
msgstr ""

msgid "Maximum allowed number of concurrent DNS queries"
msgstr ""

msgid "Maximum allowed size of EDNS.0 UDP packets"
msgstr ""

#, fuzzy
msgid "Maximum hold time"
msgstr "Memegang masa maksimum"

msgid "Maximum number of leased addresses."
msgstr ""

msgid "Memory"
msgstr "Memori"

msgid "Memory usage (%)"
msgstr "Penggunaan Memori (%)"

msgid "Metric"
msgstr "Metrik"

msgid "Minimum Rate"
msgstr "Rate Minimum"

#, fuzzy
msgid "Minimum hold time"
msgstr "Memegang masa minimum"

msgid "Mode"
msgstr "Mode"

msgid "Modem device"
msgstr "Alat modem"

msgid "Monitor"
msgstr "Monitor"

msgid ""
"Most of them are network servers, that offer a certain service for your "
"device or network like shell access, serving webpages like <abbr title=\"Lua "
"Configuration Interface\">LuCI</abbr>, doing mesh routing, sending e-"
"mails, ..."
msgstr ""
"Kebanyakan dari mereka adalah pelayan rangkaian, yang menawarkan "
"perkhidmatan tertentu untuk peranti anda atau rangkaian seperti akses shell, "
"melayani laman web seperti LuCI, melakukan mesh routing, menghantar e-mel, "
"dan lain-lain"

msgid "Mount Entry"
msgstr ""

msgid "Mount Point"
msgstr "Mount Point"

msgid "Mount Points"
msgstr "Mount Points"

msgid "Mount Points - Mount Entry"
msgstr ""

msgid "Mount Points - Swap Entry"
msgstr ""

msgid ""
"Mount Points define at which point a memory device will be attached to the "
"filesystem"
msgstr ""
"Mount Points menentukan di mana titik peranti memori akan melekat pada fail "
"sistem"

msgid "Mount options"
msgstr ""

msgid "Mount point"
msgstr ""

msgid "Mounted file systems"
msgstr "Mounted fail sistems"

msgid "Move down"
msgstr ""

msgid "Move up"
msgstr ""

msgid "Multicast Rate"
msgstr "Multicast Rate"

msgid "NAS ID"
msgstr "NAS ID"

msgid "Name"
msgstr "Nama"

msgid "Name of the new interface"
msgstr ""

msgid "Name of the new network"
msgstr "Nama rangkaian baru"

msgid "Navigation"
msgstr "Navigation"

msgid "Netmask"
msgstr ""

msgid "Network"
msgstr "Rangkaian"

msgid "Network Utilities"
msgstr ""

msgid "Network boot image"
msgstr ""

msgid "Networks"
msgstr "Rangkaian"

msgid "Next »"
msgstr "Kemudian »"

msgid "No address configured on this interface."
msgstr ""

msgid "No chains in this table"
msgstr "Tiada rantai dalam jadual ini"

msgid "No files found"
msgstr ""

msgid "No information available"
msgstr ""

msgid "No negative cache"
msgstr ""

msgid "No network configured on this device"
msgstr ""

msgid "No password set!"
msgstr ""

msgid "No rules in this chain"
msgstr "Tidak ada peraturan dalam rantai ini"

msgid "Noise"
msgstr "Kebisingan"

msgid "None"
msgstr ""

msgid "Normal"
msgstr ""

msgid "Not associated"
msgstr ""

msgid "Not configured"
msgstr "Belum dikonfigurasikan"

msgid ""
"Note: If you choose an interface here which is part of another network, it "
"will be moved into this network."
msgstr ""

msgid "Notice"
msgstr ""

msgid "Number of failed connection tests to initiate automatic reconnect"
msgstr ""
"Jumlah ujian sambungan gagal sebelum memulakan semula sambungan automatik"

msgid "OK"
msgstr "Baik"

msgid "OPKG error code %i"
msgstr "OPKG kod kesalahan %i"

msgid "OPKG-Configuration"
msgstr "OPKG-Konfigurasi"

msgid "Off-State Delay"
msgstr ""

msgid ""
"On this page you can configure the network interfaces. You can bridge "
"several interfaces by ticking the \"bridge interfaces\" field and enter the "
"names of several network interfaces separated by spaces. You can also use "
"<abbr title=\"Virtual Local Area Network\">VLAN</abbr> notation "
"<samp>INTERFACE.VLANNR</samp> (<abbr title=\"for example\">e.g.</abbr>: "
"<samp>eth0.1</samp>)."
msgstr ""
"Pada halaman ini anda boleh mengkonfigurasi antara muka rangkaian. Anda "
"boleh menjembatani beberapa antara muka dengan menanda jambatan antara muka "
"gelanggang dan masukkan beberapa nama antara muka rangkaian dipisahkan "
"dengan ruang. Anda juga boleh menggunakan antara muka VLAN notasi. Seperti "
"eth0.1."

msgid "On-State Delay"
msgstr ""

msgid "One or more fields contain invalid values!"
msgstr ""

msgid "One or more required fields have no value!"
msgstr ""

msgid "Open"
msgstr ""

msgid "Option changed"
msgstr ""

msgid "Option removed"
msgstr ""

msgid "Options"
msgstr "Pilihan"

msgid "Other:"
msgstr ""

msgid "Out"
msgstr "Keluar"

msgid "Outbound:"
msgstr ""

msgid "Outdoor Channels"
msgstr "Saluran Outdoor"

msgid "Override Gateway"
msgstr ""

msgid ""
"Override the netmask sent to clients. Normally it is calculated from the "
"subnet that is served."
msgstr ""

msgid "Overview"
msgstr "Keseluruhan"

msgid "Owner"
msgstr "Pemilik"

msgid "PID"
msgstr "PID"

msgid "PIN code"
msgstr "PIN-Code"

msgid "PPP Settings"
msgstr "Tetapan PPP"

msgid "PPPoA Encapsulation"
msgstr "Pengkapsulan PPPoA"

msgid "Package libiwinfo required!"
msgstr ""

msgid "Package lists"
msgstr "Senarai pakej"

msgid "Package lists updated"
msgstr "Senarai pakej dikemaskini"

msgid "Package name"
msgstr "Nama pakej"

msgid "Packets"
msgstr "Paket"

msgid "Password"
msgstr "Kata laluan"

msgid "Password authentication"
msgstr "Kata laluan pengesahan"

msgid "Password of Private Key"
msgstr "Kata Laluan Kunci Swasta"

msgid "Password successfully changed"
msgstr "Kata laluan berjaya ditukar"

msgid "Password successfully changed!"
msgstr ""

msgid "Path to CA-Certificate"
msgstr "Path ke CA-Sijil"

msgid "Path to Private Key"
msgstr "Path ke Kunci Swasta"

msgid "Path to executable which handles the button event"
msgstr "Path ke eksekusi yang mengendalikan acara butang"

msgid "Peak:"
msgstr ""

msgid "Perform reboot"
msgstr "Lakukan reboot"

msgid "Physical Settings"
msgstr "Tetapan Fizikal"

msgid "Pkts."
msgstr "Pkts."

msgid "Please enter your username and password."
msgstr "Sila masukkan username dan kata laluan anda."

msgid "Please wait: Device rebooting..."
msgstr "Sila tunggu: Peranti sedang reboot..."

msgid "Plugin path"
msgstr "Tunjuk locasi Plugin"

msgid "Policy"
msgstr "Dasar"

msgid "Port"
msgstr "Port"

msgid "Port %d"
msgstr ""

msgid "Port %d is untagged in multiple VLANs!"
msgstr ""

msgid ""
"Port <abbr title=\"Primary VLAN IDs\">PVIDs</abbr> specify the default VLAN "
"ID added to received untagged frames."
msgstr ""

msgid "Port PVIDs on %q"
msgstr ""

msgid "Ports"
msgstr "Ports"

msgid "Post-commit actions"
msgstr "UCI-komit tindakan"

msgid "Power"
msgstr "Daya"

msgid "Prevents client-to-client communication"
msgstr "Mencegah komunikasi sesama Pelanggan"

msgid "Primary"
msgstr "Primary"

msgid "Proceed"
msgstr "Teruskan"

msgid "Proceed reverting all settings and resetting to firmware defaults?"
msgstr "Teruskan mengembalikan semua tatacara dan ulang ke firmware asal?"

msgid "Processes"
msgstr "Proses"

msgid "Processor"
msgstr "Processor"

msgid "Project Homepage"
msgstr "Tapak Web Projek"

msgid "Prot."
msgstr "Prot."

msgid "Protocol"
msgstr "Protokol"

msgid "Provide new network"
msgstr ""

msgid "Pseudo Ad-Hoc"
msgstr "Pseudo-Ad-Hoc (Atheros)"

msgid "Pseudo Ad-Hoc (ahdemo)"
msgstr "Pseudo Ad-Hoc (ahdemo)"

msgid "RTS/CTS Threshold"
msgstr "RTS/CTS-Ambang"

# Ein / Aus, eingehend / ausgehend?
msgid "RX"
msgstr "RX"

msgid "Radius-Port"
msgstr "Radius-Port"

msgid "Radius-Server"
msgstr "Radius-Server"

msgid ""
"Read <code>/etc/ethers</code> to configure the <abbr title=\"Dynamic Host "
"Configuration Protocol\">DHCP</abbr>-Server"
msgstr "Baca /etc/ethers untuk mengkonfigurasikan DHCP-Server"

msgid ""
"Really delete this interface? The deletion cannot be undone!\n"
"You might loose access to this router if you are connected via this "
"interface."
msgstr ""

msgid ""
"Really delete this wireless network? The deletion cannot be undone!\n"
"You might loose access to this router if you are connected via this network."
msgstr ""

msgid ""
"Really shutdown interface \"%s\" ?\n"
"You might loose access to this router if you are connected via this "
"interface."
msgstr ""

msgid "Realtime Connections"
msgstr ""

msgid "Realtime Load"
msgstr ""

msgid "Realtime Traffic"
msgstr ""

msgid "Rebind protection"
msgstr ""

msgid "Reboot"
msgstr "Reboot"

msgid "Reboots the operating system of your device"
msgstr "Reboot sistem operasi peranti anda"

msgid "Receive"
msgstr "Menerima"

msgid "Receiver Antenna"
msgstr "Antena Penerima"

msgid "Reconnect this interface"
msgstr ""

msgid "Reconnecting interface"
msgstr ""

msgid "References"
msgstr "Rujukan"

msgid "Regulatory Domain"
msgstr "Peraturan Domain"

msgid "Relay Settings"
msgstr ""

msgid "Relay between networks"
msgstr ""

msgid "Remove"
msgstr "Menghapuskan"

msgid "Repeat scan"
msgstr "Ulangi scan"

msgid "Replace default route"
msgstr "Tukar laluan asal"

msgid "Replace entry"
msgstr "Tukar entri"

msgid "Replace wireless configuration"
msgstr ""

msgid "Reset"
msgstr "Reset"

msgid "Reset Counters"
msgstr "Reset Loket"

msgid "Reset router to defaults"
msgstr "Reset router ke tetapan lalai"

msgid "Reset switch during setup"
msgstr ""

msgid "Resolv and Hosts Files"
msgstr ""

msgid "Resolve file"
msgstr ""

msgid "Restart"
msgstr ""

msgid "Restart Firewall"
msgstr "Restart Firewall"

msgid "Restore backup"
msgstr "Kembalikan sandaran"

msgid "Reveal/hide password"
msgstr ""

msgid "Revert"
msgstr "Kembali"

msgid "Root"
msgstr ""

msgid "Root directory for files served via TFTP"
msgstr ""

msgid "Router Model"
msgstr ""

msgid "Router Name"
msgstr ""

msgid "Router Password"
msgstr ""

msgid "Routes"
msgstr "Laluan"

msgid ""
"Routes specify over which interface and gateway a certain host or network "
"can be reached."
msgstr ""
"Laluan menentukan di mana interface dan gateway host atau rangkaian tertentu "
"yang boleh dicapai."

msgid "Routing table ID"
msgstr ""

msgid "Rule #"
msgstr "Peraturan #"

msgid "Run a filesystem check before mounting the device"
msgstr ""

msgid "Run filesystem check"
msgstr ""

<<<<<<< HEAD
=======
msgid "SSH Access"
msgstr ""

msgid "SSH-Keys"
msgstr ""

>>>>>>> fd051004
msgid "SSID"
msgstr "SSID"

msgid "STP"
msgstr "Spanning-Tree-Protokol"

msgid "Save"
msgstr "Simpan"

msgid "Save & Apply"
msgstr "Simpan & Melaksanakan"

msgid "Save &#38; Apply"
msgstr ""

msgid "Scan"
msgstr "Scan"

msgid "Scheduled Tasks"
msgstr "Tugas Jadual"

msgid ""
"Seconds to wait for the modem to become ready before attempting to connect"
msgstr "Detik untuk menunggu modem bersedia sebelum mencuba untuk menyambung"

msgid "Section added"
msgstr ""

msgid "Section removed"
msgstr ""

msgid "See \"mount\" manpage for details"
msgstr "Rujuk \"mount\" laman manual untuk detail"

msgid "Send Router Solicitiations"
msgstr ""

msgid "Separate Clients"
msgstr "Pisahkan Pelanggan"

msgid "Separate WDS"
msgstr "Pisahkan WDS"

msgid "Server IPv4-Address"
msgstr ""

msgid "Server Settings"
msgstr ""

msgid "Service type"
msgstr "Jenis Perkhidmatan"

msgid "Services"
msgstr "Perkhidmatan"

msgid "Services and daemons perform certain tasks on your device."
msgstr "Perkhidmatan dan daemon melakukan tugas tertentu dalam peranti anda."

msgid "Settings"
msgstr "Tetapan"

msgid "Setup wait time"
msgstr "Menetapkan masa menunggu"

msgid "Shutdown this interface"
msgstr ""

msgid "Signal"
msgstr "Isyarat"

msgid "Size"
msgstr "Saiz"

msgid "Skip"
msgstr "Skip"

msgid "Skip to content"
msgstr "Skip ke kadar"

msgid "Skip to navigation"
msgstr "Skip ke navigation"

msgid "Slot time"
msgstr "Slot masa"

msgid "Software"
msgstr "Perisian"

msgid "Some fields are invalid, cannot save values!"
msgstr ""

msgid ""
"Sorry. OpenWrt does not support a system upgrade on this platform.<br /> You "
"need to manually flash your device."
msgstr ""
"Maafkan. OpenWRT tidak menyokong meningkatkan sistem pada peron ini. <br /"
">Anda perlu flash peranti anda secara manual."

msgid "Sort"
msgstr ""

msgid "Source"
msgstr "Sumber"

#, fuzzy
msgid "Specifies the button state to handle"
msgstr "Menentukan state butang untuk melaku"

msgid "Specifies the directory the device is attached to"
msgstr ""

<<<<<<< HEAD
=======
msgid "Specifies the listening port of this <em>Dropbear</em> instance"
msgstr ""

>>>>>>> fd051004
msgid "Specify additional command line arguments for pppd here"
msgstr "Tentukan arahan tambahan untuk pppd di sini"

msgid "Specify the secret encryption key here."
msgstr ""

msgid "Start"
msgstr "Mula"

msgid "Start priority"
msgstr ""

msgid "Startup"
msgstr ""

msgid "Static IPv4 Routes"
msgstr "Laluan IPv4 Statik"

msgid "Static IPv6 Routes"
msgstr "Laluan IPv6 Statik"

msgid "Static Leases"
msgstr "Statische Einträge"

msgid "Static Routes"
msgstr "Laluan Statik"

msgid "Static WDS"
msgstr ""

msgid ""
"Static leases are used to assign fixed IP addresses and symbolic hostnames "
"to DHCP clients. They are also required for non-dynamic interface "
"configurations where only hosts with a corresponding lease are served."
msgstr ""

msgid "Status"
msgstr "Status"

msgid "Stop"
msgstr ""

msgid "Strict order"
msgstr "Order Ketat"

msgid "Submit"
msgstr "Menyerahkan"

msgid "Swap Entry"
msgstr ""

msgid "Switch"
msgstr "Beralih"

msgid "Switch %q"
msgstr ""

msgid "System"
msgstr "Sistem"

msgid "System Log"
msgstr "Log Sistem"

msgid "System Properties"
msgstr ""

msgid "System log buffer size"
msgstr ""

msgid "TCP:"
msgstr ""

msgid "TFTP Settings"
msgstr ""

msgid "TFTP server root"
msgstr ""

msgid "TTL"
msgstr ""

# same as RX
msgid "TX"
msgstr "TX"

msgid "Table"
msgstr "Meja"

msgid "Target"
msgstr "Sasaran"

msgid "Terminate"
msgstr "Menamatkan"

msgid "Thanks To"
msgstr "Terima Kasih kepada"

msgid ""
"The <em>Device Configuration</em> section covers physical settings of the "
"radio hardware such as channel, transmit power or antenna selection which is "
"shared among all defined wireless networks (if the radio hardware is multi-"
"SSID capable). Per network settings like encryption or operation mode are "
"grouped in the <em>Interface Configuration</em>."
msgstr ""

msgid ""
"The <em>libiwinfo</em> package is not installed. You must install this "
"component for working wireless configuration!"
msgstr ""

msgid ""
"The allowed characters are: <code>A-Z</code>, <code>a-z</code>, <code>0-9</"
"code> and <code>_</code>"
msgstr ""
"Karakter yang diizinkan adalah: <code>A-Z</code>, <code>a-z</code>, <code>0-"
"9</code> dan <code>_</code>"

msgid ""
"The device file of the memory or partition (<abbr title=\"for example\">e.g."
"</abbr> <code>/dev/sda1</code>)"
msgstr "Fail peranti memori atau partisyen, (contohnya: /dev/sda)"

msgid "The device node of your modem, e.g. /dev/ttyUSB0"
msgstr "Node peranti modem anda, contohnya /dev/ttyUSB0"

msgid ""
"The filesystem that was used to format the memory (<abbr title=\"for example"
"\">e.g.</abbr> <samp><abbr title=\"Third Extended Filesystem\">ext3</abbr></"
"samp>)"
msgstr "Failsistem yang digunakan untuk memformat memori (contohnya: ext3)"

msgid ""
"The flash image was uploaded. Below is the checksum and file size listed, "
"compare them with the original file to ensure data integrity.<br /> Click "
"\"Proceed\" below to start the flash procedure."
msgstr ""
"Fail gambar flash telah di-upload. Berikut ini adalah checksum dan saiz fail "
"yang berdaftar, membandingkannya dengan fail gambar asli untuk memastikan "
"integriti data.<br /> Klik butang terus di bawah untuk memulakan prosedur "
"flash."

msgid "The following changes have been committed"
msgstr ""

msgid "The following changes have been reverted"
msgstr "Laman berikut telah kembali"

msgid ""
"The following files are detected by the system and will be kept "
"automatically during sysupgrade"
msgstr ""

msgid "The following rules are currently active on this system."
msgstr "Peraturan berikut sedang aktif pada sistem ini."

msgid ""
"The hardware is not multi-SSID capable and existing configuration will be "
"replaced if you proceed."
msgstr ""

msgid ""
"The network ports on your router can be combined to several <abbr title="
"\"Virtual Local Area Network\">VLAN</abbr>s in which computers can "
"communicate directly with each other. <abbr title=\"Virtual Local Area "
"Network\">VLAN</abbr>s are often used to separate different network "
"segments. Often there is by default one Uplink port for a connection to the "
"next greater network like the internet and other ports for a local network."
msgstr ""
"Rangkaian port pada router anda boleh digabungkan untuk beberapa VLAN di "
"mana komputer dapat berkomunikasi secara langsung dengan satu sama lain. "
"VLAN sering digunakan untuk memisahkan segmen rangkaian yang berbeza. "
"Seringkali ada secara default satu port Uplink untuk sambungan kepada "
"rangkaian yang lebih besar seterusnya seperti internet dan port lain untuk "
"rangkaian tempatan."

msgid ""
"The realm which will be displayed at the authentication prompt for protected "
"pages."
msgstr ""
"Wilayah yang akan dipaparkan di pengesahan prompt untuk laman yang "
"dilindungi."

msgid ""
"The system is flashing now.<br /> DO NOT POWER OFF THE DEVICE!<br /> Wait a "
"few minutes until you try to reconnect. It might be necessary to renew the "
"address of your computer to reach the device again, depending on your "
"settings."
msgstr ""
"Sistem ini sekarang mula flash.<br /> JANGAN TUTUP KUASA UNTUK PERANTI!<br /"
"> Tunggu beberapa minit sehingga anda cuba untuk menyambung kembali. Mungkin "
"anda perlu mengemas kini alamat komputer anda untuk mencapai peranti lagi, "
"bergantung pada tetapan anda."

msgid ""
"The uploaded image file does not contain a supported format. Make sure that "
"you choose the generic image format for your platform."
msgstr ""
"Format Fail gambar yang diupload tidak disokongkan. Pastikan anda memilih "
"fail format gambar yang generik untuk platform anda."

msgid "There are no active leases."
msgstr ""

msgid "There are no pending changes to apply!"
msgstr ""

msgid "There are no pending changes to revert!"
msgstr ""

msgid "There are no pending changes!"
msgstr ""

msgid ""
"There is no password set on this router. Please configure a root password to "
"protect the web interface and enable SSH."
msgstr ""

msgid ""
"These commands will be executed automatically when a given <abbr title="
"\"Unified Configuration Interface\">UCI</abbr> configuration is committed "
"allowing changes to be applied instantly."
msgstr ""
"Perintah-perintah ini akan dijalankan secara automatik apabila tatarajah UCI "
"diberikan komited membolehkan perubahan yang akan diterapkan langsung."

msgid ""
"This is a list of shell glob patterns for matching files and directories to "
"include during sysupgrade"
msgstr ""

msgid ""
<<<<<<< HEAD
=======
"This is the content of /etc/rc.local. Insert your own commands here (in "
"front of 'exit 0') to execute them at the end of the boot process."
msgstr ""

msgid ""
>>>>>>> fd051004
"This is the only <abbr title=\"Dynamic Host Configuration Protocol\">DHCP</"
"abbr> in the local network"
msgstr "Ini adalah DHCP hanya dalam rangkaian tempatan."

msgid "This is the system crontab in which scheduled tasks can be defined."
msgstr ""
"Ini adalah crontab sistem di mana tugas-tugas yang dijadualkan boleh "
"ditakrifkan."

msgid ""
"This list gives an overview over currently running system processes and "
"their status."
msgstr ""
"Senarai ini memberikan gambaran lebih pada proses sistem yang sedang "
"berjalan dan statusnya."

msgid "This page allows the configuration of custom button actions"
msgstr "Laman ini membolehkan konfigurasi butang tindakan peribadi"

msgid "This page gives an overview over currently active network connections."
msgstr ""
"Laman ini memberikan gambaran lebih dari saat ini sambungan rangkaian yang "
"aktif."

msgid "This section contains no values yet"
msgstr "Bahagian ini belum mengandungi nilai-nilai lagi"

msgid "Time (in seconds) after which an unused connection will be closed"
msgstr ""
"Waktu (dalam detik) selepas mana sambungan yang tidak terpakai akan ditutup"

msgid "Time Server (rdate)"
msgstr ""

msgid "Timezone"
msgstr "Zon masa"

msgid "Total Available"
msgstr ""

msgid "Traffic"
msgstr "Lalu lintas"

msgid "Transfer"
msgstr "Pemindahan"

msgid "Transmission Rate"
msgstr "Kelajuan Penghantaran"

msgid "Transmit"
msgstr "Pancar"

msgid "Transmit Power"
msgstr "Daya Pancar"

msgid "Transmitter Antenna"
msgstr "Antena Pemancar"

msgid "Trigger"
msgstr ""

msgid "Trigger Mode"
msgstr ""

msgid "Tunnel Settings"
msgstr ""

msgid "Turbo Mode"
msgstr "Mod Turbo"

msgid "Tx-Power"
msgstr ""

msgid "Type"
msgstr "Jenis"

msgid "UDP:"
msgstr ""

<<<<<<< HEAD
=======
msgid "USB Device"
msgstr ""

>>>>>>> fd051004
msgid "UUID"
msgstr ""

msgid "Unknown Error"
msgstr "Kesalahan tidak diketahui"

msgid "Unknown Error, password not changed!"
msgstr ""

msgid "Unsaved Changes"
msgstr "Perubahan yang belum disimpan"

msgid "Update package lists"
msgstr "Mengemas kini senarai pakej"

msgid "Upgrade installed packages"
msgstr "Mengemas kini pakej dipasang"

msgid "Upload an OpenWrt image file to reflash the device."
msgstr "Upload fail gambar OpenWRT untuk flash semula peranti."

msgid "Upload image"
msgstr "Upload fail gambar"

msgid "Uploaded File"
msgstr "Uploaded Fail"

msgid "Uptime"
msgstr "Masa Aktif"

msgid "Use <code>/etc/ethers</code>"
msgstr "Guna /etc/ethers"

msgid "Use ISO/IEC 3166 alpha2 country codes."
msgstr ""

msgid "Use as root filesystem"
msgstr ""

msgid "Use peer DNS"
msgstr "Guna rakan DNS"

msgid ""
"Use the <em>Add</em> Button to add a new lease entry. The <em>MAC-Address</"
"em> indentifies the host, the <em>IPv4-Address</em> specifies to the fixed "
"address to use and the <em>Hostname</em> is assigned as symbolic name to the "
"requesting host."
msgstr ""

msgid "Used"
msgstr "Diguna"

msgid "Used Key Slot"
msgstr ""

msgid "Username"
msgstr "Username"

msgid "VC-Mux"
msgstr ""

msgid "VLAN"
msgstr "VLAN"

msgid "VLAN %d"
msgstr ""

msgid "VLANs on %q"
msgstr ""

msgid "Version"
msgstr "Versi"

msgid "WDS"
msgstr "WDS"

msgid "WEP Open System"
msgstr ""

msgid "WEP Shared Key"
msgstr ""

msgid "WEP passphrase"
msgstr ""

msgid "WMM Mode"
msgstr "WMM Mod"

msgid "WPA passphrase"
msgstr ""

msgid ""
"WPA-Encryption requires wpa_supplicant (for client mode) or hostapd (for AP "
"and ad-hoc mode) to be installed."
msgstr ""
"WPA-Enkripsi memerlukan pemohan wpa (untuk mod pelanggan) atau hostapd "
"(untuk AP dan mod ad-hoc) yang akan dipasangkan."

msgid "Waiting for router..."
msgstr ""

msgid "Warning"
msgstr ""

msgid "Warning: There are unsaved changes that will be lost while rebooting!"
msgstr "Amaran: Ada perubahan yang belum disimpan akan hilang saat reboot!"

msgid "Web <abbr title=\"User Interface\">UI</abbr>"
msgstr "Antarmuka pengguna Web"

msgid "Wifi"
msgstr "Wifi"

msgid "Wifi networks in your local environment"
msgstr "Rangkaian wifi di lingkungan tempatan"

msgid "Wireless"
msgstr ""

msgid "Wireless Adapter"
msgstr "Adapter Wayarles"

msgid "Wireless Network"
msgstr "Rangkaian Wayarles"

msgid "Wireless Overview"
msgstr "Gambaran keseluruhan Wayarles"

msgid "Wireless Security"
msgstr "Keselamatan WLAN"

msgid "Wireless is disabled or not associated"
msgstr ""

msgid "Write received DNS requests to syslog"
msgstr ""

msgid "XR Support"
msgstr "Sokongan XR"

msgid ""
"You can enable or disable installed init scripts here. Changes will applied "
"after a device reboot.<br /><strong>Warning: If you disable essential init "
"scripts like \"network\", your device might become inaccesable!</strong>"
msgstr ""

msgid ""
"You can specify multiple DNS servers here, press enter to add a new entry. "
"Servers entered here will override automatically assigned ones."
msgstr ""

msgid ""
"You must enable Java Script in your browser or LuCI will not work properly."
msgstr ""

msgid ""
"You need to install \"comgt\" for UMTS/GPRS, \"ppp-mod-pppoe\" for PPPoE, "
"\"ppp-mod-pppoa\" for PPPoA or \"pptp\" for PPtP support"
msgstr ""
"Anda perlu memasang \"comgt\" untuk UMTS/GPRS, \"ppp-mod-pppoe\" untuk "
"PPPoE, \"ppp-mod-pppoa\" untuk PPPoA atau \"pptp\" untuk sokongan PPtP"

msgid "any"
msgstr ""

msgid "auto"
msgstr "auto"

msgid "back"
msgstr "kembali"

msgid "bridged"
msgstr ""

msgid "buffered"
msgstr "buffer"

msgid "cached"
msgstr "cache"

msgid "creates a bridge over specified interface(s)"
msgstr "mencipta jambatan di antara muka tertentu"

msgid "defaults to <code>/etc/httpd.conf</code>"
msgstr "defaultnya <code>/etc/httpd.conf</code>"

msgid "disable"
msgstr "mematikan"

msgid "expired"
msgstr ""

msgid ""
"file where given <abbr title=\"Dynamic Host Configuration Protocol\">DHCP</"
"abbr>-leases will be stored"
msgstr "fail dimana DHCP-sewa akan disimpan"

msgid "free"
msgstr "Membebaskan"

msgid "help"
msgstr "Membantu"

msgid "if target is a network"
msgstr "jika target itu ialah rangkaian"

msgid "local <abbr title=\"Domain Name System\">DNS</abbr> file"
msgstr "Fail DNS tempatan"

msgid "no"
msgstr ""

msgid "none"
msgstr "tidak ada"

msgid "off"
msgstr ""

msgid "routed"
msgstr ""

msgid "static"
msgstr "statik"

msgid "tagged"
msgstr ""

msgid "unlimited"
msgstr ""

msgid "unspecified"
msgstr ""

msgid "unspecified -or- create:"
msgstr "Tidak dirinci -atau- buat:"

msgid "untagged"
msgstr ""

msgid "yes"
msgstr ""

msgid "« Back"
msgstr "« Kembali"

#~ msgid ""
<<<<<<< HEAD
=======
#~ "Also kernel or service logfiles can be viewed here to get an overview "
#~ "over their current state."
#~ msgstr ""
#~ "kernel atau perkhidmatan logfiles yang juga dapat dilihat di sini untuk "
#~ "mendapatkan gambaran atassituasi kini."

#~ msgid ""
#~ "Here you can find information about the current system status like <abbr "
#~ "title=\"Central Processing Unit\">CPU</abbr> clock frequency, memory "
#~ "usage or network interface data."
#~ msgstr ""
#~ "Di sini anda dapat mencari maklumat tentang sistem saat ini status "
#~ "seperti frekuensi masa CPU, penggunaan memori atau antara muka rangkaian "
#~ "data."

#~ msgid "Search file..."
#~ msgstr "Cari fail ..."

#~ msgid ""
>>>>>>> fd051004
#~ "<abbr title=\"Lua Configuration Interface\">LuCI</abbr> is a free, "
#~ "flexible, and user friendly graphical interface for configuring OpenWrt "
#~ "Kamikaze."
#~ msgstr ""
#~ "LuCI adalah percuma, fleksibel, dan mempunyai muka pengguna grafik yang "
#~ "ramah untuk mengkonfigurasikan OpenWRT Kamikaze."

#~ msgid "And now have fun with your router!"
#~ msgstr "Nikmati router anda!"

#~ msgid ""
#~ "As we always want to improve this interface we are looking forward to "
#~ "your feedback and suggestions."
#~ msgstr ""
#~ "Kami ingin selalu memperbaiki interface ini, kita berharap memperolehi "
#~ "tanggapan dan cadangan anda"

#~ msgid "Hello!"
#~ msgstr "Halo!"

#~ msgid ""
#~ "Notice: In <abbr title=\"Lua Configuration Interface\">LuCI</abbr> "
#~ "changes have to be confirmed by clicking Changes - Save &amp; Apply "
#~ "before being applied."
#~ msgstr ""
#~ "Perhatikan: Pada perubahan Luci harus disahkan dengan mengklik Laman - "
#~ "Simpan &amp; terap sebelum perubahan diterapkan"

#~ msgid ""
#~ "On the following pages you can adjust all important settings of your "
#~ "router."
#~ msgstr ""
#~ "Pada halaman berikut, anda boleh menetapkan semua tatacara penting dari "
#~ "router anda."

#~ msgid "The <abbr title=\"Lua Configuration Interface\">LuCI</abbr> Team"
#~ msgstr "Pasukan LuCI"

#~ msgid ""
#~ "This is the administration area of <abbr title=\"Lua Configuration "
#~ "Interface\">LuCI</abbr>."
#~ msgstr "Ini adalah wilayah pentadbiran LuCI."

#~ msgid "User Interface"
#~ msgstr "Antara muka pengguna"

#~ msgid "enable"
#~ msgstr "membolehkan"

#~ msgid "(hidden)"
#~ msgstr "(tersembunyi)"

#~ msgid "(optional)"
#~ msgstr "(pilihan)"

#~ msgid "<abbr title=\"Domain Name System\">DNS</abbr>-Port"
#~ msgstr "DNS-Port"

#~ msgid ""
#~ "<abbr title=\"Domain Name System\">DNS</abbr>-Server will be queried in "
#~ "the order of the resolvfile"
#~ msgstr ""
#~ "DNS-Pelayan akan dipertanyakan pada urutan menyelesaikan jumlah fail"

#~ msgid ""
#~ "<abbr title=\"maximal\">max.</abbr> <abbr title=\"Dynamic Host "
#~ "Configuration Protocol\">DHCP</abbr>-Leases"
#~ msgstr "maksimum DHCP untuk disewa"

#~ msgid ""
#~ "<abbr title=\"maximal\">max.</abbr> <abbr title=\"Extension Mechanisms "
#~ "for Domain Name System\">EDNS0</abbr> paket size"
#~ msgstr ""
#~ "maksimum <abbr title=\"Mekanisme perpanjangan untuk DNS\">EDNS.0</abbr> "
#~ "saiz paket"

#~ msgid "AP-Isolation"
#~ msgstr "AP-Isolasi"

#~ msgid "Add the Wifi network to physical network"
#~ msgstr "Tambah rangkaian Wifi ke rangkaian fizikal"

#~ msgid "Aliases"
#~ msgstr "Aliases"

#~ msgid "Attach to existing network"
#~ msgstr "Lampir rangkaian yang ada"

#~ msgid "Clamp Segment Size"
#~ msgstr "Saiz Klip Segmen"

#, fuzzy
#~ msgid "Create Or Attach Network"
#~ msgstr "Buat Atau Lampir Rangkaian"

#~ msgid "DHCP"
#~ msgstr "DHCP"

#~ msgid "Devices"
#~ msgstr "Alat"

#~ msgid "Don't forward reverse lookups for local networks"
#~ msgstr "Jangan hantar reverse lookup untuk rangkaian tempatan"

#~ msgid "Enable TFTP-Server"
#~ msgstr "Aktifkan Tftp Server"

#~ msgid "Errors"
#~ msgstr "Kesalahan"

#~ msgid "Essentials"
#~ msgstr "Keperluan"

#~ msgid "Expand Hosts"
#~ msgstr "Memperluaskan Host"

#~ msgid "First leased address"
#~ msgstr "Alamat sewaan pertama"

#~ msgid ""
#~ "Fixes problems with unreachable websites, submitting forms or other "
#~ "unexpected behaviour for some ISPs."
#~ msgstr ""
#~ "Perbaikan masalah hubungan dengan laman web, menghantar bentuk atau "
#~ "lainnya perilaku ISP yang tak terduga."

#~ msgid "Hardware Address"
#~ msgstr "Alamat Peranti"

#~ msgid "Here you can configure installed wifi devices."
#~ msgstr "Di sini anda boleh mengkonfigurasi peranti wifi dipasang."

#~ msgid ""
#~ "If the interface is attached to an existing network it will be "
#~ "<em>bridged</em> to the existing interfaces and is covered by the "
#~ "firewall zone of the choosen network.<br />Uncheck the attach option to "
#~ "define a new standalone network for this interface."
#~ msgstr ""
#~ "Jika antara muka dipasang ke rangkaian yang ada akan dijembatani kepada "
#~ "antara muka yang ada dan ditutupi oleh zon firewall dari rangkaian yang "
#~ "dipilih. Hapus tanda pada pilihan untuk menentukan melampirkan rangkaian "
#~ "mandiri baru untuk antara muka ini."

#~ msgid "Ignore <code>/etc/hosts</code>"
#~ msgstr "Mengabaikan /etc/hosts"

#~ msgid "Independent (Ad-Hoc)"
#~ msgstr "(Ad-Hoc) Tersendiri"

#~ msgid "Internet Connection"
#~ msgstr "Sambungan Internet"

#~ msgid "Join (Client)"
#~ msgstr "Gabung dengan (Client)"

#~ msgid "Leases"
#~ msgstr "Penyewaan"

#~ msgid "Local Domain"
#~ msgstr "Domain Tempatan"

#~ msgid "Local Network"
#~ msgstr "Rangkaian Tempatan"

#~ msgid "Local Server"
#~ msgstr "Server Tempatan"

#~ msgid "Network Boot Image"
#~ msgstr "Boot fail gambar rangkaian"

#~ msgid ""
#~ "Network Name (<abbr title=\"Extended Service Set Identifier\">ESSID</"
#~ "abbr>)"
#~ msgstr "Nama Rangkaian (ESSID)"

#~ msgid "Network to attach interface to"
#~ msgstr "Rangkaian untuk melampirkan antara muka ke"

#~ msgid "Number of leased addresses"
#~ msgstr "Jumlah alamat disewakan"

#~ msgid "Path"
#~ msgstr "Path"

#~ msgid "Perform Actions"
#~ msgstr "Lakukan Tindakan"

#~ msgid "Prevents Client to Client communication"
#~ msgstr "Mencegah komunikasi sesama Pelanggan"

#~ msgid "Provide (Access Point)"
#~ msgstr "Menyediakan (Access Point)"

#~ msgid "Resolvfile"
#~ msgstr "Resolvfail"

#~ msgid "TFTP-Server Root"
#~ msgstr "TFTP-Server Root"

#~ msgid "TX / RX"
#~ msgstr "TX / RX"

#~ msgid "The following changes have been applied"
#~ msgstr "Laman berikut telah dilaksanakan"

#~ msgid ""
#~ "When flashing a new firmware with <abbr title=\"Lua Configuration "
#~ "Interface\">LuCI</abbr> these files will be added to the new firmware "
#~ "installation."
#~ msgstr ""
#~ "Ketika flash firmware baru dengan LuCI semua fail akan ditambah ketika "
#~ "pemasangan firmware baru."

#~ msgid "Wireless Scan"
#~ msgstr "WLAN-Scan"

#~ msgid ""
#~ "With <abbr title=\"Dynamic Host Configuration Protocol\">DHCP</abbr> "
#~ "network members can automatically receive their network settings (<abbr "
#~ "title=\"Internet Protocol\">IP</abbr>-address, netmask, <abbr title="
#~ "\"Domain Name System\">DNS</abbr>-server, ...)."
#~ msgstr ""
#~ "Dengan rangkaian <abbr title=\"Dynamic Host Configuration Protocol"
#~ "\">DHCP</abbr> ahli boleh menerima tetapan rangkaian Alamat-<abbr title="
#~ "\"Internet Protocol\">IP</abbr>, Awalan, Pelayan-<abbr title=\"Domain "
#~ "Name System\">DNS</abbr>, dan lain-lain secara automatik"

#~ msgid ""
#~ "You are about to join the wireless network <em><strong>%s</strong></em>. "
#~ "In order to complete the process, you need to provide some additional "
#~ "details."
#~ msgstr ""
#~ "Anda akan menyertai rangkaian wayarles <em><strong>%s</strong></em>.Untuk "
#~ "melengkapkan proses, anda perlu memberi beberapa butiran tambahan."

#~ msgid ""
#~ "You can run several wifi networks with one device. Be aware that there "
#~ "are certain hardware and driverspecific restrictions. Normally you can "
#~ "operate 1 Ad-Hoc or up to 3 Master-Mode and 1 Client-Mode network "
#~ "simultaneously."
#~ msgstr ""
#~ "Anda boleh menjalankan beberapa rangkaian wifi dengan satu peranti. Perlu "
#~ "diketahui bahawa ada peranti keras tertentu dan sekatan driverspecific. "
#~ "Biasanya anda boleh beroperasi 1 Ad-Hoc atau sampai dengan 3 Master-Mode "
#~ "dan 1 Client-Mode rangkaian secara serentak."

#~ msgid ""
#~ "You need to install \"ppp-mod-pppoe\" for PPPoE or \"pptp\" for PPtP "
#~ "support"
#~ msgstr ""
#~ "Anda perlu memasang \"ppp-mod-pppoe\" untuk PPPoE atau \"pptp\" untuk "
#~ "sokongan PPtP"

#~ msgid ""
#~ "You need to install <a href='%s'><em>wpa-supplicant</em></a> to use WPA!"
#~ msgstr ""
#~ "Anda perlu memasang <a href='%s'><em>pemohan-wpa</em></a> untuk "
#~ "menggunakan WPA!"

#~ msgid ""
#~ "You need to install the <a href='%s'>Broadcom <em>nas</em> supplicant</a> "
#~ "to use WPA!"
#~ msgstr ""
#~ "Anda perlu memasang pemohan <a href='%s'>Broadcom <em>nas</em> untuk "
#~ "menggunakan WPA!"

#~ msgid "Zone"
#~ msgstr "Zon"

#~ msgid "additional hostfile"
#~ msgstr "tambahan hostfail"

#~ msgid "adds domain names to hostentries in the resolv file"
#~ msgstr "Menambah nama domain ke hostentries di resolv fail"

#~ msgid "automatic"
#~ msgstr "automatik"

#~ msgid "automatically reconnect"
#~ msgstr "menyambung semula secara automatik"

#~ msgid "concurrent queries"
#~ msgstr "konkuren query"

#~ msgid ""
#~ "disable <abbr title=\"Dynamic Host Configuration Protocol\">DHCP</abbr> "
#~ "for this interface"
#~ msgstr "mematikan DHCP untuk antara muka ini"

#~ msgid "disconnect when idle for"
#~ msgstr "menamatkan sambungan apabila diam selama"

#~ msgid "don't cache unknown"
#~ msgstr "jangan cache yang tidak diketahui"

#~ msgid ""
#~ "filter useless <abbr title=\"Domain Name System\">DNS</abbr>-queries of "
#~ "Windows-systems"
#~ msgstr "menapis soalan-DNS yang tidak berguna untuk Windows-sistem"

#~ msgid "installed"
#~ msgstr "dipasang"

#~ msgid "localises the hostname depending on its subnet"
#~ msgstr "Menempatkan nama host yang bergantung pada subnetnya"

#~ msgid "manual"
#~ msgstr "manual"

#~ msgid "not installed"
#~ msgstr "tidak dipasang"

#~ msgid ""
#~ "prevents caching of negative <abbr title=\"Domain Name System\">DNS</"
#~ "abbr>-replies"
#~ msgstr "mencegah caching untuk balasan negatif dari DNS"

#~ msgid "query port"
#~ msgstr "penyoalan port"

#~ msgid "transmitted / received"
#~ msgstr "dihantar / diterima"

#, fuzzy
#~ msgid "Join network"
#~ msgstr "Gabung rangkaian"

#~ msgid "all"
#~ msgstr "semua"

#~ msgid "Code"
#~ msgstr "Kod"

#~ msgid "Distance"
#~ msgstr "Jarak"

#~ msgid "Legend"
#~ msgstr "Legenda"

#~ msgid "Library"
#~ msgstr "Perpustakaan"

#~ msgid "see '%s' manpage"
#~ msgstr "Rujuk &#39;%s&#39; manpage"

#~ msgid "Package Manager"
#~ msgstr "Pengurus-Paket"

#~ msgid "Service"
#~ msgstr "Servis"

#~ msgid "Statistics"
#~ msgstr "Statistik"

#~ msgid "zone"
#~ msgstr "Zon"<|MERGE_RESOLUTION|>--- conflicted
+++ resolved
@@ -286,12 +286,9 @@
 msgid "Allowed range is 1 to FFFF"
 msgstr ""
 
-<<<<<<< HEAD
-=======
 msgid "An additional network will be created if you leave this unchecked."
 msgstr ""
 
->>>>>>> fd051004
 msgid "Antenna 1"
 msgstr "Antena 1"
 
@@ -568,12 +565,9 @@
 msgid "Debug"
 msgstr ""
 
-<<<<<<< HEAD
-=======
 msgid "Default"
 msgstr ""
 
->>>>>>> fd051004
 msgid "Default state"
 msgstr ""
 
@@ -619,12 +613,9 @@
 msgid "Diagnostics"
 msgstr ""
 
-<<<<<<< HEAD
-=======
 msgid "Directory"
 msgstr ""
 
->>>>>>> fd051004
 msgid ""
 "Disable <abbr title=\"Dynamic Host Configuration Protocol\">DHCP</abbr> for "
 "this interface."
@@ -760,12 +751,9 @@
 msgid "Enable this switch"
 msgstr ""
 
-<<<<<<< HEAD
-=======
 msgid "Enable/Disable"
 msgstr ""
 
->>>>>>> fd051004
 msgid "Enabled"
 msgstr ""
 
@@ -992,23 +980,14 @@
 msgid "IPv4"
 msgstr ""
 
-msgid "IPv4 Firewall"
-msgstr ""
-
-<<<<<<< HEAD
-=======
 msgid "IPv4 WAN Status"
 msgstr ""
 
->>>>>>> fd051004
 msgid "IPv4-Address"
 msgstr ""
 
 msgid "IPv6"
 msgstr "Konfigurasi IPv6"
-
-msgid "IPv6 Firewall"
-msgstr ""
 
 msgid "IPv6 Setup"
 msgstr "Setup IPv6"
@@ -1059,15 +1038,12 @@
 msgid "Info"
 msgstr ""
 
-<<<<<<< HEAD
-=======
 msgid "Initscript"
 msgstr ""
 
 msgid "Initscripts"
 msgstr ""
 
->>>>>>> fd051004
 msgid "Install"
 msgstr "Memasang"
 
@@ -1125,10 +1101,6 @@
 
 msgid "Java Script required!"
 msgstr ""
-
-#, fuzzy
-msgid "Join Network"
-msgstr "Gabung Rangkaian"
 
 msgid "Join Network: Settings"
 msgstr ""
@@ -1400,12 +1372,6 @@
 
 msgid "Mounted file systems"
 msgstr "Mounted fail sistems"
-
-msgid "Move down"
-msgstr ""
-
-msgid "Move up"
-msgstr ""
 
 msgid "Multicast Rate"
 msgstr "Multicast Rate"
@@ -1866,15 +1832,12 @@
 msgid "Run filesystem check"
 msgstr ""
 
-<<<<<<< HEAD
-=======
 msgid "SSH Access"
 msgstr ""
 
 msgid "SSH-Keys"
 msgstr ""
 
->>>>>>> fd051004
 msgid "SSID"
 msgstr "SSID"
 
@@ -1887,9 +1850,6 @@
 msgid "Save & Apply"
 msgstr "Simpan & Melaksanakan"
 
-msgid "Save &#38; Apply"
-msgstr ""
-
 msgid "Scan"
 msgstr "Scan"
 
@@ -1972,9 +1932,6 @@
 msgstr ""
 "Maafkan. OpenWRT tidak menyokong meningkatkan sistem pada peron ini. <br /"
 ">Anda perlu flash peranti anda secara manual."
-
-msgid "Sort"
-msgstr ""
 
 msgid "Source"
 msgstr "Sumber"
@@ -1986,12 +1943,9 @@
 msgid "Specifies the directory the device is attached to"
 msgstr ""
 
-<<<<<<< HEAD
-=======
 msgid "Specifies the listening port of this <em>Dropbear</em> instance"
 msgstr ""
 
->>>>>>> fd051004
 msgid "Specify additional command line arguments for pppd here"
 msgstr "Tentukan arahan tambahan untuk pppd di sini"
 
@@ -2036,9 +1990,6 @@
 
 msgid "Strict order"
 msgstr "Order Ketat"
-
-msgid "Submit"
-msgstr "Menyerahkan"
 
 msgid "Swap Entry"
 msgstr ""
@@ -2223,14 +2174,11 @@
 msgstr ""
 
 msgid ""
-<<<<<<< HEAD
-=======
 "This is the content of /etc/rc.local. Insert your own commands here (in "
 "front of 'exit 0') to execute them at the end of the boot process."
 msgstr ""
 
 msgid ""
->>>>>>> fd051004
 "This is the only <abbr title=\"Dynamic Host Configuration Protocol\">DHCP</"
 "abbr> in the local network"
 msgstr "Ini adalah DHCP hanya dalam rangkaian tempatan."
@@ -2310,12 +2258,9 @@
 msgid "UDP:"
 msgstr ""
 
-<<<<<<< HEAD
-=======
 msgid "USB Device"
 msgstr ""
 
->>>>>>> fd051004
 msgid "UUID"
 msgstr ""
 
@@ -2562,8 +2507,6 @@
 msgstr "« Kembali"
 
 #~ msgid ""
-<<<<<<< HEAD
-=======
 #~ "Also kernel or service logfiles can be viewed here to get an overview "
 #~ "over their current state."
 #~ msgstr ""
@@ -2583,7 +2526,6 @@
 #~ msgstr "Cari fail ..."
 
 #~ msgid ""
->>>>>>> fd051004
 #~ "<abbr title=\"Lua Configuration Interface\">LuCI</abbr> is a free, "
 #~ "flexible, and user friendly graphical interface for configuring OpenWrt "
 #~ "Kamikaze."
@@ -2739,6 +2681,10 @@
 #~ msgid "Join (Client)"
 #~ msgstr "Gabung dengan (Client)"
 
+#, fuzzy
+#~ msgid "Join Network"
+#~ msgstr "Gabung Rangkaian"
+
 #~ msgid "Leases"
 #~ msgstr "Penyewaan"
 
@@ -2938,5 +2884,8 @@
 #~ msgid "Statistics"
 #~ msgstr "Statistik"
 
+#~ msgid "Submit"
+#~ msgstr "Menyerahkan"
+
 #~ msgid "zone"
 #~ msgstr "Zon"