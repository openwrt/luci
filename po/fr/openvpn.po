msgid ""
msgstr ""
"Project-Id-Version: PACKAGE VERSION\n"
"Report-Msgid-Bugs-To: \n"
"POT-Creation-Date: 2009-05-19 19:36+0200\n"
"PO-Revision-Date: 2011-08-17 00:27+0200\n"
"Last-Translator: goofy <pierre.gaufillet@gmail.com>\n"
"Language-Team: LANGUAGE <LL@li.org>\n"
"Language: fr\n"
"MIME-Version: 1.0\n"
"Content-Type: text/plain; charset=UTF-8\n"
"Content-Transfer-Encoding: 8bit\n"
"Plural-Forms: nplurals=2; plural=(n > 1);\n"
"X-Generator: Pootle 2.0.4\n"

<<<<<<< HEAD
#. OpenVPN
#: applications/luci-openvpn/luasrc/i18n/openvpn.en.lua:1
msgid "OpenVPN"
msgstr "OpenVPN"

#. Switch to basic configuration
#: applications/luci-openvpn/luasrc/i18n/openvpn.en.lua:3
msgid "« Switch to basic configuration"
msgstr "Afficher les paramètres de configuration standards"

#. Switch to advanced configuration
#: applications/luci-openvpn/luasrc/i18n/openvpn.en.lua:4
msgid "Switch to advanced configuration »"
msgstr "Afficher les paramètres de configuration avancés"

#. Enabled
#: applications/luci-openvpn/luasrc/i18n/openvpn.en.lua:6
msgid "Enabled"
msgstr "Activé"

#. Started
#: applications/luci-openvpn/luasrc/i18n/openvpn.en.lua:7
msgid "Started"
msgstr "Démarré"

#. no
#: applications/luci-openvpn/luasrc/i18n/openvpn.en.lua:8
msgid "no"
msgstr "non"

#. yes (%i)
#: applications/luci-openvpn/luasrc/i18n/openvpn.en.lua:9
msgid "yes (%i)"
msgstr "oui (%i)"

#. Port
#: applications/luci-openvpn/luasrc/i18n/openvpn.en.lua:10
msgid "Port"
msgstr "Port"

#. Protocol
#: applications/luci-openvpn/luasrc/i18n/openvpn.en.lua:11
msgid "Protocol"
msgstr "Protocole"

#. Instance \"%s\"
#: applications/luci-openvpn/luasrc/i18n/openvpn.en.lua:13
msgid "Instance \"%s\""
msgstr "Instance \"%s\""

#. OpenVPN instances
#: applications/luci-openvpn/luasrc/i18n/openvpn.en.lua:15
msgid "OpenVPN instances"
msgstr "Instances OpenVPN"

#. Below is a list of configured OpenVPN instances and their current state
#: applications/luci-openvpn/luasrc/i18n/openvpn.en.lua:16
msgid "Below is a list of configured OpenVPN instances and their current state"
msgstr ""
"Voici ci-dessous la liste d'instances OpenVPN configurées et leur état "
"courant"

#. Daemon configuration
#: applications/luci-openvpn/luasrc/i18n/openvpn.en.lua:18
msgid "Daemon configuration"
msgstr "Configuration du démon"

#. Networking options
#: applications/luci-openvpn/luasrc/i18n/openvpn.en.lua:19
msgid "Networking options"
msgstr "Paramètres réseau"

#. VPN options
#: applications/luci-openvpn/luasrc/i18n/openvpn.en.lua:20
msgid "VPN options"
msgstr "Paramètres VPN"

#. Cryptography settings
#: applications/luci-openvpn/luasrc/i18n/openvpn.en.lua:21
msgid "Cryptography settings"
msgstr "Paramètres de la cryptographie"

#. Read configuration options from file
#: applications/luci-openvpn/luasrc/i18n/openvpn.en.lua:23
msgid "Read configuration options from file"
msgstr "Importer les paramètres de configuration à partir d'un fichier"

#. Local host name or ip address
#: applications/luci-openvpn/luasrc/i18n/openvpn.en.lua:24
msgid "Local host name or ip address"
msgstr "Nom ou adresse IP de l'hôte local"

#. Remote host name or ip address
#: applications/luci-openvpn/luasrc/i18n/openvpn.en.lua:25
msgid "Remote host name or ip address"
msgstr "Nom ou adresse IP de l'hôte distant"

#. Randomly choose remote server
#: applications/luci-openvpn/luasrc/i18n/openvpn.en.lua:26
msgid "Randomly choose remote server"
msgstr "Choisir au hasard un serveur distant"

#. Major mode
#: applications/luci-openvpn/luasrc/i18n/openvpn.en.lua:27
msgid "Major mode"
msgstr "Mode principal"

#. Use protocol
#: applications/luci-openvpn/luasrc/i18n/openvpn.en.lua:28
msgid "Use protocol"
msgstr "Utiliser le protocole"

#. Connection retry interval
#: applications/luci-openvpn/luasrc/i18n/openvpn.en.lua:29
msgid "Connection retry interval"
msgstr "Intervalle entre 2 tentatives de connexion"
=======
msgid "%s"
msgstr ""

msgid "'net30', 'p2p', or 'subnet'"
msgstr ""

msgid "Accept options pushed from server"
msgstr ""

msgid "Add"
msgstr ""

msgid "Add route after establishing connection"
msgstr "Ajouter un routage après l'établissement de la connexion"

msgid "Additional authentication over TLS"
msgstr ""

msgid "Allow client-to-client traffic"
msgstr "Autoriser le trafic entre clients"

msgid "Allow multiple clients with same certificate"
msgstr "Permettre à plusieurs clients d'utiliser le même certificat"

msgid "Allow only one session"
msgstr "Autoriser seulement une session"

msgid "Allow remote to change its IP or port"
msgstr "Autoriser l'hôte distant à changer d'adresse IP ou de port"

msgid "Allowed maximum of connected clients"
msgstr ""

msgid "Allowed maximum of internal"
msgstr ""

msgid "Allowed maximum of new connections"
msgstr ""

msgid "Append log to file"
msgstr ""

msgid "Authenticate using username/password"
msgstr ""

msgid "Automatically redirect default route"
msgstr "Rediriger automatiquement la route par défaut"

msgid "Below is a list of configured OpenVPN instances and their current state"
msgstr ""
"Voici ci-dessous la liste d'instances OpenVPN configurées et leur état "
"courant"

msgid "Call down cmd/script before TUN/TAP close"
msgstr ""

msgid "Certificate authority"
msgstr ""

msgid "Change process priority"
msgstr "Modifier la priorité du processus"

msgid "Change to directory before initialization"
msgstr ""
>>>>>>> 33caee55

msgid "Check peer certificate against a CRL"
msgstr ""

<<<<<<< HEAD
#. Maximum connection attempt retries
#: applications/luci-openvpn/luasrc/i18n/openvpn.en.lua:31
msgid "Maximum connection attempt retries"
msgstr "Nombre maximum de tentatives de connexion"

#. Try to sense proxy settings automatically
#: applications/luci-openvpn/luasrc/i18n/openvpn.en.lua:32
msgid "Try to sense proxy settings automatically"
msgstr "Essayer de détecter les paramètres de proxy automatiquement"

#. Connect to remote host
#: applications/luci-openvpn/luasrc/i18n/openvpn.en.lua:33
msgid "Connect to remote host"
msgstr "Se connecter à un hôte distant"

#. Retry indefinitely on HTTP proxy errors
#: applications/luci-openvpn/luasrc/i18n/openvpn.en.lua:34
msgid "Retry indefinitely on HTTP proxy errors"
msgstr "Ré-essayer indéfiniment suite à des erreurs du proxy HTTP"
=======
msgid "Chroot to directory after initialization"
msgstr ""

msgid "Client is disabled"
msgstr ""

msgid "Configuration category"
msgstr ""

msgid "Configure client mode"
msgstr ""
>>>>>>> 33caee55

msgid "Configure server bridge"
msgstr ""

msgid "Configure server mode"
msgstr ""

msgid "Connect through Socks5 proxy"
msgstr "Se connecter via un proxy Socks5"
<<<<<<< HEAD

#. Retry indefinitely on Socks proxy errors
#: applications/luci-openvpn/luasrc/i18n/openvpn.en.lua:38
msgid "Retry indefinitely on Socks proxy errors"
msgstr "Ré-essayer indéfiniment suite à des erreurs du proxy Socks"

#. If hostname resolve fails, retry
#: applications/luci-openvpn/luasrc/i18n/openvpn.en.lua:39
msgid "If hostname resolve fails, retry"
msgstr "Si la résolution du nom de l'hôte échoue, ré-essayer"

#. Allow remote to change its IP or port
#: applications/luci-openvpn/luasrc/i18n/openvpn.en.lua:40
msgid "Allow remote to change its IP or port"
msgstr "Autoriser l'hôte distant à changer d'adresse IP ou de port"

#. Execute shell command on remote ip change
#: applications/luci-openvpn/luasrc/i18n/openvpn.en.lua:41
msgid "Execute shell command on remote ip change"
msgstr ""
"Exécuter une commande Shell suite à un changement d'IP de l'hôte distant"

#. TCP/UDP port # for both local and remote
#: applications/luci-openvpn/luasrc/i18n/openvpn.en.lua:42
msgid "TCP/UDP port # for both local and remote"
msgstr "Numéro de port TCP/UDP valable pour l'hôte local et l'hôte distant"

#. TCP/UDP port # for local (default=1194)
#: applications/luci-openvpn/luasrc/i18n/openvpn.en.lua:43
msgid "TCP/UDP port # for local (default=1194)"
msgstr "Numéro de port TCP/UDP pour l'hôte local (par défaut 1194)"

#. TCP/UDP port # for remote (default=1194)
#: applications/luci-openvpn/luasrc/i18n/openvpn.en.lua:44
msgid "TCP/UDP port # for remote (default=1194)"
msgstr "Numéro de port TCP/UDP pour l'hôte distant (par défaut 1194)"

#. Bind to local address and port
#: applications/luci-openvpn/luasrc/i18n/openvpn.en.lua:45
msgid "Bind to local address and port"
msgstr "Attacher à l'adresse et au port local"

#. Do not bind to local address and port
#: applications/luci-openvpn/luasrc/i18n/openvpn.en.lua:46
msgid "Do not bind to local address and port"
msgstr "Ne pas attacher à l'adresse et au port local"

#. tun/tap device
#: applications/luci-openvpn/luasrc/i18n/openvpn.en.lua:47
msgid "tun/tap device"
msgstr "Périphérique tun/tap"

#. Type of used device
#: applications/luci-openvpn/luasrc/i18n/openvpn.en.lua:48
msgid "Type of used device"
msgstr "Type de périphérique utilisé"
=======

msgid "Connect to remote host through an HTTP proxy"
msgstr ""

msgid "Connection retry interval"
msgstr "Intervalle entre 2 tentatives de connexion"

msgid "Cryptography"
msgstr ""

msgid "Daemonize after initialization"
msgstr "Transformer en démon après l'initialisation"

msgid "Delay n seconds after connection"
msgstr ""

msgid "Delay tun/tap open and up script execution"
msgstr ""

msgid "Diffie Hellman parameters"
msgstr "Paramètres Diffie Hellman"

msgid "Directory for custom client config files"
msgstr ""
>>>>>>> 33caee55

msgid "Disable Paging"
msgstr "Désactiver la pagination"

msgid "Disable cipher initialisation vector"
msgstr ""

msgid "Disable options consistency check"
msgstr ""

<<<<<<< HEAD
#. Make tun device IPv6 capable
#: applications/luci-openvpn/luasrc/i18n/openvpn.en.lua:52
msgid "Make tun device IPv6 capable"
msgstr "Rendre le périphérique tun compatible IPv6"

#. Configure device to use IP address
#: applications/luci-openvpn/luasrc/i18n/openvpn.en.lua:53
msgid "Configure device to use IP address"
msgstr "Configurer le périphérique pour utiliser une adresse IP"
=======
msgid "Disable replay protection"
msgstr ""

msgid "Do not bind to local address and port"
msgstr "Ne pas attacher à l'adresse et au port local"
>>>>>>> 33caee55

msgid "Don't actually execute ifconfig"
msgstr "Ne pas exécuter réellement ifconfig"
<<<<<<< HEAD

#. Don't warn on ifconfig inconsistencies
#: applications/luci-openvpn/luasrc/i18n/openvpn.en.lua:55
msgid "Don't warn on ifconfig inconsistencies"
msgstr "Ne pas alerter en cas d'incohérence d'ifconfig"

#. Add route after establishing connection
#: applications/luci-openvpn/luasrc/i18n/openvpn.en.lua:56
msgid "Add route after establishing connection"
msgstr "Ajouter un routage après l'établissement de la connexion"
=======

msgid "Don't add routes automatically"
msgstr "Ne pas ajouter de routes automatiquement"
>>>>>>> 33caee55

msgid "Don't cache --askpass or --auth-user-pass passwords"
msgstr ""

msgid "Don't inherit global push options"
msgstr ""

msgid "Don't log timestamps"
msgstr ""

<<<<<<< HEAD
#. Execute shell cmd after routes are added
#: applications/luci-openvpn/luasrc/i18n/openvpn.en.lua:60
msgid "Execute shell cmd after routes are added"
msgstr "Exécuter une commande shell après l'ajout des routes"

#. Don't add routes automatically
#: applications/luci-openvpn/luasrc/i18n/openvpn.en.lua:61
msgid "Don't add routes automatically"
msgstr "Ne pas ajouter de routes automatiquement"

#. Don't pull options from server
#: applications/luci-openvpn/luasrc/i18n/openvpn.en.lua:62
msgid "Don't pull options from server"
msgstr "Ne pas récupérer les paramètres à partir du serveur"

#. Automatically redirect default route
#: applications/luci-openvpn/luasrc/i18n/openvpn.en.lua:63
msgid "Automatically redirect default route"
msgstr "Rediriger automatiquement la route par défaut"

#. Pass environment variables to script
#: applications/luci-openvpn/luasrc/i18n/openvpn.en.lua:64
msgid "Pass environment variables to script"
msgstr "Transmettre les variables d'environnement au script"
=======
msgid "Don't re-read key on restart"
msgstr "Ne pas relire la clef au redémarrage"

msgid "Don't require client certificate"
msgstr ""

msgid "Don't use adaptive lzo compression"
msgstr "Ne pas utiliser la compression adaptative LZO"

msgid "Don't warn on ifconfig inconsistencies"
msgstr "Ne pas alerter en cas d'incohérence d'ifconfig"

msgid "Echo parameters to log"
msgstr ""
>>>>>>> 33caee55

msgid "Empirically measure MTU"
msgstr "Mesurer le MTU empiriquement"

msgid "Enable OpenSSL hardware crypto engines"
msgstr ""

msgid "Enable Path MTU discovery"
msgstr ""

msgid "Enable Static Key encryption mode (non-TLS)"
msgstr "Activer le mode de cryptage à clef statique (non TLS)"

msgid "Enable TLS and assume client role"
msgstr ""

msgid "Enable TLS and assume server role"
msgstr ""

msgid "Enable internal datagram fragmentation"
msgstr ""
"Envoyer un ping à l'hôte distant toutes les n secondes sur le port TCP/UDP"

msgid "Enable management interface on <em>IP</em> <em>port</em>"
msgstr "Activer l'interface de gestion sur <em>IP</em> <em>port</em>"

<<<<<<< HEAD
#. Optimize TUN/TAP/UDP writes
#: applications/luci-openvpn/luasrc/i18n/openvpn.en.lua:73
msgid "Optimize TUN/TAP/UDP writes"
msgstr "Optimiser les écritures TUN/TAP/UDP"
=======
msgid "Enabled"
msgstr "Activé"
>>>>>>> 33caee55

msgid "Encryption cipher for packets"
msgstr "Méthode de chiffrement des paquets"

<<<<<<< HEAD
#. Keep tun/tap device open on restart
#: applications/luci-openvpn/luasrc/i18n/openvpn.en.lua:75
msgid "Keep tun/tap device open on restart"
msgstr "Conserver le périphérique tun/tap ouvert au redémarrage"

#. Keep remote IP address on restart
#: applications/luci-openvpn/luasrc/i18n/openvpn.en.lua:76
msgid "Keep remote IP address on restart"
msgstr "Conserver l'adresse IP distante lors du redémarrage"

#. Keep local IP address on restart
#: applications/luci-openvpn/luasrc/i18n/openvpn.en.lua:77
msgid "Keep local IP address on restart"
msgstr "Conserver l'adresse IP locale lors du redémarrage"

#. Don't re-read key on restart
#: applications/luci-openvpn/luasrc/i18n/openvpn.en.lua:78
msgid "Don't re-read key on restart"
msgstr "Ne pas relire la clef au redémarrage"
=======
msgid "Execute shell cmd after routes are added"
msgstr "Exécuter une commande shell après l'ajout des routes"

msgid "Execute shell command on remote ip change"
msgstr ""
"Exécuter une commande Shell suite à un changement d'IP de l'hôte distant"

msgid ""
"Executed in server mode on new client connections, when the client is still "
"untrusted"
msgstr ""

msgid ""
"Executed in server mode whenever an IPv4 address/route or MAC address is "
"added to OpenVPN's internal routing table"
msgstr ""
>>>>>>> 33caee55

msgid "Exit on TLS negotiation failure"
msgstr "Arrêter suite à l'échec de la négociation TLS"

<<<<<<< HEAD
#. Set tun/tap device MTU
#: applications/luci-openvpn/luasrc/i18n/openvpn.en.lua:80
msgid "Set tun/tap device MTU"
msgstr "Définir le MTU du périphérique tun/tap"
=======
msgid "Get PEM password from controlling tty before we daemonize"
msgstr ""
>>>>>>> 33caee55

msgid "HMAC authentication for packets"
msgstr "Authentification HMAC des paquets"

<<<<<<< HEAD
#. Set TCP/UDP MTU
#: applications/luci-openvpn/luasrc/i18n/openvpn.en.lua:82
msgid "Set TCP/UDP MTU"
msgstr "Définir le MTU TCP/UDP"
=======
msgid "Handling of authentication failures"
msgstr ""
>>>>>>> 33caee55

msgid ""
"Helper directive to simplify the expression of --ping and --ping-restart in "
"server mode configurations"
msgstr ""

<<<<<<< HEAD
#. Empirically measure MTU
#: applications/luci-openvpn/luasrc/i18n/openvpn.en.lua:84
msgid "Empirically measure MTU"
msgstr "Mesurer le MTU empiriquement"
=======
msgid "If hostname resolve fails, retry"
msgstr "Si la résolution du nom de l'hôte échoue, ré-essayer"
>>>>>>> 33caee55

msgid "Instance \"%s\""
msgstr "Instance \"%s\""

<<<<<<< HEAD
#. Set upper bound on TCP MSS
#: applications/luci-openvpn/luasrc/i18n/openvpn.en.lua:86
msgid "Set upper bound on TCP MSS"
msgstr "Définir la borne supérieure du MSS TCP"

#. Set the TCP/UDP send buffer size
#: applications/luci-openvpn/luasrc/i18n/openvpn.en.lua:87
msgid "Set the TCP/UDP send buffer size"
msgstr "Définir la taille de la pile d'envoi TCP/UDP"

#. Set the TCP/UDP receive buffer size
#: applications/luci-openvpn/luasrc/i18n/openvpn.en.lua:88
msgid "Set the TCP/UDP receive buffer size"
msgstr "Définir la taille de la pile de réception TCP/UDP"

#. Set tun/tap TX queue length
#: applications/luci-openvpn/luasrc/i18n/openvpn.en.lua:89
msgid "Set tun/tap TX queue length"
msgstr "Définir la taille de la pile TX tun/tap"

#. Disable Paging
#: applications/luci-openvpn/luasrc/i18n/openvpn.en.lua:90
msgid "Disable Paging"
msgstr "Désactiver la pagination"

#. Shell cmd to execute after tun device open
#: applications/luci-openvpn/luasrc/i18n/openvpn.en.lua:91
msgid "Shell cmd to execute after tun device open"
msgstr "Commande Shell à exécuter après l'ouverture du périphérique tun"
=======
msgid "Invalid"
msgstr ""

msgid "Keep local IP address on restart"
msgstr "Conserver l'adresse IP locale lors du redémarrage"

msgid "Keep remote IP address on restart"
msgstr "Conserver l'adresse IP distante lors du redémarrage"

msgid "Keep tun/tap device open on restart"
msgstr "Conserver le périphérique tun/tap ouvert au redémarrage"

msgid "Key transition window"
msgstr ""

msgid "Limit repeated log messages"
msgstr ""
>>>>>>> 33caee55

msgid "Local certificate"
msgstr "Certificat local"

<<<<<<< HEAD
#. Shell cmd to run after tun device close
#: applications/luci-openvpn/luasrc/i18n/openvpn.en.lua:93
msgid "Shell cmd to run after tun device close"
msgstr "Commande Shell à exécuter après la fermeture du périphérique tun"
=======
msgid "Local host name or ip address"
msgstr "Nom ou adresse IP de l'hôte local"
>>>>>>> 33caee55

msgid "Local private key"
msgstr "Clef privée locale"

<<<<<<< HEAD
#. Run up/down scripts for all restarts
#: applications/luci-openvpn/luasrc/i18n/openvpn.en.lua:95
msgid "Run up/down scripts for all restarts"
msgstr "Exécuter les scripts up/down à tous les redémarrages"

#. Set UID to user
#: applications/luci-openvpn/luasrc/i18n/openvpn.en.lua:96
msgid "Set UID to user"
msgstr "Utiliser l'UID de cet utilisateur"

#. Set GID to group
#: applications/luci-openvpn/luasrc/i18n/openvpn.en.lua:97
msgid "Set GID to group"
msgstr "Utiliser le GID de ce groupe"
=======
msgid "Major mode"
msgstr "Mode principal"

msgid "Make tun device IPv6 capable"
msgstr "Rendre le périphérique tun compatible IPv6"

msgid "Maximum number of queued TCP output packets"
msgstr ""
>>>>>>> 33caee55

msgid "Networking"
msgstr ""

msgid "Number of allocated broadcast buffers"
msgstr ""

<<<<<<< HEAD
#. Daemonize after initialization
#: applications/luci-openvpn/luasrc/i18n/openvpn.en.lua:100
msgid "Daemonize after initialization"
msgstr "Transformer en démon après l'initialisation"

#. Output to syslog and do not daemonize
#: applications/luci-openvpn/luasrc/i18n/openvpn.en.lua:101
msgid "Output to syslog and do not daemonize"
msgstr "Envoyer à syslog et ne pas transformer en démon"

#. Run as an inetd or xinetd server
#: applications/luci-openvpn/luasrc/i18n/openvpn.en.lua:102
msgid "Run as an inetd or xinetd server"
msgstr "Exécuter en tant que serveur inetd ou xinetd"
=======
msgid "Number of lines for log file history"
msgstr ""

msgid "Only accept connections from given X509 name"
msgstr ""

msgid "Only process ping timeouts if routes exist"
msgstr ""
>>>>>>> 33caee55

msgid "OpenVPN"
msgstr "OpenVPN"

msgid "OpenVPN instances"
msgstr "Instances OpenVPN"

msgid "Optimize TUN/TAP/UDP writes"
msgstr "Optimiser les écritures TUN/TAP/UDP"

msgid "Output to syslog and do not daemonize"
msgstr "Envoyer à syslog et ne pas transformer en démon"

<<<<<<< HEAD
#. Change process priority
#: applications/luci-openvpn/luasrc/i18n/openvpn.en.lua:107
msgid "Change process priority"
msgstr "Modifier la priorité du processus"
=======
msgid "Overview"
msgstr ""
>>>>>>> 33caee55

msgid "PKCS#12 file containing keys"
msgstr ""

msgid "Pass environment variables to script"
msgstr "Transmettre les variables d'environnement au script"

msgid "Persist replay-protection state"
msgstr ""

msgid "Persist/unpersist ifconfig-pool"
msgstr ""

msgid "Ping remote every n seconds over TCP/UDP port"
msgstr ""
"Envoyer un ping à l'hôte distant toutes les n secondes sur le port TCP/UDP"

msgid "Policy level over usage of external programs and scripts"
msgstr ""

msgid "Port"
msgstr "Port"

<<<<<<< HEAD
#. Use fast LZO compression
#: applications/luci-openvpn/luasrc/i18n/openvpn.en.lua:115
msgid "Use fast LZO compression"
msgstr "Utiliser la compression LZO rapide"

#. Don't use adaptive lzo compression
#: applications/luci-openvpn/luasrc/i18n/openvpn.en.lua:116
msgid "Don't use adaptive lzo compression"
msgstr "Ne pas utiliser la compression adaptative LZO"

#. Enable management interface on <em>IP</em> <em>port</em>
#: applications/luci-openvpn/luasrc/i18n/openvpn.en.lua:117
msgid "Enable management interface on <em>IP</em> <em>port</em>"
msgstr "Activer l'interface de gestion sur <em>IP</em> <em>port</em>"
=======
msgid "Protocol"
msgstr "Protocole"

msgid "Proxy timeout in seconds"
msgstr ""

msgid "Push an ifconfig option to remote"
msgstr ""
>>>>>>> 33caee55

msgid "Push options to peer"
msgstr ""

msgid "Query management channel for private key"
msgstr ""

msgid "Randomly choose remote server"
msgstr "Choisir au hasard un serveur distant"

msgid "Refuse connection if no custom client config"
msgstr ""

msgid "Remap SIGUSR1 signals"
msgstr ""

msgid "Remote host name or ip address"
msgstr "Nom ou adresse IP de l'hôte distant"

msgid "Remote ping timeout"
msgstr ""

msgid "Renegotiate data chan. key after bytes"
msgstr ""

msgid "Renegotiate data chan. key after packets"
msgstr ""

msgid "Renegotiate data chan. key after seconds"
msgstr ""

msgid "Replay protection sliding window size"
msgstr ""

msgid "Require explicit designation on certificate"
msgstr ""

msgid "Require explicit key usage on certificate"
msgstr ""

msgid "Restart after remote ping timeout"
msgstr ""

msgid "Retransmit timeout on TLS control channel"
msgstr ""

msgid "Retry indefinitely on HTTP proxy errors"
msgstr "Ré-essayer indéfiniment suite à des erreurs du proxy HTTP"

msgid "Retry indefinitely on Socks proxy errors"
msgstr "Ré-essayer indéfiniment suite à des erreurs du proxy Socks"

<<<<<<< HEAD
#. Allow client-to-client traffic
#: applications/luci-openvpn/luasrc/i18n/openvpn.en.lua:138
msgid "Allow client-to-client traffic"
msgstr "Autoriser le trafic entre clients"

#. Allow multiple clients with same certificate
#: applications/luci-openvpn/luasrc/i18n/openvpn.en.lua:139
msgid "Allow multiple clients with same certificate"
msgstr "Permettre à plusieurs clients d'utiliser le même certificat"
=======
msgid "Route subnet to client"
msgstr ""

msgid "Run as an inetd or xinetd server"
msgstr "Exécuter en tant que serveur inetd ou xinetd"
>>>>>>> 33caee55

msgid "Run script cmd on client connection"
msgstr "Exécuter une commande de script lors de la connexion d'un client"

msgid "Run script cmd on client disconnection"
msgstr "Exécuter une commande de script lors de la déconnexion d'un client"

msgid "Run up/down scripts for all restarts"
msgstr "Exécuter les scripts up/down à tous les redémarrages"

msgid "Send notification to peer on disconnect"
msgstr ""

msgid "Service"
msgstr ""

msgid "Set GID to group"
msgstr "Utiliser le GID de ce groupe"

msgid "Set TCP/UDP MTU"
msgstr "Définir le MTU TCP/UDP"

msgid "Set UID to user"
msgstr "Utiliser l'UID de cet utilisateur"

msgid "Set aside a pool of subnets"
msgstr ""

msgid "Set extended HTTP proxy options"
msgstr ""

msgid "Set output verbosity"
msgstr ""

msgid "Set size of real and virtual address hash tables"
msgstr ""

msgid "Set the TCP/UDP receive buffer size"
msgstr "Définir la taille de la pile de réception TCP/UDP"

msgid "Set the TCP/UDP send buffer size"
msgstr "Définir la taille de la pile d'envoi TCP/UDP"

msgid "Set tun/tap TX queue length"
msgstr "Définir la taille de la pile TX tun/tap"

msgid "Set tun/tap adapter parameters"
msgstr ""

msgid "Set tun/tap device MTU"
msgstr "Définir le MTU du périphérique tun/tap"

<<<<<<< HEAD
#. Enable Static Key encryption mode (non-TLS)
#: applications/luci-openvpn/luasrc/i18n/openvpn.en.lua:158
msgid "Enable Static Key encryption mode (non-TLS)"
msgstr "Activer le mode de cryptage à clef statique (non TLS)"

#. HMAC authentication for packets
#: applications/luci-openvpn/luasrc/i18n/openvpn.en.lua:159
msgid "HMAC authentication for packets"
msgstr "Authentification HMAC des paquets"

#. Encryption cipher for packets
#: applications/luci-openvpn/luasrc/i18n/openvpn.en.lua:160
msgid "Encryption cipher for packets"
msgstr "Méthode de chiffrement des paquets"
=======
msgid "Set tun/tap device overhead"
msgstr ""

msgid "Set upper bound on TCP MSS"
msgstr "Définir la borne supérieure du MSS TCP"

msgid "Shaping for peer bandwidth"
msgstr ""
>>>>>>> 33caee55

msgid "Shell cmd to execute after tun device open"
msgstr "Commande Shell à exécuter après l'ouverture du périphérique tun"

msgid "Shell cmd to run after tun device close"
msgstr "Commande Shell à exécuter après la fermeture du périphérique tun"

msgid "Shell command to verify X509 name"
msgstr "Commande shell de vérification du nom X509"

msgid "Silence the output of replay warnings"
msgstr ""

msgid "Size of cipher key"
msgstr ""

msgid "Specify a default gateway for routes"
msgstr ""

msgid "Start OpenVPN in a hibernating state"
msgstr ""

msgid "Start/Stop"
msgstr ""

msgid "Started"
msgstr "Démarré"

msgid "Status file format version"
msgstr ""

msgid "Switch to advanced configuration »"
msgstr "Afficher les paramètres de configuration avancés"

msgid "TCP/UDP port # for both local and remote"
msgstr "Numéro de port TCP/UDP valable pour l'hôte local et l'hôte distant"

<<<<<<< HEAD
#. Diffie Hellman parameters
#: applications/luci-openvpn/luasrc/i18n/openvpn.en.lua:174
msgid "Diffie Hellman parameters"
msgstr "Paramètres Diffie Hellman"

#. Local certificate
#: applications/luci-openvpn/luasrc/i18n/openvpn.en.lua:175
msgid "Local certificate"
msgstr "Certificat local"

#. Local private key
#: applications/luci-openvpn/luasrc/i18n/openvpn.en.lua:176
msgid "Local private key"
msgstr "Clef privée locale"
=======
msgid "TCP/UDP port # for local (default=1194)"
msgstr "Numéro de port TCP/UDP pour l'hôte local (par défaut 1194)"

msgid "TCP/UDP port # for remote (default=1194)"
msgstr "Numéro de port TCP/UDP pour l'hôte distant (par défaut 1194)"

msgid "TLS cipher"
msgstr "Méthode de chiffrement TLS"
>>>>>>> 33caee55

msgid "TOS passthrough (applies to IPv4 only)"
msgstr ""

<<<<<<< HEAD
#. TLS cipher
#: applications/luci-openvpn/luasrc/i18n/openvpn.en.lua:178
msgid "TLS cipher"
msgstr "Méthode de chiffrement TLS"
=======
msgid "Temporary directory for client-connect return file"
msgstr ""
>>>>>>> 33caee55

msgid "Timeframe for key exchange"
msgstr ""

msgid "Type of used device"
msgstr "Type de périphérique utilisé"

msgid "Use fast LZO compression"
msgstr "Utiliser la compression LZO rapide"

msgid "Use individual addresses rather than /30 subnets"
msgstr ""

msgid "Use protocol"
msgstr "Utiliser le protocole"

msgid "Use tun/tap device node"
msgstr ""

<<<<<<< HEAD
#. Allow only one session
#: applications/luci-openvpn/luasrc/i18n/openvpn.en.lua:185
msgid "Allow only one session"
msgstr "Autoriser seulement une session"

#. Exit on TLS negotiation failure
#: applications/luci-openvpn/luasrc/i18n/openvpn.en.lua:186
msgid "Exit on TLS negotiation failure"
msgstr "Arrêter suite à l'échec de la négociation TLS"
=======
msgid "Use username as common name"
msgstr ""

msgid "VPN"
msgstr ""
>>>>>>> 33caee55

msgid "Write log to file"
msgstr ""

msgid "Write process ID to file"
msgstr ""

msgid "Write status to file every n seconds"
msgstr ""

msgid "no"
msgstr "non"

<<<<<<< HEAD
#. Shell command to verify X509 name
#: applications/luci-openvpn/luasrc/i18n/openvpn.en.lua:191
msgid "Shell command to verify X509 name"
msgstr "Commande shell de vérification du nom X509"
=======
msgid "openvpn_%s"
msgstr ""
>>>>>>> 33caee55

msgid "openvpn_%s_desc"
msgstr ""

msgid "tun/tap device"
msgstr "Périphérique tun/tap"

msgid "tun/tap inactivity timeout"
msgstr ""

msgid "yes (%i)"
msgstr "oui (%i)"

msgid "« Switch to basic configuration"
msgstr "Afficher les paramètres de configuration standards"<|MERGE_RESOLUTION|>--- conflicted
+++ resolved
@@ -13,475 +13,194 @@
 "Plural-Forms: nplurals=2; plural=(n > 1);\n"
 "X-Generator: Pootle 2.0.4\n"
 
-<<<<<<< HEAD
-#. OpenVPN
-#: applications/luci-openvpn/luasrc/i18n/openvpn.en.lua:1
-msgid "OpenVPN"
-msgstr "OpenVPN"
-
-#. Switch to basic configuration
-#: applications/luci-openvpn/luasrc/i18n/openvpn.en.lua:3
-msgid "« Switch to basic configuration"
-msgstr "Afficher les paramètres de configuration standards"
-
-#. Switch to advanced configuration
-#: applications/luci-openvpn/luasrc/i18n/openvpn.en.lua:4
-msgid "Switch to advanced configuration »"
-msgstr "Afficher les paramètres de configuration avancés"
-
-#. Enabled
-#: applications/luci-openvpn/luasrc/i18n/openvpn.en.lua:6
+msgid "%s"
+msgstr ""
+
+msgid "'net30', 'p2p', or 'subnet'"
+msgstr ""
+
+msgid "Accept options pushed from server"
+msgstr ""
+
+msgid "Add"
+msgstr ""
+
+msgid "Add route after establishing connection"
+msgstr "Ajouter un routage après l'établissement de la connexion"
+
+msgid "Additional authentication over TLS"
+msgstr ""
+
+msgid "Allow client-to-client traffic"
+msgstr "Autoriser le trafic entre clients"
+
+msgid "Allow multiple clients with same certificate"
+msgstr "Permettre à plusieurs clients d'utiliser le même certificat"
+
+msgid "Allow only one session"
+msgstr "Autoriser seulement une session"
+
+msgid "Allow remote to change its IP or port"
+msgstr "Autoriser l'hôte distant à changer d'adresse IP ou de port"
+
+msgid "Allowed maximum of connected clients"
+msgstr ""
+
+msgid "Allowed maximum of internal"
+msgstr ""
+
+msgid "Allowed maximum of new connections"
+msgstr ""
+
+msgid "Append log to file"
+msgstr ""
+
+msgid "Authenticate using username/password"
+msgstr ""
+
+msgid "Automatically redirect default route"
+msgstr "Rediriger automatiquement la route par défaut"
+
+msgid "Below is a list of configured OpenVPN instances and their current state"
+msgstr ""
+"Voici ci-dessous la liste d'instances OpenVPN configurées et leur état "
+"courant"
+
+msgid "Call down cmd/script before TUN/TAP close"
+msgstr ""
+
+msgid "Certificate authority"
+msgstr ""
+
+msgid "Change process priority"
+msgstr "Modifier la priorité du processus"
+
+msgid "Change to directory before initialization"
+msgstr ""
+
+msgid "Check peer certificate against a CRL"
+msgstr ""
+
+msgid "Chroot to directory after initialization"
+msgstr ""
+
+msgid "Client is disabled"
+msgstr ""
+
+msgid "Configuration category"
+msgstr ""
+
+msgid "Configure client mode"
+msgstr ""
+
+msgid "Configure server bridge"
+msgstr ""
+
+msgid "Configure server mode"
+msgstr ""
+
+msgid "Connect through Socks5 proxy"
+msgstr "Se connecter via un proxy Socks5"
+
+msgid "Connect to remote host through an HTTP proxy"
+msgstr ""
+
+msgid "Connection retry interval"
+msgstr "Intervalle entre 2 tentatives de connexion"
+
+msgid "Cryptography"
+msgstr ""
+
+msgid "Daemonize after initialization"
+msgstr "Transformer en démon après l'initialisation"
+
+msgid "Delay n seconds after connection"
+msgstr ""
+
+msgid "Delay tun/tap open and up script execution"
+msgstr ""
+
+msgid "Diffie Hellman parameters"
+msgstr "Paramètres Diffie Hellman"
+
+msgid "Directory for custom client config files"
+msgstr ""
+
+msgid "Disable Paging"
+msgstr "Désactiver la pagination"
+
+msgid "Disable cipher initialisation vector"
+msgstr ""
+
+msgid "Disable options consistency check"
+msgstr ""
+
+msgid "Disable replay protection"
+msgstr ""
+
+msgid "Do not bind to local address and port"
+msgstr "Ne pas attacher à l'adresse et au port local"
+
+msgid "Don't actually execute ifconfig"
+msgstr "Ne pas exécuter réellement ifconfig"
+
+msgid "Don't add routes automatically"
+msgstr "Ne pas ajouter de routes automatiquement"
+
+msgid "Don't cache --askpass or --auth-user-pass passwords"
+msgstr ""
+
+msgid "Don't inherit global push options"
+msgstr ""
+
+msgid "Don't log timestamps"
+msgstr ""
+
+msgid "Don't re-read key on restart"
+msgstr "Ne pas relire la clef au redémarrage"
+
+msgid "Don't require client certificate"
+msgstr ""
+
+msgid "Don't use adaptive lzo compression"
+msgstr "Ne pas utiliser la compression adaptative LZO"
+
+msgid "Don't warn on ifconfig inconsistencies"
+msgstr "Ne pas alerter en cas d'incohérence d'ifconfig"
+
+msgid "Echo parameters to log"
+msgstr ""
+
+msgid "Empirically measure MTU"
+msgstr "Mesurer le MTU empiriquement"
+
+msgid "Enable OpenSSL hardware crypto engines"
+msgstr ""
+
+msgid "Enable Path MTU discovery"
+msgstr ""
+
+msgid "Enable Static Key encryption mode (non-TLS)"
+msgstr "Activer le mode de cryptage à clef statique (non TLS)"
+
+msgid "Enable TLS and assume client role"
+msgstr ""
+
+msgid "Enable TLS and assume server role"
+msgstr ""
+
+msgid "Enable internal datagram fragmentation"
+msgstr ""
+
+msgid "Enable management interface on <em>IP</em> <em>port</em>"
+msgstr "Activer l'interface de gestion sur <em>IP</em> <em>port</em>"
+
 msgid "Enabled"
 msgstr "Activé"
 
-#. Started
-#: applications/luci-openvpn/luasrc/i18n/openvpn.en.lua:7
-msgid "Started"
-msgstr "Démarré"
-
-#. no
-#: applications/luci-openvpn/luasrc/i18n/openvpn.en.lua:8
-msgid "no"
-msgstr "non"
-
-#. yes (%i)
-#: applications/luci-openvpn/luasrc/i18n/openvpn.en.lua:9
-msgid "yes (%i)"
-msgstr "oui (%i)"
-
-#. Port
-#: applications/luci-openvpn/luasrc/i18n/openvpn.en.lua:10
-msgid "Port"
-msgstr "Port"
-
-#. Protocol
-#: applications/luci-openvpn/luasrc/i18n/openvpn.en.lua:11
-msgid "Protocol"
-msgstr "Protocole"
-
-#. Instance \"%s\"
-#: applications/luci-openvpn/luasrc/i18n/openvpn.en.lua:13
-msgid "Instance \"%s\""
-msgstr "Instance \"%s\""
-
-#. OpenVPN instances
-#: applications/luci-openvpn/luasrc/i18n/openvpn.en.lua:15
-msgid "OpenVPN instances"
-msgstr "Instances OpenVPN"
-
-#. Below is a list of configured OpenVPN instances and their current state
-#: applications/luci-openvpn/luasrc/i18n/openvpn.en.lua:16
-msgid "Below is a list of configured OpenVPN instances and their current state"
-msgstr ""
-"Voici ci-dessous la liste d'instances OpenVPN configurées et leur état "
-"courant"
-
-#. Daemon configuration
-#: applications/luci-openvpn/luasrc/i18n/openvpn.en.lua:18
-msgid "Daemon configuration"
-msgstr "Configuration du démon"
-
-#. Networking options
-#: applications/luci-openvpn/luasrc/i18n/openvpn.en.lua:19
-msgid "Networking options"
-msgstr "Paramètres réseau"
-
-#. VPN options
-#: applications/luci-openvpn/luasrc/i18n/openvpn.en.lua:20
-msgid "VPN options"
-msgstr "Paramètres VPN"
-
-#. Cryptography settings
-#: applications/luci-openvpn/luasrc/i18n/openvpn.en.lua:21
-msgid "Cryptography settings"
-msgstr "Paramètres de la cryptographie"
-
-#. Read configuration options from file
-#: applications/luci-openvpn/luasrc/i18n/openvpn.en.lua:23
-msgid "Read configuration options from file"
-msgstr "Importer les paramètres de configuration à partir d'un fichier"
-
-#. Local host name or ip address
-#: applications/luci-openvpn/luasrc/i18n/openvpn.en.lua:24
-msgid "Local host name or ip address"
-msgstr "Nom ou adresse IP de l'hôte local"
-
-#. Remote host name or ip address
-#: applications/luci-openvpn/luasrc/i18n/openvpn.en.lua:25
-msgid "Remote host name or ip address"
-msgstr "Nom ou adresse IP de l'hôte distant"
-
-#. Randomly choose remote server
-#: applications/luci-openvpn/luasrc/i18n/openvpn.en.lua:26
-msgid "Randomly choose remote server"
-msgstr "Choisir au hasard un serveur distant"
-
-#. Major mode
-#: applications/luci-openvpn/luasrc/i18n/openvpn.en.lua:27
-msgid "Major mode"
-msgstr "Mode principal"
-
-#. Use protocol
-#: applications/luci-openvpn/luasrc/i18n/openvpn.en.lua:28
-msgid "Use protocol"
-msgstr "Utiliser le protocole"
-
-#. Connection retry interval
-#: applications/luci-openvpn/luasrc/i18n/openvpn.en.lua:29
-msgid "Connection retry interval"
-msgstr "Intervalle entre 2 tentatives de connexion"
-=======
-msgid "%s"
-msgstr ""
-
-msgid "'net30', 'p2p', or 'subnet'"
-msgstr ""
-
-msgid "Accept options pushed from server"
-msgstr ""
-
-msgid "Add"
-msgstr ""
-
-msgid "Add route after establishing connection"
-msgstr "Ajouter un routage après l'établissement de la connexion"
-
-msgid "Additional authentication over TLS"
-msgstr ""
-
-msgid "Allow client-to-client traffic"
-msgstr "Autoriser le trafic entre clients"
-
-msgid "Allow multiple clients with same certificate"
-msgstr "Permettre à plusieurs clients d'utiliser le même certificat"
-
-msgid "Allow only one session"
-msgstr "Autoriser seulement une session"
-
-msgid "Allow remote to change its IP or port"
-msgstr "Autoriser l'hôte distant à changer d'adresse IP ou de port"
-
-msgid "Allowed maximum of connected clients"
-msgstr ""
-
-msgid "Allowed maximum of internal"
-msgstr ""
-
-msgid "Allowed maximum of new connections"
-msgstr ""
-
-msgid "Append log to file"
-msgstr ""
-
-msgid "Authenticate using username/password"
-msgstr ""
-
-msgid "Automatically redirect default route"
-msgstr "Rediriger automatiquement la route par défaut"
-
-msgid "Below is a list of configured OpenVPN instances and their current state"
-msgstr ""
-"Voici ci-dessous la liste d'instances OpenVPN configurées et leur état "
-"courant"
-
-msgid "Call down cmd/script before TUN/TAP close"
-msgstr ""
-
-msgid "Certificate authority"
-msgstr ""
-
-msgid "Change process priority"
-msgstr "Modifier la priorité du processus"
-
-msgid "Change to directory before initialization"
-msgstr ""
->>>>>>> 33caee55
-
-msgid "Check peer certificate against a CRL"
-msgstr ""
-
-<<<<<<< HEAD
-#. Maximum connection attempt retries
-#: applications/luci-openvpn/luasrc/i18n/openvpn.en.lua:31
-msgid "Maximum connection attempt retries"
-msgstr "Nombre maximum de tentatives de connexion"
-
-#. Try to sense proxy settings automatically
-#: applications/luci-openvpn/luasrc/i18n/openvpn.en.lua:32
-msgid "Try to sense proxy settings automatically"
-msgstr "Essayer de détecter les paramètres de proxy automatiquement"
-
-#. Connect to remote host
-#: applications/luci-openvpn/luasrc/i18n/openvpn.en.lua:33
-msgid "Connect to remote host"
-msgstr "Se connecter à un hôte distant"
-
-#. Retry indefinitely on HTTP proxy errors
-#: applications/luci-openvpn/luasrc/i18n/openvpn.en.lua:34
-msgid "Retry indefinitely on HTTP proxy errors"
-msgstr "Ré-essayer indéfiniment suite à des erreurs du proxy HTTP"
-=======
-msgid "Chroot to directory after initialization"
-msgstr ""
-
-msgid "Client is disabled"
-msgstr ""
-
-msgid "Configuration category"
-msgstr ""
-
-msgid "Configure client mode"
-msgstr ""
->>>>>>> 33caee55
-
-msgid "Configure server bridge"
-msgstr ""
-
-msgid "Configure server mode"
-msgstr ""
-
-msgid "Connect through Socks5 proxy"
-msgstr "Se connecter via un proxy Socks5"
-<<<<<<< HEAD
-
-#. Retry indefinitely on Socks proxy errors
-#: applications/luci-openvpn/luasrc/i18n/openvpn.en.lua:38
-msgid "Retry indefinitely on Socks proxy errors"
-msgstr "Ré-essayer indéfiniment suite à des erreurs du proxy Socks"
-
-#. If hostname resolve fails, retry
-#: applications/luci-openvpn/luasrc/i18n/openvpn.en.lua:39
-msgid "If hostname resolve fails, retry"
-msgstr "Si la résolution du nom de l'hôte échoue, ré-essayer"
-
-#. Allow remote to change its IP or port
-#: applications/luci-openvpn/luasrc/i18n/openvpn.en.lua:40
-msgid "Allow remote to change its IP or port"
-msgstr "Autoriser l'hôte distant à changer d'adresse IP ou de port"
-
-#. Execute shell command on remote ip change
-#: applications/luci-openvpn/luasrc/i18n/openvpn.en.lua:41
-msgid "Execute shell command on remote ip change"
-msgstr ""
-"Exécuter une commande Shell suite à un changement d'IP de l'hôte distant"
-
-#. TCP/UDP port # for both local and remote
-#: applications/luci-openvpn/luasrc/i18n/openvpn.en.lua:42
-msgid "TCP/UDP port # for both local and remote"
-msgstr "Numéro de port TCP/UDP valable pour l'hôte local et l'hôte distant"
-
-#. TCP/UDP port # for local (default=1194)
-#: applications/luci-openvpn/luasrc/i18n/openvpn.en.lua:43
-msgid "TCP/UDP port # for local (default=1194)"
-msgstr "Numéro de port TCP/UDP pour l'hôte local (par défaut 1194)"
-
-#. TCP/UDP port # for remote (default=1194)
-#: applications/luci-openvpn/luasrc/i18n/openvpn.en.lua:44
-msgid "TCP/UDP port # for remote (default=1194)"
-msgstr "Numéro de port TCP/UDP pour l'hôte distant (par défaut 1194)"
-
-#. Bind to local address and port
-#: applications/luci-openvpn/luasrc/i18n/openvpn.en.lua:45
-msgid "Bind to local address and port"
-msgstr "Attacher à l'adresse et au port local"
-
-#. Do not bind to local address and port
-#: applications/luci-openvpn/luasrc/i18n/openvpn.en.lua:46
-msgid "Do not bind to local address and port"
-msgstr "Ne pas attacher à l'adresse et au port local"
-
-#. tun/tap device
-#: applications/luci-openvpn/luasrc/i18n/openvpn.en.lua:47
-msgid "tun/tap device"
-msgstr "Périphérique tun/tap"
-
-#. Type of used device
-#: applications/luci-openvpn/luasrc/i18n/openvpn.en.lua:48
-msgid "Type of used device"
-msgstr "Type de périphérique utilisé"
-=======
-
-msgid "Connect to remote host through an HTTP proxy"
-msgstr ""
-
-msgid "Connection retry interval"
-msgstr "Intervalle entre 2 tentatives de connexion"
-
-msgid "Cryptography"
-msgstr ""
-
-msgid "Daemonize after initialization"
-msgstr "Transformer en démon après l'initialisation"
-
-msgid "Delay n seconds after connection"
-msgstr ""
-
-msgid "Delay tun/tap open and up script execution"
-msgstr ""
-
-msgid "Diffie Hellman parameters"
-msgstr "Paramètres Diffie Hellman"
-
-msgid "Directory for custom client config files"
-msgstr ""
->>>>>>> 33caee55
-
-msgid "Disable Paging"
-msgstr "Désactiver la pagination"
-
-msgid "Disable cipher initialisation vector"
-msgstr ""
-
-msgid "Disable options consistency check"
-msgstr ""
-
-<<<<<<< HEAD
-#. Make tun device IPv6 capable
-#: applications/luci-openvpn/luasrc/i18n/openvpn.en.lua:52
-msgid "Make tun device IPv6 capable"
-msgstr "Rendre le périphérique tun compatible IPv6"
-
-#. Configure device to use IP address
-#: applications/luci-openvpn/luasrc/i18n/openvpn.en.lua:53
-msgid "Configure device to use IP address"
-msgstr "Configurer le périphérique pour utiliser une adresse IP"
-=======
-msgid "Disable replay protection"
-msgstr ""
-
-msgid "Do not bind to local address and port"
-msgstr "Ne pas attacher à l'adresse et au port local"
->>>>>>> 33caee55
-
-msgid "Don't actually execute ifconfig"
-msgstr "Ne pas exécuter réellement ifconfig"
-<<<<<<< HEAD
-
-#. Don't warn on ifconfig inconsistencies
-#: applications/luci-openvpn/luasrc/i18n/openvpn.en.lua:55
-msgid "Don't warn on ifconfig inconsistencies"
-msgstr "Ne pas alerter en cas d'incohérence d'ifconfig"
-
-#. Add route after establishing connection
-#: applications/luci-openvpn/luasrc/i18n/openvpn.en.lua:56
-msgid "Add route after establishing connection"
-msgstr "Ajouter un routage après l'établissement de la connexion"
-=======
-
-msgid "Don't add routes automatically"
-msgstr "Ne pas ajouter de routes automatiquement"
->>>>>>> 33caee55
-
-msgid "Don't cache --askpass or --auth-user-pass passwords"
-msgstr ""
-
-msgid "Don't inherit global push options"
-msgstr ""
-
-msgid "Don't log timestamps"
-msgstr ""
-
-<<<<<<< HEAD
-#. Execute shell cmd after routes are added
-#: applications/luci-openvpn/luasrc/i18n/openvpn.en.lua:60
-msgid "Execute shell cmd after routes are added"
-msgstr "Exécuter une commande shell après l'ajout des routes"
-
-#. Don't add routes automatically
-#: applications/luci-openvpn/luasrc/i18n/openvpn.en.lua:61
-msgid "Don't add routes automatically"
-msgstr "Ne pas ajouter de routes automatiquement"
-
-#. Don't pull options from server
-#: applications/luci-openvpn/luasrc/i18n/openvpn.en.lua:62
-msgid "Don't pull options from server"
-msgstr "Ne pas récupérer les paramètres à partir du serveur"
-
-#. Automatically redirect default route
-#: applications/luci-openvpn/luasrc/i18n/openvpn.en.lua:63
-msgid "Automatically redirect default route"
-msgstr "Rediriger automatiquement la route par défaut"
-
-#. Pass environment variables to script
-#: applications/luci-openvpn/luasrc/i18n/openvpn.en.lua:64
-msgid "Pass environment variables to script"
-msgstr "Transmettre les variables d'environnement au script"
-=======
-msgid "Don't re-read key on restart"
-msgstr "Ne pas relire la clef au redémarrage"
-
-msgid "Don't require client certificate"
-msgstr ""
-
-msgid "Don't use adaptive lzo compression"
-msgstr "Ne pas utiliser la compression adaptative LZO"
-
-msgid "Don't warn on ifconfig inconsistencies"
-msgstr "Ne pas alerter en cas d'incohérence d'ifconfig"
-
-msgid "Echo parameters to log"
-msgstr ""
->>>>>>> 33caee55
-
-msgid "Empirically measure MTU"
-msgstr "Mesurer le MTU empiriquement"
-
-msgid "Enable OpenSSL hardware crypto engines"
-msgstr ""
-
-msgid "Enable Path MTU discovery"
-msgstr ""
-
-msgid "Enable Static Key encryption mode (non-TLS)"
-msgstr "Activer le mode de cryptage à clef statique (non TLS)"
-
-msgid "Enable TLS and assume client role"
-msgstr ""
-
-msgid "Enable TLS and assume server role"
-msgstr ""
-
-msgid "Enable internal datagram fragmentation"
-msgstr ""
-"Envoyer un ping à l'hôte distant toutes les n secondes sur le port TCP/UDP"
-
-msgid "Enable management interface on <em>IP</em> <em>port</em>"
-msgstr "Activer l'interface de gestion sur <em>IP</em> <em>port</em>"
-
-<<<<<<< HEAD
-#. Optimize TUN/TAP/UDP writes
-#: applications/luci-openvpn/luasrc/i18n/openvpn.en.lua:73
-msgid "Optimize TUN/TAP/UDP writes"
-msgstr "Optimiser les écritures TUN/TAP/UDP"
-=======
-msgid "Enabled"
-msgstr "Activé"
->>>>>>> 33caee55
-
 msgid "Encryption cipher for packets"
 msgstr "Méthode de chiffrement des paquets"
 
-<<<<<<< HEAD
-#. Keep tun/tap device open on restart
-#: applications/luci-openvpn/luasrc/i18n/openvpn.en.lua:75
-msgid "Keep tun/tap device open on restart"
-msgstr "Conserver le périphérique tun/tap ouvert au redémarrage"
-
-#. Keep remote IP address on restart
-#: applications/luci-openvpn/luasrc/i18n/openvpn.en.lua:76
-msgid "Keep remote IP address on restart"
-msgstr "Conserver l'adresse IP distante lors du redémarrage"
-
-#. Keep local IP address on restart
-#: applications/luci-openvpn/luasrc/i18n/openvpn.en.lua:77
-msgid "Keep local IP address on restart"
-msgstr "Conserver l'adresse IP locale lors du redémarrage"
-
-#. Don't re-read key on restart
-#: applications/luci-openvpn/luasrc/i18n/openvpn.en.lua:78
-msgid "Don't re-read key on restart"
-msgstr "Ne pas relire la clef au redémarrage"
-=======
 msgid "Execute shell cmd after routes are added"
 msgstr "Exécuter une commande shell après l'ajout des routes"
 
@@ -498,476 +217,304 @@
 "Executed in server mode whenever an IPv4 address/route or MAC address is "
 "added to OpenVPN's internal routing table"
 msgstr ""
->>>>>>> 33caee55
 
 msgid "Exit on TLS negotiation failure"
 msgstr "Arrêter suite à l'échec de la négociation TLS"
 
-<<<<<<< HEAD
-#. Set tun/tap device MTU
-#: applications/luci-openvpn/luasrc/i18n/openvpn.en.lua:80
-msgid "Set tun/tap device MTU"
-msgstr "Définir le MTU du périphérique tun/tap"
-=======
 msgid "Get PEM password from controlling tty before we daemonize"
 msgstr ""
->>>>>>> 33caee55
 
 msgid "HMAC authentication for packets"
 msgstr "Authentification HMAC des paquets"
 
-<<<<<<< HEAD
-#. Set TCP/UDP MTU
-#: applications/luci-openvpn/luasrc/i18n/openvpn.en.lua:82
-msgid "Set TCP/UDP MTU"
-msgstr "Définir le MTU TCP/UDP"
-=======
 msgid "Handling of authentication failures"
 msgstr ""
->>>>>>> 33caee55
 
 msgid ""
 "Helper directive to simplify the expression of --ping and --ping-restart in "
 "server mode configurations"
 msgstr ""
 
-<<<<<<< HEAD
-#. Empirically measure MTU
-#: applications/luci-openvpn/luasrc/i18n/openvpn.en.lua:84
-msgid "Empirically measure MTU"
-msgstr "Mesurer le MTU empiriquement"
-=======
 msgid "If hostname resolve fails, retry"
 msgstr "Si la résolution du nom de l'hôte échoue, ré-essayer"
->>>>>>> 33caee55
 
 msgid "Instance \"%s\""
 msgstr "Instance \"%s\""
 
-<<<<<<< HEAD
-#. Set upper bound on TCP MSS
-#: applications/luci-openvpn/luasrc/i18n/openvpn.en.lua:86
+msgid "Invalid"
+msgstr ""
+
+msgid "Keep local IP address on restart"
+msgstr "Conserver l'adresse IP locale lors du redémarrage"
+
+msgid "Keep remote IP address on restart"
+msgstr "Conserver l'adresse IP distante lors du redémarrage"
+
+msgid "Keep tun/tap device open on restart"
+msgstr "Conserver le périphérique tun/tap ouvert au redémarrage"
+
+msgid "Key transition window"
+msgstr ""
+
+msgid "Limit repeated log messages"
+msgstr ""
+
+msgid "Local certificate"
+msgstr "Certificat local"
+
+msgid "Local host name or ip address"
+msgstr "Nom ou adresse IP de l'hôte local"
+
+msgid "Local private key"
+msgstr "Clef privée locale"
+
+msgid "Major mode"
+msgstr "Mode principal"
+
+msgid "Make tun device IPv6 capable"
+msgstr "Rendre le périphérique tun compatible IPv6"
+
+msgid "Maximum number of queued TCP output packets"
+msgstr ""
+
+msgid "Networking"
+msgstr ""
+
+msgid "Number of allocated broadcast buffers"
+msgstr ""
+
+msgid "Number of lines for log file history"
+msgstr ""
+
+msgid "Only accept connections from given X509 name"
+msgstr ""
+
+msgid "Only process ping timeouts if routes exist"
+msgstr ""
+
+msgid "OpenVPN"
+msgstr "OpenVPN"
+
+msgid "OpenVPN instances"
+msgstr "Instances OpenVPN"
+
+msgid "Optimize TUN/TAP/UDP writes"
+msgstr "Optimiser les écritures TUN/TAP/UDP"
+
+msgid "Output to syslog and do not daemonize"
+msgstr "Envoyer à syslog et ne pas transformer en démon"
+
+msgid "Overview"
+msgstr ""
+
+msgid "PKCS#12 file containing keys"
+msgstr ""
+
+msgid "Pass environment variables to script"
+msgstr "Transmettre les variables d'environnement au script"
+
+msgid "Persist replay-protection state"
+msgstr ""
+
+msgid "Persist/unpersist ifconfig-pool"
+msgstr ""
+
+msgid "Ping remote every n seconds over TCP/UDP port"
+msgstr ""
+"Envoyer un ping à l'hôte distant toutes les n secondes sur le port TCP/UDP"
+
+msgid "Policy level over usage of external programs and scripts"
+msgstr ""
+
+msgid "Port"
+msgstr "Port"
+
+msgid "Protocol"
+msgstr "Protocole"
+
+msgid "Proxy timeout in seconds"
+msgstr ""
+
+msgid "Push an ifconfig option to remote"
+msgstr ""
+
+msgid "Push options to peer"
+msgstr ""
+
+msgid "Query management channel for private key"
+msgstr ""
+
+msgid "Randomly choose remote server"
+msgstr "Choisir au hasard un serveur distant"
+
+msgid "Refuse connection if no custom client config"
+msgstr ""
+
+msgid "Remap SIGUSR1 signals"
+msgstr ""
+
+msgid "Remote host name or ip address"
+msgstr "Nom ou adresse IP de l'hôte distant"
+
+msgid "Remote ping timeout"
+msgstr ""
+
+msgid "Renegotiate data chan. key after bytes"
+msgstr ""
+
+msgid "Renegotiate data chan. key after packets"
+msgstr ""
+
+msgid "Renegotiate data chan. key after seconds"
+msgstr ""
+
+msgid "Replay protection sliding window size"
+msgstr ""
+
+msgid "Require explicit designation on certificate"
+msgstr ""
+
+msgid "Require explicit key usage on certificate"
+msgstr ""
+
+msgid "Restart after remote ping timeout"
+msgstr ""
+
+msgid "Retransmit timeout on TLS control channel"
+msgstr ""
+
+msgid "Retry indefinitely on HTTP proxy errors"
+msgstr "Ré-essayer indéfiniment suite à des erreurs du proxy HTTP"
+
+msgid "Retry indefinitely on Socks proxy errors"
+msgstr "Ré-essayer indéfiniment suite à des erreurs du proxy Socks"
+
+msgid "Route subnet to client"
+msgstr ""
+
+msgid "Run as an inetd or xinetd server"
+msgstr "Exécuter en tant que serveur inetd ou xinetd"
+
+msgid "Run script cmd on client connection"
+msgstr "Exécuter une commande de script lors de la connexion d'un client"
+
+msgid "Run script cmd on client disconnection"
+msgstr "Exécuter une commande de script lors de la déconnexion d'un client"
+
+msgid "Run up/down scripts for all restarts"
+msgstr "Exécuter les scripts up/down à tous les redémarrages"
+
+msgid "Send notification to peer on disconnect"
+msgstr ""
+
+msgid "Service"
+msgstr ""
+
+msgid "Set GID to group"
+msgstr "Utiliser le GID de ce groupe"
+
+msgid "Set TCP/UDP MTU"
+msgstr "Définir le MTU TCP/UDP"
+
+msgid "Set UID to user"
+msgstr "Utiliser l'UID de cet utilisateur"
+
+msgid "Set aside a pool of subnets"
+msgstr ""
+
+msgid "Set extended HTTP proxy options"
+msgstr ""
+
+msgid "Set output verbosity"
+msgstr ""
+
+msgid "Set size of real and virtual address hash tables"
+msgstr ""
+
+msgid "Set the TCP/UDP receive buffer size"
+msgstr "Définir la taille de la pile de réception TCP/UDP"
+
+msgid "Set the TCP/UDP send buffer size"
+msgstr "Définir la taille de la pile d'envoi TCP/UDP"
+
+msgid "Set tun/tap TX queue length"
+msgstr "Définir la taille de la pile TX tun/tap"
+
+msgid "Set tun/tap adapter parameters"
+msgstr ""
+
+msgid "Set tun/tap device MTU"
+msgstr "Définir le MTU du périphérique tun/tap"
+
+msgid "Set tun/tap device overhead"
+msgstr ""
+
 msgid "Set upper bound on TCP MSS"
 msgstr "Définir la borne supérieure du MSS TCP"
 
-#. Set the TCP/UDP send buffer size
-#: applications/luci-openvpn/luasrc/i18n/openvpn.en.lua:87
-msgid "Set the TCP/UDP send buffer size"
-msgstr "Définir la taille de la pile d'envoi TCP/UDP"
-
-#. Set the TCP/UDP receive buffer size
-#: applications/luci-openvpn/luasrc/i18n/openvpn.en.lua:88
-msgid "Set the TCP/UDP receive buffer size"
-msgstr "Définir la taille de la pile de réception TCP/UDP"
-
-#. Set tun/tap TX queue length
-#: applications/luci-openvpn/luasrc/i18n/openvpn.en.lua:89
-msgid "Set tun/tap TX queue length"
-msgstr "Définir la taille de la pile TX tun/tap"
-
-#. Disable Paging
-#: applications/luci-openvpn/luasrc/i18n/openvpn.en.lua:90
-msgid "Disable Paging"
-msgstr "Désactiver la pagination"
-
-#. Shell cmd to execute after tun device open
-#: applications/luci-openvpn/luasrc/i18n/openvpn.en.lua:91
+msgid "Shaping for peer bandwidth"
+msgstr ""
+
 msgid "Shell cmd to execute after tun device open"
 msgstr "Commande Shell à exécuter après l'ouverture du périphérique tun"
-=======
-msgid "Invalid"
-msgstr ""
-
-msgid "Keep local IP address on restart"
-msgstr "Conserver l'adresse IP locale lors du redémarrage"
-
-msgid "Keep remote IP address on restart"
-msgstr "Conserver l'adresse IP distante lors du redémarrage"
-
-msgid "Keep tun/tap device open on restart"
-msgstr "Conserver le périphérique tun/tap ouvert au redémarrage"
-
-msgid "Key transition window"
-msgstr ""
-
-msgid "Limit repeated log messages"
-msgstr ""
->>>>>>> 33caee55
-
-msgid "Local certificate"
-msgstr "Certificat local"
-
-<<<<<<< HEAD
-#. Shell cmd to run after tun device close
-#: applications/luci-openvpn/luasrc/i18n/openvpn.en.lua:93
+
 msgid "Shell cmd to run after tun device close"
 msgstr "Commande Shell à exécuter après la fermeture du périphérique tun"
-=======
-msgid "Local host name or ip address"
-msgstr "Nom ou adresse IP de l'hôte local"
->>>>>>> 33caee55
-
-msgid "Local private key"
-msgstr "Clef privée locale"
-
-<<<<<<< HEAD
-#. Run up/down scripts for all restarts
-#: applications/luci-openvpn/luasrc/i18n/openvpn.en.lua:95
-msgid "Run up/down scripts for all restarts"
-msgstr "Exécuter les scripts up/down à tous les redémarrages"
-
-#. Set UID to user
-#: applications/luci-openvpn/luasrc/i18n/openvpn.en.lua:96
-msgid "Set UID to user"
-msgstr "Utiliser l'UID de cet utilisateur"
-
-#. Set GID to group
-#: applications/luci-openvpn/luasrc/i18n/openvpn.en.lua:97
-msgid "Set GID to group"
-msgstr "Utiliser le GID de ce groupe"
-=======
-msgid "Major mode"
-msgstr "Mode principal"
-
-msgid "Make tun device IPv6 capable"
-msgstr "Rendre le périphérique tun compatible IPv6"
-
-msgid "Maximum number of queued TCP output packets"
-msgstr ""
->>>>>>> 33caee55
-
-msgid "Networking"
-msgstr ""
-
-msgid "Number of allocated broadcast buffers"
-msgstr ""
-
-<<<<<<< HEAD
-#. Daemonize after initialization
-#: applications/luci-openvpn/luasrc/i18n/openvpn.en.lua:100
-msgid "Daemonize after initialization"
-msgstr "Transformer en démon après l'initialisation"
-
-#. Output to syslog and do not daemonize
-#: applications/luci-openvpn/luasrc/i18n/openvpn.en.lua:101
-msgid "Output to syslog and do not daemonize"
-msgstr "Envoyer à syslog et ne pas transformer en démon"
-
-#. Run as an inetd or xinetd server
-#: applications/luci-openvpn/luasrc/i18n/openvpn.en.lua:102
-msgid "Run as an inetd or xinetd server"
-msgstr "Exécuter en tant que serveur inetd ou xinetd"
-=======
-msgid "Number of lines for log file history"
-msgstr ""
-
-msgid "Only accept connections from given X509 name"
-msgstr ""
-
-msgid "Only process ping timeouts if routes exist"
-msgstr ""
->>>>>>> 33caee55
-
-msgid "OpenVPN"
-msgstr "OpenVPN"
-
-msgid "OpenVPN instances"
-msgstr "Instances OpenVPN"
-
-msgid "Optimize TUN/TAP/UDP writes"
-msgstr "Optimiser les écritures TUN/TAP/UDP"
-
-msgid "Output to syslog and do not daemonize"
-msgstr "Envoyer à syslog et ne pas transformer en démon"
-
-<<<<<<< HEAD
-#. Change process priority
-#: applications/luci-openvpn/luasrc/i18n/openvpn.en.lua:107
-msgid "Change process priority"
-msgstr "Modifier la priorité du processus"
-=======
-msgid "Overview"
-msgstr ""
->>>>>>> 33caee55
-
-msgid "PKCS#12 file containing keys"
-msgstr ""
-
-msgid "Pass environment variables to script"
-msgstr "Transmettre les variables d'environnement au script"
-
-msgid "Persist replay-protection state"
-msgstr ""
-
-msgid "Persist/unpersist ifconfig-pool"
-msgstr ""
-
-msgid "Ping remote every n seconds over TCP/UDP port"
-msgstr ""
-"Envoyer un ping à l'hôte distant toutes les n secondes sur le port TCP/UDP"
-
-msgid "Policy level over usage of external programs and scripts"
-msgstr ""
-
-msgid "Port"
-msgstr "Port"
-
-<<<<<<< HEAD
-#. Use fast LZO compression
-#: applications/luci-openvpn/luasrc/i18n/openvpn.en.lua:115
+
+msgid "Shell command to verify X509 name"
+msgstr "Commande shell de vérification du nom X509"
+
+msgid "Silence the output of replay warnings"
+msgstr ""
+
+msgid "Size of cipher key"
+msgstr ""
+
+msgid "Specify a default gateway for routes"
+msgstr ""
+
+msgid "Start OpenVPN in a hibernating state"
+msgstr ""
+
+msgid "Start/Stop"
+msgstr ""
+
+msgid "Started"
+msgstr "Démarré"
+
+msgid "Status file format version"
+msgstr ""
+
+msgid "Switch to advanced configuration »"
+msgstr "Afficher les paramètres de configuration avancés"
+
+msgid "TCP/UDP port # for both local and remote"
+msgstr "Numéro de port TCP/UDP valable pour l'hôte local et l'hôte distant"
+
+msgid "TCP/UDP port # for local (default=1194)"
+msgstr "Numéro de port TCP/UDP pour l'hôte local (par défaut 1194)"
+
+msgid "TCP/UDP port # for remote (default=1194)"
+msgstr "Numéro de port TCP/UDP pour l'hôte distant (par défaut 1194)"
+
+msgid "TLS cipher"
+msgstr "Méthode de chiffrement TLS"
+
+msgid "TOS passthrough (applies to IPv4 only)"
+msgstr ""
+
+msgid "Temporary directory for client-connect return file"
+msgstr ""
+
+msgid "Timeframe for key exchange"
+msgstr ""
+
+msgid "Type of used device"
+msgstr "Type de périphérique utilisé"
+
 msgid "Use fast LZO compression"
 msgstr "Utiliser la compression LZO rapide"
 
-#. Don't use adaptive lzo compression
-#: applications/luci-openvpn/luasrc/i18n/openvpn.en.lua:116
-msgid "Don't use adaptive lzo compression"
-msgstr "Ne pas utiliser la compression adaptative LZO"
-
-#. Enable management interface on <em>IP</em> <em>port</em>
-#: applications/luci-openvpn/luasrc/i18n/openvpn.en.lua:117
-msgid "Enable management interface on <em>IP</em> <em>port</em>"
-msgstr "Activer l'interface de gestion sur <em>IP</em> <em>port</em>"
-=======
-msgid "Protocol"
-msgstr "Protocole"
-
-msgid "Proxy timeout in seconds"
-msgstr ""
-
-msgid "Push an ifconfig option to remote"
-msgstr ""
->>>>>>> 33caee55
-
-msgid "Push options to peer"
-msgstr ""
-
-msgid "Query management channel for private key"
-msgstr ""
-
-msgid "Randomly choose remote server"
-msgstr "Choisir au hasard un serveur distant"
-
-msgid "Refuse connection if no custom client config"
-msgstr ""
-
-msgid "Remap SIGUSR1 signals"
-msgstr ""
-
-msgid "Remote host name or ip address"
-msgstr "Nom ou adresse IP de l'hôte distant"
-
-msgid "Remote ping timeout"
-msgstr ""
-
-msgid "Renegotiate data chan. key after bytes"
-msgstr ""
-
-msgid "Renegotiate data chan. key after packets"
-msgstr ""
-
-msgid "Renegotiate data chan. key after seconds"
-msgstr ""
-
-msgid "Replay protection sliding window size"
-msgstr ""
-
-msgid "Require explicit designation on certificate"
-msgstr ""
-
-msgid "Require explicit key usage on certificate"
-msgstr ""
-
-msgid "Restart after remote ping timeout"
-msgstr ""
-
-msgid "Retransmit timeout on TLS control channel"
-msgstr ""
-
-msgid "Retry indefinitely on HTTP proxy errors"
-msgstr "Ré-essayer indéfiniment suite à des erreurs du proxy HTTP"
-
-msgid "Retry indefinitely on Socks proxy errors"
-msgstr "Ré-essayer indéfiniment suite à des erreurs du proxy Socks"
-
-<<<<<<< HEAD
-#. Allow client-to-client traffic
-#: applications/luci-openvpn/luasrc/i18n/openvpn.en.lua:138
-msgid "Allow client-to-client traffic"
-msgstr "Autoriser le trafic entre clients"
-
-#. Allow multiple clients with same certificate
-#: applications/luci-openvpn/luasrc/i18n/openvpn.en.lua:139
-msgid "Allow multiple clients with same certificate"
-msgstr "Permettre à plusieurs clients d'utiliser le même certificat"
-=======
-msgid "Route subnet to client"
-msgstr ""
-
-msgid "Run as an inetd or xinetd server"
-msgstr "Exécuter en tant que serveur inetd ou xinetd"
->>>>>>> 33caee55
-
-msgid "Run script cmd on client connection"
-msgstr "Exécuter une commande de script lors de la connexion d'un client"
-
-msgid "Run script cmd on client disconnection"
-msgstr "Exécuter une commande de script lors de la déconnexion d'un client"
-
-msgid "Run up/down scripts for all restarts"
-msgstr "Exécuter les scripts up/down à tous les redémarrages"
-
-msgid "Send notification to peer on disconnect"
-msgstr ""
-
-msgid "Service"
-msgstr ""
-
-msgid "Set GID to group"
-msgstr "Utiliser le GID de ce groupe"
-
-msgid "Set TCP/UDP MTU"
-msgstr "Définir le MTU TCP/UDP"
-
-msgid "Set UID to user"
-msgstr "Utiliser l'UID de cet utilisateur"
-
-msgid "Set aside a pool of subnets"
-msgstr ""
-
-msgid "Set extended HTTP proxy options"
-msgstr ""
-
-msgid "Set output verbosity"
-msgstr ""
-
-msgid "Set size of real and virtual address hash tables"
-msgstr ""
-
-msgid "Set the TCP/UDP receive buffer size"
-msgstr "Définir la taille de la pile de réception TCP/UDP"
-
-msgid "Set the TCP/UDP send buffer size"
-msgstr "Définir la taille de la pile d'envoi TCP/UDP"
-
-msgid "Set tun/tap TX queue length"
-msgstr "Définir la taille de la pile TX tun/tap"
-
-msgid "Set tun/tap adapter parameters"
-msgstr ""
-
-msgid "Set tun/tap device MTU"
-msgstr "Définir le MTU du périphérique tun/tap"
-
-<<<<<<< HEAD
-#. Enable Static Key encryption mode (non-TLS)
-#: applications/luci-openvpn/luasrc/i18n/openvpn.en.lua:158
-msgid "Enable Static Key encryption mode (non-TLS)"
-msgstr "Activer le mode de cryptage à clef statique (non TLS)"
-
-#. HMAC authentication for packets
-#: applications/luci-openvpn/luasrc/i18n/openvpn.en.lua:159
-msgid "HMAC authentication for packets"
-msgstr "Authentification HMAC des paquets"
-
-#. Encryption cipher for packets
-#: applications/luci-openvpn/luasrc/i18n/openvpn.en.lua:160
-msgid "Encryption cipher for packets"
-msgstr "Méthode de chiffrement des paquets"
-=======
-msgid "Set tun/tap device overhead"
-msgstr ""
-
-msgid "Set upper bound on TCP MSS"
-msgstr "Définir la borne supérieure du MSS TCP"
-
-msgid "Shaping for peer bandwidth"
-msgstr ""
->>>>>>> 33caee55
-
-msgid "Shell cmd to execute after tun device open"
-msgstr "Commande Shell à exécuter après l'ouverture du périphérique tun"
-
-msgid "Shell cmd to run after tun device close"
-msgstr "Commande Shell à exécuter après la fermeture du périphérique tun"
-
-msgid "Shell command to verify X509 name"
-msgstr "Commande shell de vérification du nom X509"
-
-msgid "Silence the output of replay warnings"
-msgstr ""
-
-msgid "Size of cipher key"
-msgstr ""
-
-msgid "Specify a default gateway for routes"
-msgstr ""
-
-msgid "Start OpenVPN in a hibernating state"
-msgstr ""
-
-msgid "Start/Stop"
-msgstr ""
-
-msgid "Started"
-msgstr "Démarré"
-
-msgid "Status file format version"
-msgstr ""
-
-msgid "Switch to advanced configuration »"
-msgstr "Afficher les paramètres de configuration avancés"
-
-msgid "TCP/UDP port # for both local and remote"
-msgstr "Numéro de port TCP/UDP valable pour l'hôte local et l'hôte distant"
-
-<<<<<<< HEAD
-#. Diffie Hellman parameters
-#: applications/luci-openvpn/luasrc/i18n/openvpn.en.lua:174
-msgid "Diffie Hellman parameters"
-msgstr "Paramètres Diffie Hellman"
-
-#. Local certificate
-#: applications/luci-openvpn/luasrc/i18n/openvpn.en.lua:175
-msgid "Local certificate"
-msgstr "Certificat local"
-
-#. Local private key
-#: applications/luci-openvpn/luasrc/i18n/openvpn.en.lua:176
-msgid "Local private key"
-msgstr "Clef privée locale"
-=======
-msgid "TCP/UDP port # for local (default=1194)"
-msgstr "Numéro de port TCP/UDP pour l'hôte local (par défaut 1194)"
-
-msgid "TCP/UDP port # for remote (default=1194)"
-msgstr "Numéro de port TCP/UDP pour l'hôte distant (par défaut 1194)"
-
-msgid "TLS cipher"
-msgstr "Méthode de chiffrement TLS"
->>>>>>> 33caee55
-
-msgid "TOS passthrough (applies to IPv4 only)"
-msgstr ""
-
-<<<<<<< HEAD
-#. TLS cipher
-#: applications/luci-openvpn/luasrc/i18n/openvpn.en.lua:178
-msgid "TLS cipher"
-msgstr "Méthode de chiffrement TLS"
-=======
-msgid "Temporary directory for client-connect return file"
-msgstr ""
->>>>>>> 33caee55
-
-msgid "Timeframe for key exchange"
-msgstr ""
-
-msgid "Type of used device"
-msgstr "Type de périphérique utilisé"
-
-msgid "Use fast LZO compression"
-msgstr "Utiliser la compression LZO rapide"
-
 msgid "Use individual addresses rather than /30 subnets"
 msgstr ""
 
@@ -977,23 +524,11 @@
 msgid "Use tun/tap device node"
 msgstr ""
 
-<<<<<<< HEAD
-#. Allow only one session
-#: applications/luci-openvpn/luasrc/i18n/openvpn.en.lua:185
-msgid "Allow only one session"
-msgstr "Autoriser seulement une session"
-
-#. Exit on TLS negotiation failure
-#: applications/luci-openvpn/luasrc/i18n/openvpn.en.lua:186
-msgid "Exit on TLS negotiation failure"
-msgstr "Arrêter suite à l'échec de la négociation TLS"
-=======
 msgid "Use username as common name"
 msgstr ""
 
 msgid "VPN"
 msgstr ""
->>>>>>> 33caee55
 
 msgid "Write log to file"
 msgstr ""
@@ -1007,15 +542,8 @@
 msgid "no"
 msgstr "non"
 
-<<<<<<< HEAD
-#. Shell command to verify X509 name
-#: applications/luci-openvpn/luasrc/i18n/openvpn.en.lua:191
-msgid "Shell command to verify X509 name"
-msgstr "Commande shell de vérification du nom X509"
-=======
 msgid "openvpn_%s"
 msgstr ""
->>>>>>> 33caee55
 
 msgid "openvpn_%s_desc"
 msgstr ""
