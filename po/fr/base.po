--- conflicted
+++ resolved
@@ -288,12 +288,9 @@
 msgid "Allowed range is 1 to FFFF"
 msgstr ""
 
-<<<<<<< HEAD
-=======
 msgid "An additional network will be created if you leave this unchecked."
 msgstr ""
 
->>>>>>> fd051004
 msgid "Antenna 1"
 msgstr ""
 
@@ -571,12 +568,9 @@
 msgid "Debug"
 msgstr ""
 
-<<<<<<< HEAD
-=======
 msgid "Default"
 msgstr ""
 
->>>>>>> fd051004
 msgid "Default state"
 msgstr ""
 
@@ -622,12 +616,9 @@
 msgid "Diagnostics"
 msgstr ""
 
-<<<<<<< HEAD
-=======
 msgid "Directory"
 msgstr ""
 
->>>>>>> fd051004
 msgid ""
 "Disable <abbr title=\"Dynamic Host Configuration Protocol\">DHCP</abbr> for "
 "this interface."
@@ -758,16 +749,11 @@
 msgid "Enable this switch"
 msgstr ""
 
-<<<<<<< HEAD
-msgid "Enabled"
-msgstr ""
-=======
 msgid "Enable/Disable"
 msgstr "Activer/Désactiver"
 
 msgid "Enabled"
 msgstr "Activé"
->>>>>>> fd051004
 
 msgid "Enables the Spanning Tree Protocol on this bridge"
 msgstr ""
@@ -998,12 +984,9 @@
 msgid "IPv4 Firewall"
 msgstr ""
 
-<<<<<<< HEAD
-=======
 msgid "IPv4 WAN Status"
 msgstr ""
 
->>>>>>> fd051004
 msgid "IPv4-Address"
 msgstr ""
 
@@ -1061,15 +1044,12 @@
 msgid "Info"
 msgstr ""
 
-<<<<<<< HEAD
-=======
 msgid "Initscript"
 msgstr "Script d'initialisation"
 
 msgid "Initscripts"
 msgstr "Scripts d'initialisation"
 
->>>>>>> fd051004
 msgid "Install"
 msgstr "Installer"
 
@@ -1128,14 +1108,8 @@
 msgid "Java Script required!"
 msgstr ""
 
-<<<<<<< HEAD
-#, fuzzy
 msgid "Join Network"
-msgstr "Réseau"
-=======
-msgid "Join Network"
-msgstr ""
->>>>>>> fd051004
+msgstr ""
 
 msgid "Join Network: Settings"
 msgstr ""
@@ -1871,15 +1845,12 @@
 msgid "Run filesystem check"
 msgstr ""
 
-<<<<<<< HEAD
-=======
 msgid "SSH Access"
 msgstr ""
 
 msgid "SSH-Keys"
 msgstr ""
 
->>>>>>> fd051004
 msgid "SSID"
 msgstr ""
 
@@ -1994,12 +1965,9 @@
 msgid "Specifies the directory the device is attached to"
 msgstr ""
 
-<<<<<<< HEAD
-=======
 msgid "Specifies the listening port of this <em>Dropbear</em> instance"
 msgstr ""
 
->>>>>>> fd051004
 msgid "Specify additional command line arguments for pppd here"
 msgstr ""
 "Spécifiez ici des arguments de ligne de commande supplémentaire pour pppd"
@@ -2225,14 +2193,11 @@
 msgstr ""
 
 msgid ""
-<<<<<<< HEAD
-=======
 "This is the content of /etc/rc.local. Insert your own commands here (in "
 "front of 'exit 0') to execute them at the end of the boot process."
 msgstr ""
 
 msgid ""
->>>>>>> fd051004
 "This is the only <abbr title=\"Dynamic Host Configuration Protocol\">DHCP</"
 "abbr> in the local network"
 msgstr "C'est le seul serveur DHCP sur le réseau local"
@@ -2310,12 +2275,9 @@
 msgid "UDP:"
 msgstr ""
 
-<<<<<<< HEAD
-=======
 msgid "USB Device"
 msgstr ""
 
->>>>>>> fd051004
 msgid "UUID"
 msgstr ""
 
@@ -2438,17 +2400,9 @@
 msgid "Wireless Adapter"
 msgstr ""
 
-<<<<<<< HEAD
-#, fuzzy
 msgid "Wireless Network"
-msgstr "Créer un réseau"
-
-#, fuzzy
-=======
-msgid "Wireless Network"
-msgstr ""
-
->>>>>>> fd051004
+msgstr ""
+
 msgid "Wireless Overview"
 msgstr ""
 
@@ -2575,8 +2529,6 @@
 msgstr ""
 
 #~ msgid ""
-<<<<<<< HEAD
-=======
 #~ "Also kernel or service logfiles can be viewed here to get an overview "
 #~ "over their current state."
 #~ msgstr ""
@@ -2595,7 +2547,6 @@
 #~ msgstr "Chercher un fichier..."
 
 #~ msgid ""
->>>>>>> fd051004
 #~ "<abbr title=\"Lua Configuration Interface\">LuCI</abbr> is a free, "
 #~ "flexible, and user friendly graphical interface for configuring OpenWrt "
 #~ "Kamikaze."
