--- conflicted
+++ resolved
@@ -3,15 +3,6 @@
 "Last-Translator: Lars Hardy <lars.hardy@gmail.com>\n"
 "Content-Type: text/plain; charset=UTF-8\n"
 "Content-Transfer-Encoding: 8bit\n"
-<<<<<<< HEAD
-
-msgid "Accept"
-msgstr "Godta"
-
-msgid "Active Clients"
-msgstr "Aktive Klienter"
-=======
->>>>>>> 33caee55
 
 msgid "BSSID"
 msgstr "BSSID"
@@ -39,12 +30,6 @@
 
 msgid "Client network size"
 msgstr "Klient nettverk størrelse"
-<<<<<<< HEAD
-
-msgid "Client-Splash"
-msgstr "Klient-Splash"
-=======
->>>>>>> 33caee55
 
 msgid "Community"
 msgstr "Sted"
@@ -69,12 +54,6 @@
 
 msgid "Country code"
 msgstr "Landskode"
-<<<<<<< HEAD
-
-msgid "Decline"
-msgstr "Avslå"
-=======
->>>>>>> 33caee55
 
 msgid "Default routes"
 msgstr "Standard ruter"
@@ -90,12 +69,6 @@
 
 msgid "ESSID"
 msgstr "ESSID"
-<<<<<<< HEAD
-
-msgid "Edit Splash text"
-msgstr "Rediger Splash tekst"
-=======
->>>>>>> 33caee55
 
 msgid "Edit index page"
 msgstr "Rediger indeks side"
@@ -174,12 +147,6 @@
 
 msgid "Longitude"
 msgstr "Lengdegrad"
-<<<<<<< HEAD
-
-msgid "MAC Address"
-msgstr "MAC Adresse"
-=======
->>>>>>> 33caee55
 
 msgid "Map"
 msgstr "Kart"
@@ -223,12 +190,9 @@
 
 msgid "OLSR"
 msgstr "OLSR"
-<<<<<<< HEAD
-=======
 
 msgid "Operator"
 msgstr ""
->>>>>>> 33caee55
 
 msgid "Overview"
 msgstr "Oversikt"
@@ -244,12 +208,6 @@
 
 msgid "Please set your contact information"
 msgstr "Vennligst oppgi din kontaktinformasjon"
-<<<<<<< HEAD
-
-msgid "Policy"
-msgstr "Policy"
-=======
->>>>>>> 33caee55
 
 msgid "Power"
 msgstr "Styrke"
@@ -268,12 +226,6 @@
 
 msgid "SSID"
 msgstr "SSID"
-<<<<<<< HEAD
-
-msgid "Save"
-msgstr "Lagre"
-=======
->>>>>>> 33caee55
 
 msgid ""
 "Select your location with a mouse click on the map. The map will only show "
@@ -284,12 +236,9 @@
 
 msgid "Services"
 msgstr "Tjenester"
-<<<<<<< HEAD
-=======
 
 msgid "Show on map"
 msgstr ""
->>>>>>> 33caee55
 
 msgid "Show OpenStreetMap"
 msgstr "Vis OpenStreetMap"
@@ -299,12 +248,6 @@
 
 msgid "Source"
 msgstr "Kilde"
-<<<<<<< HEAD
-
-msgid "Splashtext"
-msgstr "Splashtekst"
-=======
->>>>>>> 33caee55
 
 msgid "Start Upgrade"
 msgstr "Start Oppgradering"
@@ -325,13 +268,8 @@
 "The <em>libiwinfo</em> package is not installed. You must install this "
 "component for working wireless configuration!"
 msgstr ""
-<<<<<<< HEAD
-"Pakken <em>libiwinfo</em> er ikke installert. Du må installere denne "
-"pakken for å kunne konfigurerer trådløse enheter!"
-=======
 "Pakken <em>libiwinfo</em> er ikke installert. Du må installere denne pakken "
 "for å kunne konfigurerer trådløse enheter!"
->>>>>>> 33caee55
 
 msgid ""
 "The OLSRd service is not configured to capture position data from the "
@@ -339,13 +277,8 @@
 "configured and that the <em>latlon_file</em> option is enabled."
 msgstr ""
 "OLSRd tjenesten er ikke konfigurert til å hente posisjons data fra "
-<<<<<<< HEAD
-"nettverket.<br/>Kontroller at navnetjener pluginen er riktig "
-"konfigurert og at <em>latlon_file</em> alternativet er aktivert."
-=======
 "nettverket.<br/>Kontroller at navnetjener pluginen er riktig konfigurert og "
 "at <em>latlon_file</em> alternativet er aktivert."
->>>>>>> 33caee55
 
 msgid "The installed firmware is the most recent version."
 msgstr "Den installerte firmware er den nyeste versjonen."
@@ -355,15 +288,9 @@
 "settings define the default values for the wizard and DO NOT affect the "
 "actual configuration of the router."
 msgstr ""
-<<<<<<< HEAD
-"Dette er de grunnleggende innstillinger for det lokale trådløse "
-"stedet. Disse innstillingene definerer standard verdiene for "
-"veiviseren og vil derfor IKKE gjøre noen endringer på ruteren."
-=======
 "Dette er de grunnleggende innstillinger for det lokale trådløse stedet. "
 "Disse innstillingene definerer standard verdiene for veiviseren og vil "
 "derfor IKKE gjøre noen endringer på ruteren."
->>>>>>> 33caee55
 
 msgid "These are the settings of your local community."
 msgstr "Dette er innstillingene for det lokale stedet"
@@ -372,26 +299,12 @@
 "These pages will assist you in setting up your router for Freifunk or "
 "similar wireless community networks."
 msgstr ""
-<<<<<<< HEAD
-"Disse sidene vil hjelpe deg med å sette opp ruteren til for Freifunk "
-"og lignende trådløse nettverk."
-=======
 "Disse sidene vil hjelpe deg med å sette opp ruteren til for Freifunk og "
 "lignende trådløse nettverk."
->>>>>>> 33caee55
 
 msgid "This is the access point"
 msgstr "Dette er aksess punktet"
 
-<<<<<<< HEAD
-msgid "Time remaining"
-msgstr "Tid som gjenstår"
-
-msgid "Traffic in/out"
-msgstr "Trafikk inn/ut"
-
-=======
->>>>>>> 33caee55
 msgid "Update Settings"
 msgstr "Oppdater Innstillingene"
 
@@ -416,20 +329,6 @@
 
 msgid "Wireless Overview"
 msgstr "Trådløs Oversikt"
-<<<<<<< HEAD
-
-msgid ""
-"You can change the text that is displayed to clients here.<br /> It is "
-"possible to use the following markers: ###COMMUNITY###, ###COMMUNITY_URL###, "
-"###LEASETIME### and ###ACCEPT###.<br />Click here to <a href='/luci/"
-"splash/'>test the splash page</a> after you saved it."
-msgstr ""
-"Du kan forandre teksten som er vist til klienter her.<br /> Det er "
-"mulig å bruke følgende: ###COMMUNITY###, ###COMMUNITY_URL###, "
-"###LEASETIME### and ###ACCEPT###.<br />Klikk her <a href='/luci/"
-"splash/'>for å teste splash siden</a> etter at du har lagret den."
-=======
->>>>>>> 33caee55
 
 msgid ""
 "You can display additional content on the public index page by inserting "
@@ -442,12 +341,7 @@
 
 msgid ""
 "You can find further information about the global Freifunk initiative at"
-<<<<<<< HEAD
-msgstr ""
-"Du kan finne mere informasjon om den globale Freifunk initiativ på"
-=======
 msgstr "Du kan finne mere informasjon om den globale Freifunk initiativ på"
->>>>>>> 33caee55
 
 msgid "You can manually edit the selected community profile here."
 msgstr "Du kan manuelt endre den valgte stedsprofilen here"
@@ -456,22 +350,11 @@
 "You need to select a profile before you can edit it. To select a profile go "
 "to"
 msgstr ""
-<<<<<<< HEAD
-"Du må velge en profil før du kan endre den. For å velge en profil "
-"går du til"
+"Du må velge en profil før du kan endre den. For å velge en profil går du til"
 
 msgid "and fill out all required fields."
 msgstr "og fylle ut alle nødvendige felt"
 
-msgid "blacklisted"
-msgstr "svartelistet"
-=======
-"Du må velge en profil før du kan endre den. For å velge en profil går du til"
-
-msgid "and fill out all required fields."
-msgstr "og fylle ut alle nødvendige felt"
->>>>>>> 33caee55
-
 msgid "buffered"
 msgstr "bufret"
 
@@ -480,42 +363,15 @@
 
 msgid "e.g."
 msgstr "f.eks."
-<<<<<<< HEAD
-
-msgid "expired"
-msgstr "utgått"
 
 msgid "free"
 msgstr "tilgjengelig"
 
-msgid "splashed"
-msgstr "splashed"
-
-msgid "temporarily blocked"
-msgstr "midlertidig blokkert"
-
 msgid "to disable it."
 msgstr "å deaktivere det"
 
-msgid "unknown"
-msgstr "ukjent"
-
 msgid "used"
 msgstr "brukt"
 
-msgid "whitelisted"
-msgstr "hvitelistet"
-=======
-
-msgid "free"
-msgstr "tilgjengelig"
-
-msgid "to disable it."
-msgstr "å deaktivere det"
-
-msgid "used"
-msgstr "brukt"
->>>>>>> 33caee55
-
 msgid "wireless settings"
 msgstr "trådløse innstillinger"