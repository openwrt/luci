--- conflicted
+++ resolved
@@ -278,8 +278,6 @@
 msgid "Allow localhost"
 msgstr "Erlaube localhost"
 
-<<<<<<< HEAD
-=======
 msgid "Allow remote hosts to connect to local SSH forwarded ports"
 msgstr ""
 
@@ -289,7 +287,6 @@
 msgid "Allow the <em>root</em> user to login with password"
 msgstr ""
 
->>>>>>> fd051004
 msgid ""
 "Allow upstream responses in the 127.0.0.0/8 range, e.g. for RBL services"
 msgstr ""
@@ -299,16 +296,6 @@
 msgid "Allowed range is 1 to FFFF"
 msgstr "Der Erlaubte Bereich liegt zwischen 1 und FFFF"
 
-<<<<<<< HEAD
-msgid ""
-"Also kernel or service logfiles can be viewed here to get an overview over "
-"their current state."
-msgstr ""
-"Zusätzlich können hier Protokolldaten, des Kernels und diverser "
-"Systemdienste eingesehen werden, um deren Zustand zu kontrollieren."
-
-=======
->>>>>>> fd051004
 msgid "An additional network will be created if you leave this unchecked."
 msgstr ""
 "Erzeugt ein zusätzliches Netzwerk wenn diese Option nicht ausgewählt ist"
@@ -588,12 +575,9 @@
 msgid "Debug"
 msgstr ""
 
-<<<<<<< HEAD
-=======
 msgid "Default"
 msgstr ""
 
->>>>>>> fd051004
 msgid "Default state"
 msgstr "Ausgangszustand"
 
@@ -641,12 +625,9 @@
 msgid "Diagnostics"
 msgstr ""
 
-<<<<<<< HEAD
-=======
 msgid "Directory"
 msgstr ""
 
->>>>>>> fd051004
 msgid ""
 "Disable <abbr title=\"Dynamic Host Configuration Protocol\">DHCP</abbr> for "
 "this interface."
@@ -720,12 +701,9 @@
 msgid "Download and install package"
 msgstr "Paket herunterladen und installieren"
 
-<<<<<<< HEAD
-=======
 msgid "Dropbear Instance"
 msgstr ""
 
->>>>>>> fd051004
 msgid ""
 "Dropbear offers <abbr title=\"Secure Shell\">SSH</abbr> network shell access "
 "and an integrated <abbr title=\"Secure Copy\">SCP</abbr> server"
@@ -794,16 +772,11 @@
 msgid "Enable this switch"
 msgstr "Switch aktivieren"
 
-<<<<<<< HEAD
-msgid "Enabled"
-msgstr ""
-=======
 msgid "Enable/Disable"
 msgstr "Aktivieren/Deaktivieren"
 
 msgid "Enabled"
 msgstr "Aktiviert"
->>>>>>> fd051004
 
 msgid "Enables the Spanning Tree Protocol on this bridge"
 msgstr "Aktiviert das Spanning Tree Protokoll auf dieser Netzwerkbrücke"
@@ -829,12 +802,9 @@
 msgid "Expand hosts"
 msgstr "Hosts vervollständigen"
 
-<<<<<<< HEAD
-=======
 msgid "Expires"
 msgstr ""
 
->>>>>>> fd051004
 msgid ""
 "Expiry time of leased addresses, minimum is 2 Minutes (<code>2m</code>)."
 msgstr ""
@@ -911,15 +881,12 @@
 msgstr ""
 "DHCP-Server für dieses Netzwerk erzwingen, selbst wenn ein anderer aktiver "
 "Server erkannt wurde."
-<<<<<<< HEAD
-=======
 
 msgid "Forward DHCP"
 msgstr ""
 
 msgid "Forward broadcasts"
 msgstr ""
->>>>>>> fd051004
 
 msgid "Forwarding mode"
 msgstr "Weiterleitungstyp"
@@ -998,34 +965,17 @@
 "werden."
 
 msgid ""
-<<<<<<< HEAD
-"Here you can find information about the current system status like <abbr "
-"title=\"Central Processing Unit\">CPU</abbr> clock frequency, memory usage "
-"or network interface data."
-msgstr ""
-"Hier finden sich Informationen über den aktuellen Status des Systems, "
-"beispielsweise Prozessortakt, Speicherauslastung und Netzwerkschnittstellen."
-
-msgid ""
 "Here you can paste public <abbr title=\"Secure Shell\">SSH</abbr>-Keys (one "
 "per line) for <abbr title=\"Secure Shell\">SSH</abbr> public-key "
 "authentication."
 msgstr ""
 "Hier können öffentliche SSH-Schlüssel (einer pro Zeile) zur "
 "Authentifizierung abgelegt werden."
-=======
-"Here you can paste public <abbr title=\"Secure Shell\">SSH</abbr>-Keys (one "
-"per line) for <abbr title=\"Secure Shell\">SSH</abbr> public-key "
-"authentication."
-msgstr ""
-"Hier können öffentliche SSH-Schlüssel (einer pro Zeile) zur "
-"Authentifizierung abgelegt werden."
 
 msgid ""
 "Here you can paste public SSH-Keys (one per line) for SSH public-key "
 "authentication."
 msgstr ""
->>>>>>> fd051004
 
 msgid "Hide <abbr title=\"Extended Service Set Identifier\">ESSID</abbr>"
 msgstr "ESSID verstecken"
@@ -1063,12 +1013,9 @@
 msgid "IPv4 Firewall"
 msgstr ""
 
-<<<<<<< HEAD
-=======
 msgid "IPv4 WAN Status"
 msgstr ""
 
->>>>>>> fd051004
 msgid "IPv4-Address"
 msgstr "IPv4-Adresse"
 
@@ -1125,15 +1072,12 @@
 
 msgid "Info"
 msgstr ""
-<<<<<<< HEAD
-=======
 
 msgid "Initscript"
 msgstr "Startscript"
 
 msgid "Initscripts"
 msgstr "Startscripte"
->>>>>>> fd051004
 
 msgid "Install"
 msgstr "Installieren"
@@ -1194,14 +1138,8 @@
 msgid "Java Script required!"
 msgstr "Java-Script benötigt!"
 
-<<<<<<< HEAD
-#, fuzzy
-msgid "Join Network"
-msgstr "Netzwerk"
-=======
 msgid "Join Network"
 msgstr "Netzwerk beitreten"
->>>>>>> fd051004
 
 msgid "Join Network: Settings"
 msgstr "Netzwerk beitreten: Einstellungen"
@@ -1365,11 +1303,7 @@
 msgstr "Abmelden"
 
 msgid "Lowest leased address as offset from the network address."
-<<<<<<< HEAD
-msgstr "Kleinstmögliche vergebene Adresse als Differenz ur Netzwerkadresse"
-=======
 msgstr "Kleinste vergebene Adresse (Netzwerkadresse + x)"
->>>>>>> fd051004
 
 msgid "MAC"
 msgstr "MAC-Adresse"
@@ -1644,12 +1578,9 @@
 msgid "Outdoor Channels"
 msgstr "Funkkanal für den Ausseneinsatz"
 
-<<<<<<< HEAD
-=======
 msgid "Override Gateway"
 msgstr ""
 
->>>>>>> fd051004
 msgid ""
 "Override the netmask sent to clients. Normally it is calculated from the "
 "subnet that is served."
@@ -1964,12 +1895,9 @@
 msgstr ""
 "Netzwerkrouten geben an, über welche Schnittstellen bestimmte Rechner oder "
 "Netzwerke erreicht werden können"
-<<<<<<< HEAD
-=======
 
 msgid "Routing table ID"
 msgstr ""
->>>>>>> fd051004
 
 msgid "Rule #"
 msgstr "Regel #"
@@ -1980,15 +1908,12 @@
 msgid "Run filesystem check"
 msgstr ""
 
-<<<<<<< HEAD
-=======
 msgid "SSH Access"
 msgstr ""
 
 msgid "SSH-Keys"
 msgstr ""
 
->>>>>>> fd051004
 msgid "SSID"
 msgstr "SSID"
 
@@ -2010,12 +1935,6 @@
 msgid "Scheduled Tasks"
 msgstr "Geplante Aufgaben"
 
-<<<<<<< HEAD
-msgid "Search file..."
-msgstr "Datei suchen..."
-
-=======
->>>>>>> fd051004
 msgid ""
 "Seconds to wait for the modem to become ready before attempting to connect"
 msgstr ""
@@ -2109,12 +2028,9 @@
 msgid "Specifies the directory the device is attached to"
 msgstr ""
 
-<<<<<<< HEAD
-=======
 msgid "Specifies the listening port of this <em>Dropbear</em> instance"
 msgstr ""
 
->>>>>>> fd051004
 msgid "Specify additional command line arguments for pppd here"
 msgstr ""
 "Hier können zusätzliche Kommandozeilenargumente für pppd angegeben werden"
@@ -2345,7 +2261,6 @@
 msgstr ""
 "Es ist kein Passwort auf diesem Router gesetzt. Bitte konfigurieren Sie ein "
 "Root-Passwort um das Web-Interface zu schützen und SSH zu aktivieren."
-<<<<<<< HEAD
 
 msgid ""
 "These commands will be executed automatically when a given <abbr title="
@@ -2363,24 +2278,6 @@
 msgstr ""
 "Dies ist eine Liste von Shell-Glob-Mustern um Dateien und Verzeichnisse zu "
 "wählen welche bei einem Systemupgrade beibehalten werden sollen"
-=======
-
-msgid ""
-"These commands will be executed automatically when a given <abbr title="
-"\"Unified Configuration Interface\">UCI</abbr> configuration is committed "
-"allowing changes to be applied instantly."
-msgstr ""
-"Beim Anwenden der Konfiguration aus der Oberflächliche heraus können "
-"automatisch die relevanten Dienste neugestart werden, sodass Änderungen "
-"sofort nach dem Anwenden aktiv werden und der Router nicht erst neugestartet "
-"werden muss."
-
-msgid ""
-"This is a list of shell glob patterns for matching files and directories to "
-"include during sysupgrade"
-msgstr ""
-"Dies ist eine Liste von Shell-Glob-Mustern um Dateien und Verzeichnisse zu "
-"wählen welche bei einem Systemupgrade beibehalten werden sollen"
 
 msgid ""
 "This is the content of /etc/rc.local. Insert your own commands here (in "
@@ -2388,7 +2285,6 @@
 msgstr ""
 "Dies ist der Inhalt von /etc.rc.local. Hier kann man eigene Befehle einfügen "
 "(vor 'exit 0'), die dann am Ende des Bootvorgangs ausgeführt werden."
->>>>>>> fd051004
 
 msgid ""
 "This is the only <abbr title=\"Dynamic Host Configuration Protocol\">DHCP</"
@@ -2467,12 +2363,9 @@
 msgid "UDP:"
 msgstr ""
 
-<<<<<<< HEAD
-=======
 msgid "USB Device"
 msgstr ""
 
->>>>>>> fd051004
 msgid "UUID"
 msgstr ""
 
@@ -2620,8 +2513,6 @@
 msgstr "XR-Unterstützung"
 
 msgid ""
-<<<<<<< HEAD
-=======
 "You can enable or disable installed init scripts here. Changes will applied "
 "after a device reboot.<br /><strong>Warning: If you disable essential init "
 "scripts like \"network\", your device might become inaccesable!</strong>"
@@ -2632,7 +2523,6 @@
 "werden könnte das Gerät unerreichbar werden!</strong>"
 
 msgid ""
->>>>>>> fd051004
 "You can specify multiple DNS servers here, press enter to add a new entry. "
 "Servers entered here will override automatically assigned ones."
 msgstr ""
@@ -2737,8 +2627,6 @@
 msgstr "« Zurück"
 
 #~ msgid ""
-<<<<<<< HEAD
-=======
 #~ "Also kernel or service logfiles can be viewed here to get an overview "
 #~ "over their current state."
 #~ msgstr ""
@@ -2761,7 +2649,6 @@
 #~ msgstr "Server"
 
 #~ msgid ""
->>>>>>> fd051004
 #~ "<abbr title=\"Lua Configuration Interface\">LuCI</abbr> is a free, "
 #~ "flexible, and user friendly graphical interface for configuring OpenWrt "
 #~ "Kamikaze."
