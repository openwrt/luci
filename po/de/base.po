msgid ""
msgstr ""
"Project-Id-Version: PACKAGE VERSION\n"
"Report-Msgid-Bugs-To: \n"
"POT-Creation-Date: 2009-05-26 17:57+0200\n"
<<<<<<< HEAD
"PO-Revision-Date: 2011-09-08 15:24+0200\n"
"Last-Translator: Manuel <freifunk@somakoma.de>\n"
=======
"PO-Revision-Date: 2011-10-15 03:51+0200\n"
"Last-Translator: Jo-Philipp <xm@subsignal.org>\n"
>>>>>>> 33caee55
"Language-Team: LANGUAGE <LL@li.org>\n"
"Language: de\n"
"MIME-Version: 1.0\n"
"Content-Type: text/plain; charset=UTF-8\n"
"Content-Transfer-Encoding: 8bit\n"
<<<<<<< HEAD
=======
"Language: de\n"
>>>>>>> 33caee55
"Plural-Forms: nplurals=2; plural=(n != 1);\n"
"X-Generator: Pootle 2.0.4\n"

msgid "(%d minute window, %d second interval)"
msgstr "(%d Minuten Abschnitt, %d Sekunden Intervall)"

msgid "(%s available)"
msgstr "(%s verfügbar)"

msgid "(empty)"
msgstr "(leer)"

msgid "(no interfaces attached)"
msgstr "(keine Schnittstellen)"

msgid "-- Additional Field --"
msgstr "-- Zusätzliches Feld --"

msgid "-- Please choose --"
msgstr "-- Bitte auswählen --"

msgid "-- custom --"
msgstr "-- benutzerdefiniert --"

msgid "1 Minute Load:"
msgstr "Systemlast (1 Minute):"

msgid "15 Minute Load:"
msgstr "Systemlast (15 Minuten):"

msgid "40MHz 2nd channel above"
msgstr "40MHz, Sekundärkanal unterhalb"

msgid "40MHz 2nd channel below"
msgstr "40MHz, Sekundärkanal oberhalb"

msgid "5 Minute Load:"
msgstr "Systemlast (5 Minuten):"

msgid "<abbr title=\"Basic Service Set Identifier\">BSSID</abbr>"
msgstr "<abbr title=\"Basic Service Set Identifier\">BSSID</abbr>"

msgid ""
"<abbr title=\"Classless Inter-Domain Routing\">CIDR</abbr>-Notation: address/"
"prefix"
msgstr "CIDR-Notation: Adresse/Prefix"

msgid "<abbr title=\"Domain Name System\">DNS</abbr> query port"
msgstr "<abbr title=\"Domain Name System\">DNS</abbr> Abfrageport"

msgid "<abbr title=\"Domain Name System\">DNS</abbr> server port"
msgstr "<abbr title=\"Domain Name System\">DNS</abbr> Serverport"

msgid ""
"<abbr title=\"Domain Name System\">DNS</abbr> servers will be queried in the "
"order of the resolvfile"
msgstr ""
"<abbr title=\"Domain Name System\">DNS</abbr>-Server in der Reihenfolge der "
"Resolv-Datei abfragen"

msgid "<abbr title=\"Domain Name System\">DNS</abbr>-Server"
msgstr "DNS-Server"

msgid "<abbr title=\"Encrypted\">Encr.</abbr>"
msgstr "<abbr title=\"Verschlüsselung\">Vers.</abbr>"

msgid "<abbr title=\"Extended Service Set Identifier\">ESSID</abbr>"
msgstr "<abbr title=\"Extended Service Set Identifier\">ESSID</abbr>"

msgid "<abbr title=\"Internet Protocol Version 4\">IPv4</abbr>-Address"
msgstr "IPv4-Adresse"

msgid "<abbr title=\"Internet Protocol Version 4\">IPv4</abbr>-Broadcast"
msgstr "IPv4-Broadcast"

msgid "<abbr title=\"Internet Protocol Version 4\">IPv4</abbr>-Gateway"
msgstr "IPv4-Gateway"

msgid "<abbr title=\"Internet Protocol Version 4\">IPv4</abbr>-Netmask"
msgstr "IPv4-Netzmaske"

msgid "<abbr title=\"Internet Protocol Version 6\">IPv6</abbr>-Address"
msgstr "IPv6-Adresse"

msgid ""
"<abbr title=\"Internet Protocol Version 6\">IPv6</abbr>-Address or Network "
"(CIDR)"
msgstr "IPv6 Host- oder Netzwerk-Addresse (CIDR)"

msgid "<abbr title=\"Internet Protocol Version 6\">IPv6</abbr>-Gateway"
msgstr "IPv6-Gateway"

msgid "<abbr title=\"Light Emitting Diode\">LED</abbr> Configuration"
msgstr "LED Konfiguration"

msgid "<abbr title=\"Light Emitting Diode\">LED</abbr> Name"
msgstr "<abbr title=\"Light Emitting Diode\">LED</abbr> Name"

msgid "<abbr title=\"Media Access Control\">MAC</abbr>-Address"
msgstr "MAC-Adresse"

msgid "<abbr title=\"Wireless Local Area Network\">WLAN</abbr>-Scan"
msgstr "WLAN-Scan"

msgid ""
"<abbr title=\"maximal\">Max.</abbr> <abbr title=\"Dynamic Host Configuration "
"Protocol\">DHCP</abbr> leases"
msgstr ""
"<abbr title=\"maximal\">Max.</abbr> Anzahl von <abbr title=\"Dynamic Host "
"Configuration Protocol\">DHCP</abbr>-Leases"

msgid ""
"<abbr title=\"maximal\">Max.</abbr> <abbr title=\"Extension Mechanisms for "
"Domain Name System\">EDNS0</abbr> paket size"
msgstr ""
"<abbr title=\"maximal\">Max.</abbr> Größe von <abbr title=\"Extension "
"Mechanisms for Domain Name System\">EDNS0</abbr>-Paketen"

msgid "<abbr title=\"maximal\">Max.</abbr> concurrent queries"
msgstr "<abbr title=\"maximal\">Max.</abbr> Anzahl gleichzeitiger Abfragen"

msgid "APN"
msgstr ""

msgid "AHCP Settings"
msgstr "AHCP-Einstellungen"

msgid "AR Support"
msgstr "AR-Unterstützung"

<<<<<<< HEAD
msgid "ARP ping retries"
msgstr "ARP-Ping Versuche"
=======
msgid "ARP retry threshold"
msgstr ""
>>>>>>> 33caee55

msgid "ATM Bridges"
msgstr "ATM Brücken"

msgid "ATM Virtual Channel Identifier (VCI)"
msgstr "ATM Virtual Channel Identifier (VCI)"

msgid "ATM Virtual Path Identifier (VPI)"
msgstr "ATM Virtual Path Identifier (VPI)"

msgid ""
"ATM bridges expose encapsulated ethernet in AAL5 connections as virtual "
"Linux network interfaces which can be used in conjunction with DHCP or PPP "
"to dial into the provider network."
msgstr ""
"ATM Brücken exponieren in AAL5 gekapselten Ethernetverkehr als virtuelle "
"Linux Netzwerkschnittstellen welche z.B. in Verbindung mit DHCP oder PPP "
"genutzt werden können um sich in das Providernetzwerk einzuwählen."

msgid "ATM device number"
msgstr "ATM Geräteindex"

msgid "Accept router advertisements"
msgstr ""

<<<<<<< HEAD
msgid "Accept Router Advertisements"
msgstr "Router Advertisements akzeptieren"
=======
msgid "Access Concentrator"
msgstr ""
>>>>>>> 33caee55

msgid "Access Point"
msgstr "Access Point"

msgid "Action"
msgstr "Aktion"

msgid "Actions"
msgstr "Aktionen"

msgid "Activate this network"
msgstr "Dieses Netzwerk aktivieren"

msgid "Active <abbr title=\"Internet Protocol Version 4\">IPv4</abbr>-Routes"
msgstr "Aktive IPv4-Routen"

msgid "Active <abbr title=\"Internet Protocol Version 6\">IPv6</abbr>-Routes"
msgstr "Aktive IPv6-Routen"

msgid "Active Connections"
msgstr "Aktive Verbindungen"

<<<<<<< HEAD
msgid "Active IP Connections"
msgstr "Aktive IP Verbindungen"

=======
>>>>>>> 33caee55
msgid "Active Leases"
msgstr "Aktive Zuweisungen"

msgid "Ad-Hoc"
msgstr "Ad-Hoc"

msgid "Add"
msgstr "Hinzufügen"

msgid "Add local domain suffix to names served from hosts files"
msgstr "Lokalen Domainsuffx an Namen aus der Hosts-Datei anhängen"

msgid "Add new interface..."
msgstr "Neue Schnittstelle hinzufügen..."

msgid "Additional Hosts files"
msgstr "Zusätzliche Hosts-Dateien"

msgid "Address"
msgstr "Adresse"

msgid "Address to access local relay bridge"
msgstr ""

msgid "Administration"
msgstr "Administration"

msgid "Advanced Settings"
msgstr "Erweiterte Einstellungen"

msgid "Advertise IPv6 on network"
msgstr "IPv6 auf folgendem Netzwerk ankündigen"

msgid "Advertised network ID"
msgstr "Angekündigte Subnetz-ID"

#, fuzzy
msgid "Alert"
msgstr "Alarm"
<<<<<<< HEAD

msgid "Alias"
msgstr "Alias"
=======
>>>>>>> 33caee55

msgid "Allow <abbr title=\"Secure Shell\">SSH</abbr> password authentication"
msgstr "Erlaube Anmeldung per Passwort"

msgid "Allow all except listed"
msgstr "Alle außer gelistete erlauben"

msgid "Allow listed only"
msgstr "Nur gelistete erlauben"

msgid "Allow localhost"
msgstr "Erlaube localhost"

msgid "Allow remote hosts to connect to local SSH forwarded ports"
msgstr "Entfernten Hosts erlauben zu lokale SSH-Tunnel-Ports zu verbinden"

msgid "Allow root logins with password"
msgstr "\"root\" Login mit Passwort aktivieren"

msgid "Allow the <em>root</em> user to login with password"
msgstr ""
"Erlaubt es dem <em>root</em> Benutzer sich mit einem Passwort statt einem "
"Zertifikat einzuloggen"

msgid ""
"Allow upstream responses in the 127.0.0.0/8 range, e.g. for RBL services"
msgstr ""
"Dies erlaubt DNS-Antworten im 127.0.0.0/8 Bereich der z.B. für RBL Dienste "
"genutzt wird"

msgid "Allowed range is 1 to 65535"
msgstr ""

msgid "An additional network will be created if you leave this unchecked."
msgstr ""
"Erzeugt ein zusätzliches Netzwerk wenn diese Option nicht ausgewählt ist"

msgid "Antenna 1"
msgstr "Antenne 1"

msgid "Antenna 2"
msgstr "Antenne 2"

msgid "Apply"
msgstr "Anwenden"

msgid "Applying changes"
msgstr "Änderungen werden angewandt"

msgid "Associated Stations"
msgstr "Assoziierte Clients"

msgid "Authentication"
msgstr "Authentifizierung"

msgid "Authoritative"
msgstr "Authoritativ"

msgid "Authorization Required"
msgstr "Autorisierung benötigt"

msgid "Auto Refresh"
msgstr ""

msgid "Available"
msgstr "Verfügbar"

msgid "Available packages"
msgstr "Verfügbare Pakete"

msgid "Average:"
msgstr "Durchschnitt:"

msgid "BSSID"
msgstr "BSSID"

msgid "Back"
msgstr "Zurück"

msgid "Back to Overview"
msgstr "Zurück zur Übersicht"
<<<<<<< HEAD
=======

msgid "Back to configuration"
msgstr ""
>>>>>>> 33caee55

msgid "Back to overview"
msgstr "Zurück zur Übersicht"

msgid "Back to scan results"
msgstr "Zurück zu den Scan-Ergebnissen"

msgid "Background Scan"
msgstr "Hintergrundscan"

msgid "Backup / Flash Firmware"
msgstr ""

msgid "Backup / Restore"
msgstr "Sichern / Wiederherstellen"

msgid "Backup file list"
msgstr ""

msgid "Bad address specified!"
msgstr "Ungültige Adresse angegeben!"
<<<<<<< HEAD
=======

msgid ""
"Below is the determined list of files to backup. It consists of changed "
"configuration files marked by opkg, essential base files and the user "
"defined backup patterns."
msgstr ""
>>>>>>> 33caee55

msgid "Bit Rate"
msgstr "Bitrate"

msgid "Bitrate"
msgstr "Bitrate"

msgid "Bridge"
msgstr "Bridge"

msgid "Bridge interfaces"
msgstr "Netzwerkbrücke"

msgid "Bridge unit number"
msgstr "Geräteindex der Brücke"

msgid "Bring up on boot"
msgstr "Während des Bootvorgangs starten"

msgid "Buffered"
msgstr "Gepuffert"

msgid "Buttons"
msgstr "Knöpfe"

msgid "CPU"
msgstr "Prozessor"

msgid "CPU usage (%)"
msgstr "CPU-Nutzung (%)"

msgid "Cached"
msgstr "Zwischengespeichert"

msgid "Cancel"
msgstr "Abbrechen"

msgid "Chain"
msgstr "Kette"

msgid "Changes"
msgstr "Änderungen"

msgid "Changes applied."
msgstr "Änderungen angewendet."

msgid "Changes the administrator password for accessing the device"
msgstr "Ändert das Administratorpasswort für den Zugriff auf dieses Gerät"

msgid "Channel"
msgstr "Kanal"

msgid "Check"
msgstr "Prüfen"

msgid "Checksum"
msgstr "Prüfsumme"

msgid ""
"Choose the firewall zone you want to assign to this interface. Select "
"<em>unspecified</em> to remove the interface from the associated zone or "
"fill out the <em>create</em> field to define a new zone and attach the "
"interface to it."
msgstr "Diese Schnittstelle gehört bis jetzt zu keiner Firewallzone."

msgid ""
"Choose the network you want to attach to this wireless interface. Select "
"<em>unspecified</em> to not attach any network or fill out the <em>create</"
"em> field to define a new network."
msgstr "Wählt die Schnittstelle die diesem Netzwerk zugeordnet wird."

msgid ""
"Click \"Generate archive\" to download a tar archive of the current "
"configuration files. To reset the firmware to its initial state, click "
"\"Perform reset\" (only possible with squashfs images)."
msgstr ""

msgid "Client"
msgstr "Client"

msgid "Client ID to send when requesting DHCP"
msgstr ""

msgid ""
"Close inactive connection after the given amount of seconds, use 0 to "
"persist connection"
msgstr ""

msgid "Close list..."
msgstr ""

msgid "Collecting data..."
msgstr "Sammle Daten..."

msgid "Command"
msgstr "Befehl"

msgid "Common Configuration"
msgstr "Allgemeine Konfiguration"

msgid "Compression"
msgstr "Kompression"

msgid "Configuration"
msgstr "Konfiguration"

msgid "Configuration / Apply"
msgstr "Konfiguration / Anwenden"

msgid "Configuration / Changes"
msgstr "Konfiguration / Änderungen"

msgid "Configuration / Revert"
msgstr "Konfiguration / Zurücksetzen"

msgid "Configuration applied."
msgstr "Konfiguration angewendet."

<<<<<<< HEAD
msgid "Configuration file"
msgstr "Konfigurationsdatei"

msgid "Configuration files will be kept."
msgstr "Konfigurationsdateien sichern"

msgid ""
"Configure the local DNS server to use the name servers adverticed by the PPP "
"peer"
msgstr ""
"Konfiguriert den lokalen DNS-Server so, dass er die von der Gegenstelle "
"angekündigten Nameserver-Adressen nutzt"
=======
msgid "Configuration files will be kept."
msgstr "Konfigurationsdateien sichern"
>>>>>>> 33caee55

msgid "Configures this mount as overlay storage for block-extroot"
msgstr ""
"Konfiguriert diesen Mountpunkt als Overlay-Speicher für <em>block-extroot</"
"em>"

msgid "Confirmation"
msgstr "Bestätigung"

msgid "Connect"
msgstr "Verbindem"

msgid "Connected"
msgstr "Verbunden"

msgid "Connection Limit"
msgstr "Verbindungslimit"

msgid "Connections"
msgstr ""

msgid "Country"
msgstr "Land"

msgid "Country Code"
msgstr "Ländercode"

msgid "Cover the following interface"
msgstr "Die folgende Schnittstelle abdecken"

msgid "Cover the following interfaces"
msgstr "Die folgende Schnittstellen abdecken"

msgid "Create / Assign firewall-zone"
msgstr "Firewallzone anlegen / zuweisen"

msgid "Create Interface"
msgstr "Erzeuge Schnittstelle"

msgid "Create Network"
msgstr "Netzwerk anlegen"

msgid "Create a bridge over multiple interfaces"
msgstr "Erzeuge Netzwerkbrücke über mehrere Schnittstellen"

msgid "Critical"
msgstr "Kritisch"

msgid "Cron Log Level"
msgstr "Cron Protokolllevel"

msgid "Custom Files"
msgstr "Benutzerdefinierte Dateien"

msgid "Custom Interface"
msgstr "benutzerdefinierte Schnittstelle"

msgid "Custom files"
msgstr "Benutzerdefinierte Dateien"

msgid ""
"Customizes the behaviour of the device <abbr title=\"Light Emitting Diode"
"\">LED</abbr>s if possible."
msgstr "Passt das Verhalten der Geräte-LEDs an - wenn dies möglich ist."

msgid "DHCP Leases"
msgstr "DHCP-Leases"

msgid "DHCP Server"
msgstr "DHCP-Server"

msgid "DHCP and DNS"
msgstr "DHCP und DNS"

msgid "DHCP client"
msgstr ""

msgid "DHCP-Options"
msgstr "DHCP-Optionen"

msgid "DNS"
msgstr "DNS"

msgid "DNS forwardings"
msgstr "DNS-Weiterleitungen"

msgid "Debug"
msgstr "Debug"
<<<<<<< HEAD

msgid "Default"
msgstr "Standard"
=======

msgid "Default %d"
msgstr ""

msgid "Default gateway"
msgstr ""
>>>>>>> 33caee55

msgid "Default state"
msgstr "Ausgangszustand"

msgid "Define a name for this network."
msgstr "Definiert einen Namen für dieses Netzwerk"

msgid ""
"Define additional DHCP options, for example "
"\"<code>6,192.168.2.1,192.168.2.2</code>\" which advertises different DNS "
"servers to clients."
msgstr ""
"Definiert zusätzliche DHCP-Optionen, z.B. \"<code>6,192.168.2.1,192.168.2.2</"
"code>\" um einen anderen DNS-Server an Clients zu verteilen."

msgid "Delete"
msgstr "Löschen"

msgid "Delete this interface"
msgstr "Diese Schnittstelle löschen"

msgid "Delete this network"
msgstr "Dieses Netzwerk löschen"

msgid "Description"
msgstr "Beschreibung"

msgid "Design"
msgstr "Design"

msgid "Destination"
msgstr "Ziel"

msgid "Detected Files"
msgstr "Erkannte Dateien"

msgid "Detected files"
msgstr "Erkannte Dateien"

msgid "Device"
msgstr "Gerät"

msgid "Device Configuration"
msgstr "Gerätekonfiguration"

msgid "Diagnostics"
msgstr "Diagnosen"

msgid "Directory"
msgstr "Verzeichnis"
<<<<<<< HEAD
=======

msgid "Disable"
msgstr "Deaktivieren"
>>>>>>> 33caee55

msgid ""
"Disable <abbr title=\"Dynamic Host Configuration Protocol\">DHCP</abbr> for "
"this interface."
msgstr ""
"<abbr title=\"Dynamic Host Configuration Protocol\">DHCP</abbr>-Server auf "
"dieser Schnittstelle deaktivieren"

msgid "Disable DNS setup"
msgstr "DNS-Verarbeitung deaktivieren"

msgid "Disable HW-Beacon timer"
msgstr "Deaktiviere Hardware-Beacon Zeitgeber"

msgid "Disabled"
msgstr "Deaktivieren"

msgid "Discard upstream RFC1918 responses"
msgstr "Eingehende RFC1918-Antworten verwerfen"

msgid "Displaying only packages containing"
msgstr ""

msgid "Distance Optimization"
msgstr "Distanzoptimierung"

msgid "Distance to farthest network member in meters."
msgstr "Distanz zum am weitesten entfernten Funkpartner in Metern."

msgid "Diversity"
msgstr "Diversität"

# Nur für NAT-Firewalls?
msgid ""
"Dnsmasq is a combined <abbr title=\"Dynamic Host Configuration Protocol"
"\">DHCP</abbr>-Server and <abbr title=\"Domain Name System\">DNS</abbr>-"
"Forwarder for <abbr title=\"Network Address Translation\">NAT</abbr> "
"firewalls"
msgstr ""
"Dnsmasq ist ein kombinierter <abbr title=\"Dynamic Host Configuration "
"Protocol\">DHCP</abbr>-Server und <abbr title=\"Domain Name System\">DNS</"
"abbr>-Forwarder für <abbr title=\"Network Address Translation\">NAT</abbr> "
"Router"

msgid "Do not cache negative replies, e.g. for not existing domains"
msgstr ""
"Negative Antworten nicht zwischenspeichern, z.B. bei nicht existierenden "
"Domains"

msgid "Do not forward requests that cannot be answered by public name servers"
msgstr ""
"Keine Anfragen weiterleiten welche nicht durch öffentliche Server "
"beantwortet werden können"

msgid "Do not forward reverse lookups for local networks"
msgstr "Keine Rückwärtsauflösungen für lokale Netzwerke weiterleiten"

msgid "Do not send probe responses"
msgstr "Scan-Anforderungen nicht beantworten"

msgid "Domain required"
msgstr "Anfragen nur mit Domain"

msgid "Domain whitelist"
msgstr "Domain-Whitelist"

msgid ""
"Don't forward <abbr title=\"Domain Name System\">DNS</abbr>-Requests without "
"<abbr title=\"Domain Name System\">DNS</abbr>-Name"
msgstr "Anfragen ohne Domainnamen nicht weiterleiten"

msgid "Download and install package"
msgstr "Paket herunterladen und installieren"

<<<<<<< HEAD
msgid "Dropbear Instance"
msgstr "Dropbear Instanz"
=======
msgid "Download backup"
msgstr ""
>>>>>>> 33caee55

msgid "Dropbear Instance"
msgstr "Dropbear Instanz"

msgid ""
"Dropbear offers <abbr title=\"Secure Shell\">SSH</abbr> network shell access "
"and an integrated <abbr title=\"Secure Copy\">SCP</abbr> server"
msgstr ""
"Der SSH-Server ermöglicht Shell-Zugriff über das Netzwerk und bietet einen "
"integrierten SCP-Dienst."

msgid "Dynamic <abbr title=\"Dynamic Host Configuration Protocol\">DHCP</abbr>"
msgstr "Dynamisches DHCP"

msgid "Dynamic tunnel"
msgstr ""

msgid ""
"Dynamically allocate DHCP addresses for clients. If disabled, only clients "
"having static leases will be served."
msgstr ""
"DHCP Adressen dynamisch erzeugen. Wenn dies deaktiviert ist, werden nur "
"Clients mit konfigurierten statischen Leases bedient"

msgid "EAP-Method"
msgstr "EAP-Methode"

msgid "Edit"
msgstr "Bearbeiten"

msgid "Edit this interface"
msgstr "Diese Schnittstelle bearbeiten"

msgid "Edit this network"
msgstr "Dieses Netzwerk bearbeiten"

msgid "Emergency"
msgstr "Notfall"

<<<<<<< HEAD
msgid "Enable 4K VLANs"
msgstr "Aktiviere 4K VLANs"
=======
msgid "Enable"
msgstr "Aktivieren"
>>>>>>> 33caee55

msgid "Enable <abbr title=\"Spanning Tree Protocol\">STP</abbr>"
msgstr "<abbr title=\"Spanning Tree Protocol\">STP</abbr> aktivieren"

msgid "Enable HE.net dynamic endpoint update"
msgstr ""

<<<<<<< HEAD
msgid "Enable Jumbo Frame passthrough"
msgstr "Aktiviere Jumbo Frame Durchleitung"
=======
msgid "Enable IPv6 negotiation on the PPP link"
msgstr ""
>>>>>>> 33caee55

msgid "Enable Jumbo Frame passthrough"
msgstr "Aktiviere Jumbo Frame Durchleitung"

msgid "Enable TFTP server"
msgstr "TFTP-Server aktivieren"

msgid "Enable VLAN functionality"
msgstr "VLAN-Funktionalität aktivieren"

<<<<<<< HEAD
msgid "Enable device"
msgstr "Gerät aktivieren"

msgid "Enable learning and aging"
msgstr "Learning und Aging aktivieren"

msgid "Enable this mount"
msgstr "Diesen Mountpunkt aktivieren"

msgid "Enable this swap"
msgstr "Diesen Auslagerungsspeicher aktivieren"
=======
msgid "Enable buffering"
msgstr ""

msgid "Enable builtin NTP server"
msgstr ""
>>>>>>> 33caee55

msgid "Enable learning and aging"
msgstr "Learning und Aging aktivieren"

msgid "Enable this mount"
msgstr "Diesen Mountpunkt aktivieren"

msgid "Enable this swap"
msgstr "Diesen Auslagerungsspeicher aktivieren"

msgid "Enable/Disable"
msgstr "Aktivieren/Deaktivieren"

msgid "Enabled"
msgstr "Aktiviert"

msgid "Enables the Spanning Tree Protocol on this bridge"
msgstr "Aktiviert das Spanning Tree Protokoll auf dieser Netzwerkbrücke"

msgid "Encapsulation mode"
msgstr "Kapselung"

msgid "Encryption"
msgstr "Verschlüsselung"

msgid "Erasing..."
msgstr ""

msgid "Error"
msgstr "Fehler"

msgid "Ethernet Adapter"
msgstr "Netzwerkschnittstelle"

msgid "Ethernet Switch"
msgstr "Netzwerk Switch"

msgid "Expand hosts"
msgstr "Hosts vervollständigen"

msgid "Expires"
msgstr "Verfällt"

msgid ""
"Expiry time of leased addresses, minimum is 2 Minutes (<code>2m</code>)."
msgstr ""
"Gültigkeitsdauer von vergebenen Adressen. Das minimum sind 2 Minuten "
"(<code>2m</code>)."

msgid "External system log server"
msgstr "Externer Protokollserver IP"

msgid "External system log server port"
msgstr "Externer Protokollserver Port"

msgid "Fast Frames"
msgstr "Schnelle Frames"

msgid "File"
msgstr "Datei"

msgid "Filename of the boot image advertised to clients"
msgstr "Dateiname des Boot-Images welches den Clients mitgeteilt wird."

msgid "Files to be kept when flashing a new firmware"
msgstr "Zu übernehmende Dateien bei Firmwareupgrade"

msgid "Filesystem"
msgstr "Dateisystem"

msgid "Filter"
msgstr "Filter"

msgid "Filter private"
msgstr "Private Anfragen filtern"

msgid "Filter useless"
msgstr "Windowsanfragen filtern"

msgid "Find and join network"
msgstr "Suchen und verbinden von Netzwerken"

msgid "Find package"
msgstr "Paket suchen"

msgid "Finish"
msgstr "Fertigstellen"

msgid "Firewall"
msgstr "Firewall"

msgid "Firewall Settings"
msgstr "Firewall Einstellungen"

msgid "Firewall Status"
msgstr "Firewall-Status"

msgid "Firmware Version"
msgstr "Firmware Version"
<<<<<<< HEAD

msgid "Firmware image"
msgstr "Firmware-Image"
=======
>>>>>>> 33caee55

msgid "Fixed source port for outbound DNS queries"
msgstr "Fester Port für ausgehende DNS anfragen"

msgid "Flags"
msgstr "Parameter"

msgid "Flash Firmware"
msgstr "Firmware Flash"

msgid "Flash image..."
msgstr ""

msgid "Flash new firmware image"
msgstr ""

msgid "Flash operations"
msgstr ""

msgid "Flashing..."
msgstr ""

msgid "Force"
msgstr "Start erzwingen"

msgid "Force DHCP on this network even if another server is detected."
msgstr ""
"DHCP-Server für dieses Netzwerk erzwingen, selbst wenn ein anderer aktiver "
"Server erkannt wurde."

<<<<<<< HEAD
msgid "Forward DHCP"
msgstr "DHCP weiterleiten"

msgid "Forward broadcasts"
msgstr "Broadcasts weiterleiten"
=======
msgid "Forward DHCP traffic"
msgstr ""

msgid "Forward broadcast traffic"
msgstr ""
>>>>>>> 33caee55

msgid "Forwarding mode"
msgstr "Weiterleitungstyp"

msgid "Fragmentation Threshold"
msgstr "Fragmentierungsschwelle"

msgid "Frame Bursting"
msgstr "Frame Bursting"

msgid "Free"
msgstr "Frei"

msgid "Free space"
msgstr "Freier Platz"

msgid "Frequency Hopping"
msgstr "Frequenzsprung"

msgid "Gateway"
msgstr "Gateway"

msgid "Gateway ports"
msgstr "Gateway-Ports"

msgid "General"
msgstr "Allgemeines"

msgid "General Settings"
msgstr "Allgemeine Einstellungen"

msgid "General Setup"
msgstr "Allgemeine Einstellungen"

msgid "Generate archive"
msgstr ""

msgid "Given password confirmation did not match, password not changed!"
msgstr ""
"Das angegebene Bestätigungspasswort stimmte nicht überein, das "
"Systempasswort wurde nicht geändert!"
<<<<<<< HEAD
=======

msgid "Go to password configuration..."
msgstr ""
>>>>>>> 33caee55

msgid "Go to relevant configuration page"
msgstr "Gehe zu relevanter Konfigurationsseite"

msgid "HE.net password"
msgstr ""

msgid "HE.net user ID"
msgstr ""

msgid "HT capabilities"
msgstr "HT-Fähigkeiten"

msgid "HT mode"
msgstr "HT-Modus"

msgid "Handler"
msgstr "Handler"

msgid "Hang Up"
msgstr "Auflegen"

msgid ""
"Here you can configure the basic aspects of your device like its hostname or "
"the timezone."
msgstr ""
"An dieser Stelle können Grundeinstellungen des Systems wie Hostname oder "
"Zeitzone vorgenommen werden."

msgid ""
"Here you can customize the settings and the functionality of <abbr title="
"\"Lua Configuration Interface\">LuCI</abbr>."
msgstr ""
"Hier können Eigenschaften und die Funktionalität der Oberfläche angepasst "
"werden."

msgid ""
"Here you can paste public SSH-Keys (one per line) for SSH public-key "
"authentication."
msgstr ""
"Hier können öffentliche SSH-Schlüssel reinkopiert werden (einer pro Zeile)."

msgid "Hide <abbr title=\"Extended Service Set Identifier\">ESSID</abbr>"
msgstr "ESSID verstecken"

msgid "Host entries"
msgstr "Host-Einträge"

msgid "Host expiry timeout"
msgstr "Host Verfallsdatum"

msgid "Host-<abbr title=\"Internet Protocol Address\">IP</abbr> or Network"
msgstr "Host-IP oder Netzwerk"

msgid "Hostname"
msgstr "Hostname"

msgid "Hostname to send when requesting DHCP"
msgstr ""

msgid "Hostnames"
msgstr "Rechnernamen"

msgid "IP address"
msgstr "IP-Adresse"

msgid "IP-Aliases"
msgstr "IP Aliases"

msgid "IPv4"
msgstr "IPv4"

msgid "IPv4 Firewall"
msgstr "IPv4 Firewall"

msgid "IPv4 WAN Status"
msgstr "IPv4 WAN Status"

<<<<<<< HEAD
msgid "IPv4 and IPv6"
msgstr "IPv4 und IPv6"

msgid "IPv4 only"
msgstr "nur IPv4"
=======
msgid "IPv4 address"
msgstr ""

msgid "IPv4 and IPv6"
msgstr "IPv4 und IPv6"

msgid "IPv4 broadcast"
msgstr ""

msgid "IPv4 gateway"
msgstr ""

msgid "IPv4 netmask"
msgstr ""
>>>>>>> 33caee55

msgid "IPv4 only"
msgstr "nur IPv4"

msgid "IPv4-Address"
msgstr "IPv4-Adresse"

msgid "IPv6"
msgstr "IPv6"

msgid "IPv6 Firewall"
msgstr "IPv6 Firewall"

msgid "IPv6 Setup"
msgstr "IPv6 Einstellungen"

msgid "IPv6 WAN Status"
msgstr "IPv6 WAN Status"

<<<<<<< HEAD
msgid "IPv6 only"
msgstr "nur IPv6"
=======
msgid "IPv6 address"
msgstr ""

msgid "IPv6 gateway"
msgstr ""

msgid "IPv6 only"
msgstr "nur IPv6"

msgid "IPv6-in-IPv4 (RFC4213)"
msgstr ""

msgid "IPv6-over-IPv4"
msgstr ""
>>>>>>> 33caee55

msgid "Identity"
msgstr "Identität"

msgid ""
"If specified, mount the device by its UUID instead of a fixed device node"
msgstr "Gerät nach UUID statt fester Gerätedatei einbinden, wenn angegeben"

msgid ""
"If specified, mount the device by the partition label instead of a fixed "
"device node"
msgstr ""
"Gerät nach Partitionslabel statt fester Gerätedatei einbinden, wenn angegeben"
<<<<<<< HEAD
=======

msgid "If unchecked, no default route is configured"
msgstr ""

msgid "If unchecked, the advertised DNS server addresses are ignored"
msgstr ""
>>>>>>> 33caee55

msgid ""
"If your physical memory is insufficient unused data can be temporarily "
"swapped to a swap-device resulting in a higher amount of usable <abbr title="
"\"Random Access Memory\">RAM</abbr>. Be aware that swapping data is a very "
"slow process as the swap-device cannot be accessed with the high datarates "
"of the <abbr title=\"Random Access Memory\">RAM</abbr>."
msgstr ""
"Falls der Arbeitsspeicher des Routers nicht ausreicht, kann dieser nicht "
"benutzte Daten zeitweise auf einem SWAP-Laufwerk auslagern um so die "
"effektive Größe des Arbeitsspeichers zu erhöhen. Die Auslagerung der Daten "
"ist natürlich bedeutend langsamer als direkte Arbeitsspeicherzugriffe."

msgid "Ignore Hosts files"
msgstr "Hosts-Dateien ignorieren"

msgid "Ignore interface"
msgstr "Schnittstelle ignorieren"

msgid "Ignore resolve file"
msgstr "Resolv-Datei ignorieren"

msgid "Image"
msgstr ""

msgid "In"
msgstr "Ein"

<<<<<<< HEAD
msgid "Inbound:"
msgstr "Eingehend:"
=======
msgid "Inactivity timeout"
msgstr ""
>>>>>>> 33caee55

msgid "Inbound:"
msgstr "Eingehend:"

msgid "Info"
msgstr "Info"

msgid "Initscript"
msgstr "Startscript"

msgid "Initscripts"
msgstr "Startscripte"

msgid "Install"
msgstr "Installieren"

msgid "Install package %q"
msgstr ""

msgid "Install protocol extensions..."
msgstr ""

msgid "Installed packages"
msgstr "Installierte Pakete"

msgid "Interface"
msgstr "Schnittstelle"

msgid "Interface Configuration"
msgstr "Schnittstellenkonfiguration"

msgid "Interface Overview"
msgstr "Schnittstellenübersicht"

msgid "Interface is reconnecting..."
msgstr "Schnittstelle verbindet neu..."

msgid "Interface is shutting down..."
msgstr "Schnittstelle fährt herunter..."

msgid "Interface not present or not connected yet."
msgstr "Schnittstelle existiert nicht oder ist nicht verbunden."

msgid "Interface reconnected"
msgstr "Schnittstelle neu verbunden"

msgid "Interface shut down"
msgstr "Schnittstelle heruntergefahren"

msgid "Interfaces"
msgstr "Schnittstellen"

msgid "Invalid"
msgstr "Ungültige Eingabe"

msgid "Invalid VLAN ID given! Only IDs between %d and %d are allowed."
msgstr "Ungültige VLAN ID angegeben! Nur IDs zwischen %d und %d sind erlaubt."

msgid "Invalid VLAN ID given! Only unique IDs are allowed"
msgstr ""

msgid "Invalid username and/or password! Please try again."
msgstr ""
"Ungültiger Benutzername oder ungültiges Passwort! Bitte erneut versuchen. "

msgid ""
"It appears that you try to flash an image that does not fit into the flash "
"memory, please verify the image file!"
msgstr ""
"Das verwendete Image scheint zu groß für den internen Flash-Speicher zu "
"sein. Überprüfen Sie die Imagedatei!"

msgid "Java Script required!"
msgstr "Java-Script benötigt!"

msgid "Join Network"
msgstr "Netzwerk beitreten"

msgid "Join Network: Settings"
msgstr "Netzwerk beitreten: Einstellungen"

msgid "Join Network: Wireless Scan"
msgstr "Netzwerk beitreten: Suche nach Netzwerken"

<<<<<<< HEAD
msgid "KB"
msgstr "KB"

msgid "Keep configuration files"
msgstr "Konfigurationsdateien erhalten"

msgid "Keep-Alive"
msgstr "Keep-Alive"

msgid "Kernel"
msgstr "Kernel"
=======
msgid "Keep settings"
msgstr ""
>>>>>>> 33caee55

msgid "Kernel Log"
msgstr "Kernelprotokoll"

msgid "Kernel Version"
msgstr "Kernel Version"

msgid "Key"
msgstr "Schlüssel"

msgid "Key #%d"
msgstr "Schlüssel Nr. %d"

msgid "Kill"
msgstr "Töten"

msgid "LCP echo failure threshold"
msgstr ""

msgid "LCP echo interval"
msgstr ""

msgid "LLC"
msgstr "LLC"

msgid "Label"
msgstr "Label"

msgid "Language"
msgstr "Sprache"

msgid "Language and Style"
msgstr "Sprache und Aussehen"

msgid "Lease validity time"
msgstr "Lease-Gültigkeitsdauer"

msgid "Lease validity time"
msgstr "Lease-Gültigkeitsdauer"

msgid "Leasefile"
msgstr "Leasedatei"

msgid "Leasetime"
msgstr "Laufzeit"

msgid "Leasetime remaining"
msgstr "Verbleibende Gültigkeit"

msgid "Leave empty to autodetect"
msgstr ""

msgid "Leave empty to use the current WAN address"
msgstr ""

msgid "Legend:"
msgstr "Legende:"

msgid "Limit"
msgstr "Limit"

msgid "Link"
msgstr "Verbindung"

msgid "Link On"
msgstr "Verbindung hergestellt"

msgid ""
"List of <abbr title=\"Domain Name System\">DNS</abbr> servers to forward "
"requests to"
msgstr ""
"Liste von <abbr title=\"Domain Name System\">DNS</abbr>-Servern an welche "
"Requests weitergeleitet werden"

msgid "List of domains to allow RFC1918 responses for"
msgstr "Liste von Domains für welche RFC1918-Antworten erlaubt sind"

msgid "Listen only on the given interface or, if unspecified, on all"
msgstr ""
"Nur auf die gegebene Schnittstelle reagieren, nutze alle wenn nicht "
"spezifiziert"

msgid "Listening port for inbound DNS queries"
msgstr "Serverport für eingehende DNS Abfragen"

msgid "Load"
msgstr "Last"

msgid "Load Average"
msgstr "Durchschnittslast"

msgid "Loading"
msgstr "Lade"

msgid "Local IPv4 address"
msgstr ""

msgid "Local IPv6 address"
msgstr ""

msgid "Local Startup"
msgstr "Lokales Startskript"

msgid "Local Time"
msgstr "Lokale Zeit"

msgid "Local domain"
msgstr "Lokale Domain"

msgid ""
"Local domain specification. Names matching this domain are never forwared "
"and resolved from DHCP or hosts files only"
msgstr ""
"Spezifiziert den lokalen Domainnamen. Anfragen für Hostnamen welche auf "
"diese Domain zutreffen werden nie weitergeleitet und ausschließlich aus DHCP-"
"Namen oder Hosts-Dateien aufgelöst"

msgid "Local domain suffix appended to DHCP names and hosts file entries"
msgstr ""
"Lokaler Domain-Suffix welcher an DHCP Namen und Host-Datei Einträge "
"angehangen wird"

msgid "Local server"
msgstr "Lokaler Server"

msgid ""
"Localise hostname depending on the requesting subnet if multiple IPs are "
"available"
msgstr ""
"Hostnamen je nach anfragendem Subnetz auflösen wenn mehrere IPs verfügbar "
"sind"

msgid "Localise queries"
msgstr "Lokalisiere Anfragen"

msgid "Locked to channel %d used by %s"
msgstr ""

msgid "Log output level"
msgstr "Protokolllevel"

msgid "Log queries"
msgstr "Schreibe Abfragelog"

msgid "Logging"
msgstr "Protokollierung"

msgid "Login"
msgstr "Anmelden"

msgid "Logout"
msgstr "Abmelden"

msgid "Lowest leased address as offset from the network address."
msgstr "Kleinste vergebene Adresse (Netzwerkadresse + x)"

msgid "MAC"
msgstr "MAC-Adresse"

msgid "MAC Address"
msgstr "MAC-Adresse"

msgid "MAC-Address"
msgstr "MAC-Adresse"

msgid "MAC-Address Filter"
msgstr "MAC-Adressfilter"

msgid "MAC-Filter"
msgstr "MAC-Filter"

msgid "MAC-List"
msgstr "MAC-Adressliste"

msgid "MTU"
msgstr "MTU"

msgid "Maximum Rate"
msgstr "Höchstübertragungsrate"

msgid "Maximum allowed number of active DHCP leases"
msgstr "Maximal zulässige Anzahl von aktiven DHCP-Leases"

msgid "Maximum allowed number of concurrent DNS queries"
msgstr "Maximal zulässige Anzahl an gleichzeitigen DNS-Anfragen"

msgid "Maximum allowed size of EDNS.0 UDP packets"
msgstr "Maximal zulässige Größe von EDNS.0 UDP Paketen"

msgid "Maximum amount of seconds to wait for the modem to become ready"
msgstr ""

msgid "Maximum hold time"
msgstr "Maximalzeit zum Halten der Verbindung"

msgid "Maximum number of leased addresses."
msgstr "Maximal zulässige Anzahl von vergeben DHCP-Adressen"

msgid "Memory"
msgstr "Hauptspeicher"

msgid "Memory usage (%)"
msgstr "Speichernutzung (%)"

msgid "Metric"
msgstr "Metrik"

msgid "Minimum Rate"
msgstr "Mindestübertragungsrate"

msgid "Minimum hold time"
msgstr "Minimalzeit zum Halten der Verbindung"

msgid "Missing protocol extension for proto %q"
msgstr ""

msgid "Mode"
msgstr "Modus"

msgid "Modem device"
msgstr "Modemgerät"

msgid "Modem init timeout"
msgstr ""

msgid "Monitor"
msgstr "Monitor"

msgid "Mount Entry"
msgstr "Mount-Eintrag"

msgid "Mount Point"
msgstr "Einhängepunkt"

msgid "Mount Points"
msgstr "Einhängepunkte"

msgid "Mount Points - Mount Entry"
msgstr "Mountpunkte - Mount-Eintrag"

msgid "Mount Points - Swap Entry"
msgstr "Mountpunkte - Auslagerungsdatei"

msgid ""
"Mount Points define at which point a memory device will be attached to the "
"filesystem"
msgstr ""
"Einhängepunkte bestimmen, an welcher Stelle des Dateisystems bestimmte "
"Laufwerke und Speicher zur Verwendung eingebunden werden."

msgid "Mount options"
msgstr "Mount-Optionen"

msgid "Mount point"
msgstr "Mountpunkt"

msgid "Mounted file systems"
msgstr "Eingehängte Dateisysteme"

msgid "Move down"
msgstr "Nach unten schieben"

msgid "Move up"
msgstr "Nach oben schieben"

msgid "Multicast Rate"
msgstr "Multicastrate"

msgid "Multicast address"
msgstr "Multicast-Adresse"

msgid "NAS ID"
msgstr "NAS ID"

msgid "NTP server candidates"
msgstr ""

msgid "Name"
msgstr "Name"

msgid "Name of the new interface"
msgstr "Name der neuen Schnittstelle"

msgid "Name of the new network"
msgstr "Name des neuen Netzwerkes"

msgid "Navigation"
msgstr "Navigation"

msgid "Netmask"
msgstr "Netzmaske"

msgid "Network"
msgstr "Netzwerk"

msgid "Network Utilities"
msgstr "Netzwerk-Werkzeuge"

msgid "Network boot image"
msgstr "Netzwerk-Boot-Image"

msgid "Networks"
msgstr "Netzwerke"

msgid "Next »"
msgstr "Weiter »"

msgid "No DHCP Server configured for this interface"
msgstr "Kein DHCP Server auf dieser Schnittstelle eingerichtet"

msgid "No chains in this table"
msgstr "Keine Ketten in dieser Tabelle"

msgid "No files found"
msgstr "Keine Dateien gefunden"

msgid "No information available"
msgstr "Keine Informationen verfügbar"

msgid "No negative cache"
msgstr "Kein Negativ-Cache"

msgid "No network configured on this device"
msgstr "Keine Netzwerke auf diesem Gerät konfiguriert"

msgid "No network name specified"
msgstr ""

msgid "No package lists available"
msgstr ""

msgid "No password set!"
msgstr "Kein Passwort gesetzt!"

msgid "No rules in this chain"
msgstr "Keine Regeln in dieser Kette"

msgid "No zone assigned"
msgstr "Keine Zone zugewiesen"

msgid "Noise"
msgstr "Rauschen"

msgid "Noise:"
msgstr "Noise:"

msgid "None"
msgstr "keine"

msgid "Normal"
msgstr "Normal"

msgid "Not associated"
msgstr "Nicht assoziiert"

msgid "Note: Configuration files will be erased."
msgstr "Warnung: Konfigurationsdateien werden gelöscht."

msgid "Note: Configuration files will be erased."
msgstr "Warnung: Konfigurationsdateien werden gelöscht."

msgid ""
"Note: If you choose an interface here which is part of another network, it "
"will be moved into this network."
msgstr ""
"Hinweis: When eine Schnittstelle gewählt wird, welche Mitglied eines anderen "
"Netzwerkes ist, wird sie in dieses Netzwerk verschoben"

msgid "Notice"
msgstr "Notiz"
<<<<<<< HEAD

msgid "Number of failed connection tests to initiate automatic reconnect"
msgstr ""
"Anzahl fehlgeschlagener Verbindungstests nach der automatisch neu verbunden "
"wird"
=======
>>>>>>> 33caee55

msgid "OK"
msgstr "OK"

msgid "OPKG-Configuration"
msgstr "OPKG-Konfiguration"

msgid "Off-State Delay"
msgstr "Verzögerung für Ausschalt-Zustand"

msgid ""
"On this page you can configure the network interfaces. You can bridge "
"several interfaces by ticking the \"bridge interfaces\" field and enter the "
"names of several network interfaces separated by spaces. You can also use "
"<abbr title=\"Virtual Local Area Network\">VLAN</abbr> notation "
"<samp>INTERFACE.VLANNR</samp> (<abbr title=\"for example\">e.g.</abbr>: "
"<samp>eth0.1</samp>)."
msgstr ""
"An dieser Stelle können die einzelnen Schnittstellen des Netzwerkes "
"konfiguriert werden. Es können mehrere Schnittstellen zu einer Brücke "
"zusammengefasst werden, indem diese durch Leerzeichen getrennt aufgezählt "
"werden und ein entsprechender Haken im Feld Netzwerkbrücke gesetzt wird. Es "
"können VLANs in der Notation SCHNITTSTELLE.VLANNR (z.B.: eth0.1) verwendet "
"werden."

msgid "On-State Delay"
msgstr "Verzögerung für Anschalt-Zustand"

msgid "One or more fields contain invalid values!"
msgstr "Ein oder mehrere Felder enthalten ungültige Werte!"

msgid "One or more required fields have no value!"
msgstr "Ein oder mehr benötigte Felder sind nicht ausgefüllt!"

msgid "Open"
msgstr "Offen"

msgid "Open list..."
msgstr ""

msgid "Option changed"
msgstr "Option geändert"

msgid "Option removed"
msgstr "Option entfernt"

msgid "Options"
msgstr "Optionen"

msgid "Other:"
msgstr "Andere:"

msgid "Out"
msgstr "Aus"

msgid "Outbound:"
msgstr "Ausgehend:"

msgid "Outdoor Channels"
msgstr "Funkkanal für den Ausseneinsatz"

<<<<<<< HEAD
msgid "Override Gateway"
msgstr "Gateway erzwingen"
=======
msgid "Override MAC address"
msgstr ""

msgid "Override MTU"
msgstr ""

msgid "Override the gateway in DHCP responses"
msgstr ""
>>>>>>> 33caee55

msgid ""
"Override the netmask sent to clients. Normally it is calculated from the "
"subnet that is served."
msgstr ""
"Überschreibt die Netzmaske welche an Clients geschickt wird. Normalerweise "
"wird diese vom bedienten Subnetz abgeleitet."

msgid "Override the table used for internal routes"
msgstr ""

msgid "Overview"
msgstr "Übersicht"

msgid "Owner"
msgstr "Besitzer"

msgid "PAP/CHAP password"
msgstr ""

msgid "PAP/CHAP username"
msgstr ""

msgid "PID"
msgstr "PID"

msgid "PIN"
msgstr ""

msgid "PPP"
msgstr ""

msgid "PPPoA Encapsulation"
msgstr "PPPoA Kapselung"

<<<<<<< HEAD
msgid "Package libiwinfo required!"
msgstr "Benötige das libiwinfo Paket!"
=======
msgid "PPPoATM"
msgstr ""
>>>>>>> 33caee55

msgid "PPPoE"
msgstr ""

msgid "PPtP"
msgstr ""

msgid "Package libiwinfo required!"
msgstr "Benötige das libiwinfo Paket!"

msgid "Package lists are older than 24 hours"
msgstr ""

msgid "Package name"
msgstr "Paketname"

msgid "Packets"
msgstr "Pakete"

msgid "Part of zone %q"
msgstr "Teil von Zone %q"

msgid "Password"
msgstr "Passwort"

msgid "Password authentication"
msgstr "Passwortanmeldung"

msgid "Password of Private Key"
msgstr "Passwort des Privaten Schlüssels"

msgid "Password successfully changed!"
msgstr "Passwort erfolgreich geändert!"

msgid "Path to CA-Certificate"
msgstr "Pfad zum CA-Zertifikat"

msgid "Path to Private Key"
msgstr "Pfad zum Privaten Schlüssel"

msgid "Path to executable which handles the button event"
msgstr "Ausführbare Datei welche das Schalter-Ereignis verarbeitet"

msgid "Peak:"
msgstr "Spitze:"

msgid "Perform reboot"
msgstr "Neustart durchführen"

msgid "Perform reset"
msgstr ""

msgid "Phy Rate:"
msgstr "Phy-Rate:"

msgid "Physical Settings"
msgstr "Physikalische Einstellungen"

msgid "Pkts."
msgstr "Pkte."

msgid "Please enter your username and password."
msgstr "Bitte Benutzernamen und Passwort eingeben."

msgid "Please wait: Device rebooting..."
msgstr "Bitte warten: Neustart wird durchgeführt..."

msgid "Policy"
msgstr "Standardregel"

msgid "Port"
msgstr "Port"

msgid "Port %d"
msgstr "Port %d"

msgid "Port %d is untagged in multiple VLANs!"
msgstr "Port %d ist untagged in mehreren VLANs!"

msgid "Post-commit actions"
msgstr "UCI-Befehle beim Anwenden"

msgid "Power"
msgstr "Leistung"

msgid ""
"Presume peer to be dead after given amount of LCP echo failures, use 0 to "
"ignore failures"
msgstr ""

msgid "Prevents client-to-client communication"
msgstr "Unterbindet Client-Client-Verkehr"

msgid "Proceed"
msgstr "Fortfahren"

msgid "Processes"
msgstr "Prozesse"

msgid "Prot."
msgstr "Prot."

msgid "Protocol"
msgstr "Protokoll"

msgid "Protocol family"
msgstr "Protokollfamilie"

<<<<<<< HEAD
=======
msgid "Protocol of the new interface"
msgstr ""

msgid "Protocol support is not installed"
msgstr ""

>>>>>>> 33caee55
msgid "Provide new network"
msgstr "Neues Netzwerk anbieten"

msgid "Pseudo Ad-Hoc (ahdemo)"
msgstr "Pseudo Ad-Hoc (ahdemo)"

msgid "RTS/CTS Threshold"
msgstr "RTS/CTS-Schwelle"

# Ein / Aus, eingehend / ausgehend?
msgid "RX"
msgstr "RX"

msgid "Radius-Accounting-Port"
msgstr ""

msgid "Radius-Accounting-Secret"
msgstr ""

msgid "Radius-Accounting-Server"
msgstr ""

msgid "Radius-Authentication-Port"
msgstr ""

msgid "Radius-Authentication-Secret"
msgstr ""

msgid "Radius-Authentication-Server"
msgstr ""

msgid ""
"Read <code>/etc/ethers</code> to configure the <abbr title=\"Dynamic Host "
"Configuration Protocol\">DHCP</abbr>-Server"
msgstr "Lese Informationen aus /etc/ethers um den DHCP-Server zu konfigurieren"

msgid ""
"Really delete this interface? The deletion cannot be undone!\n"
"You might lose access to this router if you are connected via this interface."
msgstr ""
"Diese Schnittstelle wirklich löschen? Der Schritt kann nicht rückgängig "
"gemacht werden!\n"
"Der Zugriff auf den Router könnte verlorengehen wenn Sie über diese "
"Schnittstelle verbunden sind."

msgid ""
"Really delete this wireless network? The deletion cannot be undone!\n"
"You might lose access to this router if you are connected via this network."
msgstr ""
"Dieses Drahtlosnetzwerk wirklich löschen? Der Schritt kann nicht rückgängig "
"gemacht werden!\n"
"Der Zugriff auf den Router könnte verlorengehen wenn Sie über dieses "
"Netzwerk verbunden sind."

msgid "Really reset all changes?"
msgstr ""

msgid ""
"Really shutdown interface \"%s\" ?\n"
"You might lose access to this router if you are connected via this interface."
msgstr ""
"Die Schnitstelle \"%s\" wirklich herunterfahren?\n"
"Der Zugriff auf den Router könnte verlorengehen wenn Sie über diese "
"Schnittstelle verbunden sind."

msgid ""
"Really shutdown network ?\n"
"You might lose access to this router if you are connected via this interface."
msgstr ""
"Das Netzwerk wirklich herunterfahren?\n"
"Der Zugriff auf den Router könnte verlorengehen wenn Sie über diese "
"Schnittstelle verbunden sind."

msgid "Really switch protocol?"
msgstr ""

msgid "Realtime Connections"
msgstr "Echtzeitverbindungen"
<<<<<<< HEAD
=======

msgid "Realtime Graphs"
msgstr ""
>>>>>>> 33caee55

msgid "Realtime Load"
msgstr "Echtzeitsystemlast"

msgid "Realtime Traffic"
msgstr "Echtzeitverkehr"
<<<<<<< HEAD
=======

msgid "Realtime Wireless"
msgstr "Echtzeit-WLAN-Signal"
>>>>>>> 33caee55

msgid "Rebind protection"
msgstr "DNS-Rebind-Schutz"

msgid "Reboot"
msgstr "Neu Starten"

msgid "Rebooting..."
msgstr ""

msgid "Reboots the operating system of your device"
msgstr "Startet das Betriebssystem des Routers neu."

msgid "Receive"
msgstr "Empfangen"

msgid "Receiver Antenna"
msgstr "Empfangsantenne"

msgid "Reconnect this interface"
msgstr "Diese Schnittstelle neu verbinden"

msgid "Reconnecting interface"
msgstr "Verbinde Schnittstelle neu"

msgid "References"
msgstr "Verweise"

msgid "Regulatory Domain"
msgstr "Geltungsbereich (Regulatory Domain)"

<<<<<<< HEAD
msgid "Relay Settings"
msgstr "Relay-Einstellungen"

msgid "Relay between networks"
msgstr "Zwischen folgenden Netzwerken weiterleiten"
=======
msgid "Relay"
msgstr ""

msgid "Relay Bridge"
msgstr ""

msgid "Relay between networks"
msgstr "Zwischen folgenden Netzwerken weiterleiten"

msgid "Relay bridge"
msgstr ""

msgid "Remote IPv4 address"
msgstr ""
>>>>>>> 33caee55

msgid "Remove"
msgstr "Entfernen"

msgid "Repeat scan"
msgstr "Scan wiederholen"

msgid "Replace entry"
msgstr "Eintrag ersetzen"

msgid "Replace wireless configuration"
msgstr "Drahtloskonfiguration ersetzen"

msgid "Required for certain ISPs, e.g. Charter with DOCSIS 3"
msgstr ""

msgid "Reset"
msgstr "Zurücksetzen"

msgid "Reset Counters"
msgstr "Zähler zurücksetzen"

msgid "Reset to defaults"
msgstr ""

msgid "Resolv and Hosts Files"
msgstr "Resolv- und Hosts-Dateien"

msgid "Resolve file"
msgstr "Resolv-Datei"

msgid "Restart"
msgstr "Neustarten"

msgid "Restart Firewall"
msgstr "Firewall neu starten"

msgid "Restore backup"
msgstr "Sicherung wiederherstellen"

msgid "Reveal/hide password"
msgstr "Passwort zeigen/verstecken"

msgid "Revert"
msgstr "Verwerfen"

msgid "Root"
msgstr "Root"

msgid "Root directory for files served via TFTP"
msgstr "Wurzelverzeichnis für über TFTP ausgelieferte Dateien "

msgid "Router Model"
msgstr "Routermodell"

msgid "Router Name"
msgstr "Routername"

msgid "Router Password"
msgstr "Routerpasswort"

msgid "Routes"
msgstr "Routen"

msgid ""
"Routes specify over which interface and gateway a certain host or network "
"can be reached."
msgstr ""
"Netzwerkrouten geben an, über welche Schnittstellen bestimmte Rechner oder "
"Netzwerke erreicht werden können"

<<<<<<< HEAD
msgid "Routing table ID"
msgstr "Nr. der Routingtabelle"

=======
>>>>>>> 33caee55
msgid "Rule #"
msgstr "Regel #"

msgid "Run a filesystem check before mounting the device"
msgstr "Vor dem Einhängen Dateisystemprüfung starten "

msgid "Run filesystem check"
msgstr "Dateisystemprüfung durchführen"

msgid "SSH Access"
msgstr "SSH-Zugriff"

msgid "SSH-Keys"
msgstr "SSH-Schlüssel"

msgid "SSID"
msgstr "SSID"

msgid "Save"
msgstr "Speichern"

msgid "Save & Apply"
msgstr "Speichern & Anwenden"

msgid "Save &#38; Apply"
msgstr "Speichern &#38; Anwenden"

msgid "Scan"
msgstr "Scan"

msgid "Scheduled Tasks"
msgstr "Geplante Aufgaben"

msgid "Section added"
msgstr "Sektion hinzugefügt"

msgid "Section removed"
msgstr "Sektion entfernt"

msgid "See \"mount\" manpage for details"
msgstr "Siehe \"mount\" Handbuch für Details"

<<<<<<< HEAD
msgid "Send Router Solicitiations"
msgstr "Router Solicititaions senden"
=======
msgid ""
"Send LCP echo requests at the given interval in seconds, only effective in "
"conjunction with failure threshold"
msgstr ""

msgid "Send router solicitations"
msgstr ""
>>>>>>> 33caee55

msgid "Separate Clients"
msgstr "Clients isolieren"

msgid "Separate WDS"
msgstr "Separates WDS"

msgid "Server Settings"
msgstr "Servereinstellungen"
<<<<<<< HEAD
=======

msgid "Service Name"
msgstr ""
>>>>>>> 33caee55

msgid "Service Type"
msgstr ""

msgid "Services"
msgstr "Dienste"

msgid "Setup DHCP Server"
msgstr "DHCP Server einrichten"

msgid "Show current backup file list"
msgstr ""

msgid "Shutdown this interface"
msgstr "Diese Schnittstelle herunterfahren"

msgid "Shutdown this network"
msgstr "Dieses Netzwerk herunterfahren"

msgid "Signal"
msgstr "Signal"

msgid "Signal:"
msgstr "Signal:"

msgid "Size"
msgstr "Größe"

msgid "Skip"
msgstr "Überspringen"

msgid "Skip to content"
msgstr "Zum Inhalt springen"

msgid "Skip to navigation"
msgstr "Zur Navigation springen"

msgid "Slot time"
msgstr "Zeitslot"

msgid "Software"
msgstr "Paketverwaltung"

msgid "Some fields are invalid, cannot save values!"
msgstr "Einige Felder sind ungültig, kann das Formular nicht speichern!"

msgid ""
"Sorry, there is no sysupgrade support present, a new firmware image must be "
"flashed manually. Please refer to the OpenWrt wiki for device specific "
"install instructions."
msgstr ""

msgid "Sort"
msgstr "Sortieren"

msgid "Source"
msgstr "Quelle"

msgid "Specifies the advertised preferred prefix lifetime in seconds"
msgstr ""

msgid "Specifies the advertised valid prefix lifetime in seconds"
msgstr ""

msgid "Specifies the button state to handle"
msgstr "Gibt den zu behandelnden Tastenstatus an"

msgid "Specifies the directory the device is attached to"
msgstr "Nennt das Verzeichnis, an welches das Gerät angebunden ist"

msgid "Specifies the listening port of this <em>Dropbear</em> instance"
msgstr "Gibt den Server-Port dieser <em>Dropbear</em>-Instanz an"
<<<<<<< HEAD
=======

msgid ""
"Specifies the maximum amount of failed ARP requests until hosts are presumed "
"to be dead"
msgstr ""
>>>>>>> 33caee55

msgid ""
"Specifies the maximum amount of seconds after which hosts are presumed to be "
"dead"
msgstr ""

msgid "Specify the secret encryption key here."
msgstr "Geben Sie hier den geheimen Netzwerkschlüssel an"

msgid "Start"
msgstr "Start"

msgid "Start priority"
msgstr "Startpriorität"

msgid "Startup"
msgstr "Systemstart"

msgid "Static IPv4 Routes"
msgstr "Statische IPv4 Routen"

msgid "Static IPv6 Routes"
msgstr "Statische IPv6 Routen"

msgid "Static Leases"
msgstr "Statische Einträge"

msgid "Static Routes"
msgstr "Statische Routen"

msgid "Static WDS"
msgstr "Statisches WDS"

msgid "Static address"
msgstr ""

msgid ""
"Static leases are used to assign fixed IP addresses and symbolic hostnames "
"to DHCP clients. They are also required for non-dynamic interface "
"configurations where only hosts with a corresponding lease are served."
msgstr ""
"Statische Leases werden genutzt um feste IP-Adressen und Hostnames zu DHCP-"
"Clients zuzuordnen. Sie werden auch für nicht-dynamische Schnittstellen-"
"Konfigurationen benötigt auf denen lediglich Hosts mit zugehörigem "
"statischem Lease-Eintrag bedient werden."

msgid "Status"
msgstr "Status"

msgid "Stop"
msgstr "Stoppen"

msgid "Strict order"
msgstr "Strikte Reihenfolge"

msgid "Submit"
msgstr "Absenden"

msgid "Swap Entry"
msgstr "Auslagerungsdatei"

msgid "Switch"
msgstr "Switch"

msgid "Switch %q"
msgstr "Switch %q"

msgid "Switch %q (%s)"
msgstr ""

msgid "Switch protocol"
msgstr ""

msgid "Sync with browser"
msgstr ""

msgid "Synchronizing..."
msgstr ""

msgid "System"
msgstr "System"

msgid "System Log"
msgstr "Systemprotokoll"

msgid "System Properties"
msgstr "Systemeigenschaften"

msgid "System log buffer size"
msgstr "Größe des Systemprotokoll-Puffers"

msgid "TCP:"
msgstr "TCP:"

msgid "TFTP Settings"
msgstr "TFTP Einstellungen"

msgid "TFTP server root"
msgstr "TFTP Wurzelverzeichnis"

# same as RX
msgid "TX"
msgstr "TX"

msgid "Table"
msgstr "Tabelle"

msgid "Target"
msgstr "Ziel"

msgid "Terminate"
msgstr "Beenden"

msgid ""
"The <em>Device Configuration</em> section covers physical settings of the "
"radio hardware such as channel, transmit power or antenna selection which is "
"shared among all defined wireless networks (if the radio hardware is multi-"
"SSID capable). Per network settings like encryption or operation mode are "
"grouped in the <em>Interface Configuration</em>."
msgstr ""
"Die <em>Gerätekonfiguration</em> deckt physikalische Einstellungen der WLAN-"
"Hardware wie Kanal, Sendestärke oder Antennenauswahl ab. Diese Einstellungen "
"werden von allen Netzwerken auf dem Gerät geteilt. Netzwerk-spezifische "
"Einstellungen wie Verschlüsselung oder Betriebsmodus sind in der "
"<em>Schnittstellenkonfiguration</em> gruppiert."

msgid ""
"The <em>libiwinfo</em> package is not installed. You must install this "
"component for working wireless configuration!"
msgstr ""
"Das <em>libiwinfo</em> Paket ist nicht installiert. Dieses Paket muss für "
"eine funktionierende WLAN-Konfiguration vorhanden sein!"

msgid ""
"The allowed characters are: <code>A-Z</code>, <code>a-z</code>, <code>0-9</"
"code> and <code>_</code>"
msgstr ""
"Erlaubte Buchstaben sind: <code>A-Z</code>, <code>a-z</code>, <code>0-9</"
"code> and <code>_</code>"

msgid ""
"The device file of the memory or partition (<abbr title=\"for example\">e.g."
"</abbr> <code>/dev/sda1</code>)"
msgstr "Die Gerätedatei des Speichers oder der Partition (z.B.: /dev/sda)"

msgid ""
"The filesystem that was used to format the memory (<abbr title=\"for example"
"\">e.g.</abbr> <samp><abbr title=\"Third Extended Filesystem\">ext3</abbr></"
"samp>)"
msgstr "Das Dateisystem mit dem der Speicher formatiert ist (z.B.: ext3)"

msgid ""
"The flash image was uploaded. Below is the checksum and file size listed, "
"compare them with the original file to ensure data integrity.<br /> Click "
"\"Proceed\" below to start the flash procedure."
msgstr ""
"Das Firmware-Image wurde hochgeladen. Nachfolgend sind die Prüfsumme und "
"Dateigröße gelistet. Vergleichen Sie diese mit der Originaldatei um die "
"Integrität sicherzustellen.<br /> Klicken Sie \"Fortfahren\" um die Flash-"
"Prozedur zu starten."

msgid "The following changes have been committed"
msgstr "Die folgenden Änderungen wurden angewendet"

msgid "The following changes have been reverted"
msgstr "Die folgenden Änderungen wurden verworfen"

msgid ""
"The following files are detected by the system and will be kept "
"automatically during sysupgrade"
msgstr ""
"Die folgenden Dateien wurden vom System erkannt und werden bei einen System-"
"Update automatisch beibehalten"

msgid "The following rules are currently active on this system."
msgstr "Die folgenden Regeln sind zur Zeit auf dem System aktiv."

msgid "The given network name is not unique"
msgstr ""

msgid ""
"The hardware is not multi-SSID capable and existing configuration will be "
"replaced if you proceed."
msgstr ""
"Die Hardware ist nicht Multi-SSID fähig und die existierende Konfiguration "
"wird beim Fortfahren ersetzt."

msgid ""
"The network ports on your router can be combined to several <abbr title="
"\"Virtual Local Area Network\">VLAN</abbr>s in which computers can "
"communicate directly with each other. <abbr title=\"Virtual Local Area "
"Network\">VLAN</abbr>s are often used to separate different network "
"segments. Often there is by default one Uplink port for a connection to the "
"next greater network like the internet and other ports for a local network."
msgstr ""
"Die Netzwerkschnittstellen am Router können zu verschienden VLANs "
"zusammengefasst werden, in denen Geräte miteinander direkt kommunizieren "
"können. VLANs werden auch häufig dazu genutzt, um Netzwerke voneinander zu "
"trennen. So ist oftmals eine Schnittstelle als Uplink zu einem größeren "
"Netz, wie dem Internet, vorkonfiguriert und die anderen Schnittstellen "
"bilden ein VLAN für das lokale Netzwerk."
<<<<<<< HEAD
=======

msgid "The selected protocol needs a device assigned"
msgstr ""
>>>>>>> 33caee55

msgid ""
"The system is erasing the configuration partition now and will reboot itself "
"when finished."
msgstr ""

msgid ""
"The system is flashing now.<br /> DO NOT POWER OFF THE DEVICE!<br /> Wait a "
"few minutes until you try to reconnect. It might be necessary to renew the "
"address of your computer to reach the device again, depending on your "
"settings."
msgstr ""
"Der Flashvorgang läuft jetzt.<br /> SCHALTEN SIE NICHT DEN STROM AUS!<br /> "
"Warten Sie einige Minuten bis das Gerät wieder erreichbar ist. Je nach "
"Konfiguration ist es notwendig, dass Sie auf Ihrem Computer eine neue IP-"
"Adresse beziehen müssen um auf das Gerät zugreifen zu können."

msgid ""
"The uploaded image file does not contain a supported format. Make sure that "
"you choose the generic image format for your platform."
msgstr ""
"Das hochgeladene Firmware-Image hat ein nicht unterstütztes Format. Stellen "
"Sie sicher dass Sie das generische Format für Ihre Platform gewählt haben."

msgid "There are no active leases."
msgstr "Es gibt z.Z. keine aktiven Leases."

msgid "There are no pending changes to apply!"
msgstr "Es gibt keine ausstehenen Änderungen anzuwenden!"

msgid "There are no pending changes to revert!"
msgstr "Es gibt keine ausstehenen Änderungen zurückzusetzen!"

msgid "There are no pending changes!"
msgstr "Es gibt keine ausstehenen Änderungen!"

msgid ""
"There is no device assigned yet, please attach a network device in the "
"\"Physical Settings\" tab"
msgstr ""

msgid ""
"There is no password set on this router. Please configure a root password to "
"protect the web interface and enable SSH."
msgstr ""
"Es ist kein Passwort auf diesem Router gesetzt. Bitte konfigurieren Sie ein "
"Root-Passwort um das Web-Interface zu schützen und SSH zu aktivieren."

msgid ""
"These commands will be executed automatically when a given <abbr title="
"\"Unified Configuration Interface\">UCI</abbr> configuration is committed "
"allowing changes to be applied instantly."
msgstr ""
"Beim Anwenden der Konfiguration aus der Oberflächliche heraus können "
"automatisch die relevanten Dienste neugestart werden, sodass Änderungen "
"sofort nach dem Anwenden aktiv werden und der Router nicht erst neugestartet "
"werden muss."

msgid ""
"This is a list of shell glob patterns for matching files and directories to "
"include during sysupgrade"
msgstr ""
"Dies ist eine Liste von Shell-Glob-Mustern um Dateien und Verzeichnisse zu "
"wählen welche bei einem Systemupgrade beibehalten werden sollen"

msgid ""
"This is a list of shell glob patterns for matching files and directories to "
"include during sysupgrade. Modified files in /etc/config/ and certain other "
"configurations are automatically preserved."
msgstr ""

msgid "This is the 32 byte hex encoded user ID, not the login name"
msgstr ""

msgid ""
"This is the content of /etc/rc.local. Insert your own commands here (in "
"front of 'exit 0') to execute them at the end of the boot process."
msgstr ""
"Dies ist der Inhalt von /etc.rc.local. Hier kann man eigene Befehle einfügen "
"(vor 'exit 0'), die dann am Ende des Bootvorgangs ausgeführt werden."

msgid ""
"This is the local endpoint address assigned by the tunnel broker, it usually "
"ends with <code>:2</code>"
msgstr ""

msgid ""
"This is the only <abbr title=\"Dynamic Host Configuration Protocol\">DHCP</"
"abbr> in the local network"
msgstr "Dies ist der einzige DHCP im lokalen Netz"

msgid "This is the system crontab in which scheduled tasks can be defined."
msgstr ""
"Dies ist die System-Crontab in der geplante Aufgaben definiert werden können."

msgid ""
"This is usually the address of the nearest PoP operated by the tunnel broker"
msgstr ""

msgid ""
"This list gives an overview over currently running system processes and "
"their status."
msgstr ""
"Diese Tabelle gibt eine Übersicht über aktuell laufende Systemprozesse und "
"deren Status."

msgid "This page allows the configuration of custom button actions"
msgstr ""
"Diese Seite ermöglicht die Konfiguration benutzerdefinierter Tastenaktionen"

msgid "This page gives an overview over currently active network connections."
msgstr "Diese Seite gibt eine Übersicht über aktive Netzwerkverbindungen."

msgid "This section contains no values yet"
msgstr "Diese Sektion enthält noch keine Einträge"

msgid "Time Synchronization"
msgstr ""

msgid "Timezone"
msgstr "Zeitzone"

<<<<<<< HEAD
msgid "Total Available"
msgstr "Gesamt verfügbar"
=======
msgid ""
"To restore configuration files, you can upload a previously generated backup "
"archive here."
msgstr ""
>>>>>>> 33caee55

msgid "Total Available"
msgstr "Gesamt verfügbar"

msgid "Traffic"
msgstr "Verkehrs"

msgid "Transfer"
msgstr "Transfer"

msgid "Transmission Rate"
msgstr "Übertragungsrate"

msgid "Transmit"
msgstr "Senden"

msgid "Transmit Power"
msgstr "Sendeleistung"

msgid "Transmitter Antenna"
msgstr "Sendeantenne"

msgid "Trigger"
msgstr "Auslöser"

msgid "Trigger Mode"
msgstr "Auslösmechanismus"

msgid "Tunnel ID"
msgstr ""

msgid "Tunnel Interface"
msgstr "Tunnelschnittstelle"

msgid "Turbo Mode"
msgstr "Turbo Modus"

msgid "Tx-Power"
msgstr "Sendestärke"

msgid "Type"
msgstr "Typ"

msgid "UDP:"
msgstr "UDP:"
<<<<<<< HEAD
=======

msgid "UMTS/GPRS/EV-DO"
msgstr ""
>>>>>>> 33caee55

msgid "USB Device"
msgstr "USB-Gerät"

msgid "UUID"
msgstr "UUID"

msgid "Unknown"
msgstr ""

msgid "Unknown Error, password not changed!"
msgstr "Unbekannter Fehler, Passwort nicht geändert!"
<<<<<<< HEAD
=======

msgid "Unmanaged"
msgstr ""
>>>>>>> 33caee55

msgid "Unsaved Changes"
msgstr "Ungespeicherte Änderungen"

msgid "Unsupported protocol type."
msgstr ""

msgid "Update lists"
msgstr ""

msgid ""
"Upload a sysupgrade-compatible image here to replace the running firmware. "
"Check \"Keep settings\" to retain the current configuration (requires an "
"OpenWrt compatible firmware image)."
msgstr ""

msgid "Upload archive..."
msgstr ""

msgid "Uploaded File"
msgstr "hochgeladene Datei"

msgid "Uptime"
msgstr "Laufzeit"

msgid "Use <code>/etc/ethers</code>"
msgstr "Verwende /etc/ethers"

msgid "Use DHCP gateway"
msgstr ""

msgid "Use DNS servers advertised by peer"
msgstr ""

msgid "Use ISO/IEC 3166 alpha2 country codes."
msgstr "Muss ein ISO/IEC 3166 Länderkürzel sein."

msgid "Use MTU on tunnel interface"
msgstr ""

msgid "Use TTL on tunnel interface"
msgstr ""

msgid "Use as root filesystem"
msgstr "Als Wurzeldateisystem benutzen"
<<<<<<< HEAD
=======

msgid "Use broadcast flag"
msgstr ""

msgid "Use custom DNS servers"
msgstr ""

msgid "Use default gateway"
msgstr ""

msgid "Use gateway metric"
msgstr ""

msgid "Use preferred lifetime"
msgstr ""
>>>>>>> 33caee55

msgid "Use routing table"
msgstr ""

msgid ""
"Use the <em>Add</em> Button to add a new lease entry. The <em>MAC-Address</"
"em> indentifies the host, the <em>IPv4-Address</em> specifies to the fixed "
"address to use and the <em>Hostname</em> is assigned as symbolic name to the "
"requesting host."
msgstr ""
"Die <em>Hinzufügen</em> Schaltfläche fügt einen neuen Lease-Eintrag hinzu. "
"Die <em>MAC-Adresse</em> identifiziert den Host, die <em>IPv4-Adresse</em> "
"definiert die zu nutzende statische Adresse und der <em>Hostname</em> ist "
"der symbolische Name der dem Host zugewisen wird."

msgid "Use valid lifetime"
msgstr ""

msgid "Used"
msgstr "Belegt"

msgid "Used Key Slot"
msgstr "Benutzer Schlüsselindex"

msgid "Username"
msgstr "Benutzername"

msgid "VC-Mux"
msgstr "VC-Mux"

msgid "VLAN Interface"
msgstr "VLAN Schnittstelle"

msgid "VLANs on %q"
msgstr "VLANs auf %q"

msgid "VLANs on %q (%s)"
msgstr ""

msgid "VPN Server"
msgstr ""

msgid "Vendor Class to send when requesting DHCP"
msgstr ""

msgid "Verify"
msgstr ""

msgid "Version"
msgstr "Version"

msgid "WDS"
msgstr "WDS"

msgid "WEP Open System"
msgstr "WEP Open System"

msgid "WEP Shared Key"
msgstr "WEP Shared Key"

msgid "WEP passphrase"
msgstr "WEP Schlüssel"

msgid "WMM Mode"
msgstr "WMM Modus"

msgid "WPA passphrase"
msgstr "WPA Schlüssel"

msgid ""
"WPA-Encryption requires wpa_supplicant (for client mode) or hostapd (for AP "
"and ad-hoc mode) to be installed."
msgstr ""
"WPA-Verschlüsselung benötigt wpa_supplicant (für Client-Modus) oder hostapd "
"(für AP oder Ad-Hoc Modus)."

msgid "Waiting for router..."
msgstr "Warte auf den Router..."

msgid "Warning"
msgstr "Warnung"

msgid "Warning: There are unsaved changes that will be lost while rebooting!"
msgstr ""
"Warnung: Es gibt ungespeicherte Änderungen, die bei einem Neustart verloren "
"gehen!"

msgid "Web <abbr title=\"User Interface\">UI</abbr>"
msgstr "Weboberfläche"

msgid "Wifi"
msgstr "Drahtlos"

msgid "Wifi networks in your local environment"
msgstr "Drahtlosnetzwerke in der lokalen Umgebung des Routers:"

msgid "Wireless"
msgstr "WLAN"

msgid "Wireless Adapter"
msgstr "WLAN-Gerät"

msgid "Wireless Network"
msgstr "Drahtlosnetzwerk"

msgid "Wireless Overview"
msgstr "Drahtlosübersicht"

msgid "Wireless Security"
msgstr "WLAN-Verschlüsselung"

msgid "Wireless is disabled or not associated"
msgstr "WLAN ist deaktiviert oder nicht assoziiert"

msgid "Wireless is restarting..."
msgstr "WLAN startet neu..."

msgid "Wireless network is disabled"
msgstr "Das WLAN-Netzwerk ist deaktiviert"

msgid "Wireless network is enabled"
msgstr "Das WLAN-Netzwerk ist aktiviert"

msgid "Wireless restarted"
msgstr "WLAN neu gestartet"

msgid "Wireless shut down"
msgstr "WLAN heruntergefahren"

msgid "Write received DNS requests to syslog"
msgstr "Empfangene DNS-Anfragen in das Systemprotokoll schreiben"

msgid "XR Support"
msgstr "XR-Unterstützung"

msgid ""
"You can enable or disable installed init scripts here. Changes will applied "
"after a device reboot.<br /><strong>Warning: If you disable essential init "
"scripts like \"network\", your device might become inaccesable!</strong>"
msgstr ""
"Hier können installierte Startscripte aktiviert oder deaktiviert werden. "
"Änderungen werden erst mit einem Geräteneustart angewendet.<br /"
"><strong>Warnung: Wenn essentialle Startscripte wie \"network\" deaktiviert "
"werden könnte das Gerät unerreichbar werden!</strong>"

msgid ""
"You must enable Java Script in your browser or LuCI will not work properly."
msgstr ""
"Im Browser muss Java-Script aktiviert sein oder LuCI wird nicht richtig "
"funktionieren."

msgid "any"
msgstr "beliebig"

msgid "auto"
msgstr "auto"

msgid "bridged"
msgstr "bridged"

msgid "creates a bridge over specified interface(s)"
msgstr "überbrückt angegebene Schnittstelle(n)"

msgid "disable"
msgstr "deaktivieren"

msgid "expired"
msgstr "abgelaufen"

msgid ""
"file where given <abbr title=\"Dynamic Host Configuration Protocol\">DHCP</"
"abbr>-leases will be stored"
msgstr "Speicherort für vergebenen DHCP-Adressen"

msgid "help"
msgstr "Hilfe"

msgid "if target is a network"
msgstr "falls Ziel ein Netzwerk ist"

msgid "local <abbr title=\"Domain Name System\">DNS</abbr> file"
msgstr "Lokale DNS-Datei"

msgid "no"
msgstr "nein"

msgid "none"
msgstr "keine"

msgid "off"
msgstr "aus"

msgid "on"
msgstr ""

msgid "routed"
msgstr "routed"

msgid "tagged"
msgstr "tagged"

msgid "unlimited"
msgstr "unlimitiert"

msgid "unspecified"
msgstr "unspezifiziert"

msgid "unspecified -or- create:"
msgstr "nichts auswählen -oder- erstellen:"

msgid "untagged"
msgstr "untagged"

msgid "yes"
msgstr "ja"

msgid "« Back"
msgstr "« Zurück"

#~ msgid "<abbr title=\"Point-to-Point Tunneling Protocol\">PPTP</abbr>-Server"
#~ msgstr ""
#~ "<abbr title=\"Point-to-Point Tunneling Protocol\">PPTP</abbr>-Server"

#~ msgid "AHCP Settings"
#~ msgstr "AHCP-Einstellungen"

#~ msgid "ARP ping retries"
#~ msgstr "ARP-Ping Versuche"

#~ msgid "ATM Settings"
#~ msgstr "ATM Einstellungen"

#~ msgid "Accept Router Advertisements"
#~ msgstr "Router Advertisements akzeptieren"

#~ msgid "Access point (APN)"
#~ msgstr "Zugriffspunkt (APN)"

#~ msgid "Additional pppd options"
#~ msgstr "Weitere pppd Optionen"

#~ msgid "Allowed range is 1 to FFFF"
#~ msgstr "Der Erlaubte Bereich liegt zwischen 1 und FFFF"

#~ msgid "Automatic Disconnect"
#~ msgstr "Automatische Trennung"

#~ msgid "Backup Archive"
#~ msgstr "Sicherungsarchiv"

#~ msgid ""
#~ "Configure the local DNS server to use the name servers adverticed by the "
#~ "PPP peer"
#~ msgstr ""
#~ "Konfiguriert den lokalen DNS-Server so, dass er die von der Gegenstelle "
#~ "angekündigten Nameserver-Adressen nutzt"

#~ msgid "Connect script"
#~ msgstr "Verbindungs-Script"

#~ msgid "Create backup"
#~ msgstr "Sicherung erstellen"

#~ msgid "Default"
#~ msgstr "Standard"

#~ msgid "Disconnect script"
#~ msgstr "Trennuns-Script"

#~ msgid "Edit package lists and installation targets"
#~ msgstr "Paketlisten und Installationsziele bearbeiten"

#~ msgid "Enable 4K VLANs"
#~ msgstr "Aktiviere 4K VLANs"

#~ msgid "Enable IPv6 on PPP link"
#~ msgstr "IPv6 für die PPP-Verbindung aktivieren"

#~ msgid "Firmware image"
#~ msgstr "Firmware-Image"

#~ msgid "Forward DHCP"
#~ msgstr "DHCP weiterleiten"

#~ msgid "Forward broadcasts"
#~ msgstr "Broadcasts weiterleiten"

#~ msgid "HE.net Tunnel ID"
#~ msgstr "HE.net Tunnel ID"

#~ msgid ""
#~ "Here you can backup and restore your router configuration and - if "
#~ "possible - reset the router to the default settings."
#~ msgstr ""
#~ "Auf dieser Seite können Sicherungen der Konfiguration erstellt und "
#~ "eingespielt werden und - wenn möglich - die Grundeinstellungen "
#~ "wiederhergestellt werden."

#~ msgid "Installation targets"
#~ msgstr "Installationsziele"

#~ msgid "Keep configuration files"
#~ msgstr "Konfigurationsdateien erhalten"

#~ msgid "Keep-Alive"
#~ msgstr "Keep-Alive"

#~ msgid "Kernel"
#~ msgstr "Kernel"

#~ msgid ""
#~ "Let pppd replace the current default route to use the PPP interface after "
#~ "successful connect"
#~ msgstr ""
#~ "Lässt pppd die aktuelle Standardroute ersetzen und über die PPP "
#~ "Schnittstelle leiten"

#~ msgid "Let pppd run this script after establishing the PPP link"
#~ msgstr ""
#~ "Lässt pppd das angegebene Script nach dem Aufbau der PPP Verbindung "
#~ "abarbeiten"

#~ msgid "Let pppd run this script before tearing down the PPP link"
#~ msgstr ""
#~ "Lässt pppd das angegebene Script vor dem Trennen der PPP Verbindung "
#~ "abarbeiten"

#~ msgid ""
#~ "Make sure that you provide the correct pin code here or you might lock "
#~ "your sim card!"
#~ msgstr ""
#~ "Stellen Sie sicher das die richtige PIN hier eingetragen wird, sonst "
#~ "könnte die SIM-Karte gesperrt werden!"

#~ msgid ""
#~ "Most of them are network servers, that offer a certain service for your "
#~ "device or network like shell access, serving webpages like <abbr title="
#~ "\"Lua Configuration Interface\">LuCI</abbr>, doing mesh routing, sending "
#~ "e-mails, ..."
#~ msgstr ""
#~ "Es handelt sich hierbei meist um Netzwerkserver, die verschiedene "
#~ "Aufgaben auf dem Router erfüllen, beispielsweise Shell-Zugang ermöglichen "
#~ "oder diese Weboberfläche über HTTP zur Verfügung stellen."

#~ msgid "Number of failed connection tests to initiate automatic reconnect"
#~ msgstr ""
#~ "Anzahl fehlgeschlagener Verbindungstests nach der automatisch neu "
#~ "verbunden wird"

#~ msgid "Override Gateway"
#~ msgstr "Gateway erzwingen"

#~ msgid "PIN code"
#~ msgstr "PIN-Code"

#~ msgid "PPP Settings"
#~ msgstr "PPP Einstellungen"

#~ msgid "Package lists"
#~ msgstr "Paketlisten"

#~ msgid ""
#~ "Port <abbr title=\"Primary VLAN IDs\">PVIDs</abbr> specify the default "
#~ "VLAN ID added to received untagged frames."
#~ msgstr ""
#~ "Port <abbr title=\"Primary VLAN IDs\">PVIDs</abbr> definieren die "
#~ "Standard-VLAN ID welche zu empfangenen, untagged Ethernet-Frames "
#~ "hinzugefügt wird."

#~ msgid "Port PVIDs on %q"
#~ msgstr "Port PVIDs auf %q"

#~ msgid "Proceed reverting all settings and resetting to firmware defaults?"
#~ msgstr ""
#~ "Alle aktuellen Einstellungen verwerfen und Grundeinstellungen "
#~ "wiederherstellen?"

#~ msgid "Processor"
#~ msgstr "Prozessor"

#~ msgid "Radius-Port"
#~ msgstr "Radius-Port"

#~ msgid "Radius-Server"
#~ msgstr "Radius-Server"

#~ msgid "Relay Settings"
#~ msgstr "Relay-Einstellungen"

#~ msgid "Replace default route"
#~ msgstr "Standardroute ersetzen"

#~ msgid "Reset router to defaults"
#~ msgstr "Grundeinstellungen wiederherstellen"

#~ msgid "Routing table ID"
#~ msgstr "Nr. der Routingtabelle"

#~ msgid ""
#~ "Seconds to wait for the modem to become ready before attempting to connect"
#~ msgstr ""
#~ "Zeit in Sekunden um auf die Initialisierung des Modems zu warten bevor "
#~ "ein Verbindungsversuch unternommen wird"

#~ msgid "Send Router Solicitiations"
#~ msgstr "Router Solicititaions senden"

#~ msgid "Server IPv4-Address"
#~ msgstr "Server IPv4-Adresse"

#~ msgid "Service type"
#~ msgstr "Dienstart"

#~ msgid "Services and daemons perform certain tasks on your device."
#~ msgstr ""
#~ "Dienste und Hintergrundprozesse stellen den Großteil der Funktionalitäten "
#~ "auf dem Router zur Verfügung."

#~ msgid "Settings"
#~ msgstr "Einstellungen"

#~ msgid "Setup wait time"
#~ msgstr "Initialisierungszeit"

#~ msgid ""
#~ "Sorry. OpenWrt does not support a system upgrade on this platform.<br /> "
#~ "You need to manually flash your device."
#~ msgstr ""
#~ "Sorry. OpenWrt unterstützt kein Systemupdate auf dieser Platform.<br /> "
#~ "Sie müssen das Gerät manuell neu flashen."

#~ msgid "Specify additional command line arguments for pppd here"
#~ msgstr ""
#~ "Hier können zusätzliche Kommandozeilenargumente für pppd angegeben werden"

#~ msgid "TTL"
#~ msgstr "TTL"

#~ msgid "The device node of your modem, e.g. /dev/ttyUSB0"
#~ msgstr "Geräteknoten des Modems, z.B. /dev/ttyUSB0"

#~ msgid "Time (in seconds) after which an unused connection will be closed"
#~ msgstr "Zeit (in s) nach der die Verbindung bei Inaktivität getrennt wird"

#~ msgid "Time Server (rdate)"
#~ msgstr "Zeit-Server (rdate)"

#~ msgid "Tunnel Settings"
#~ msgstr "Tunnel-Einstellungen"

#~ msgid "Update package lists"
#~ msgstr "Paketlisten aktualisieren"

#~ msgid "Upload an OpenWrt image file to reflash the device."
#~ msgstr "Firmware-Image hochladen um das Gerät neu zu flashen."

#~ msgid "Upload image"
#~ msgstr "Image hochladen"

#~ msgid "Use peer DNS"
#~ msgstr "DNS der Gegenstelle nutzen"

#~ msgid "VLAN %d"
#~ msgstr "VLAN %d"

#~ msgid ""
#~ "You can specify multiple DNS servers here, press enter to add a new "
#~ "entry. Servers entered here will override automatically assigned ones."
#~ msgstr ""
#~ "Hier können mehrere DNS-Server angegeben werden. Enter fügt ein neues "
#~ "Eingabefeld hinzu. Hier angegebene Server überschreiben autmatisch "
#~ "zugewiesene Adressen."

#~ msgid ""
#~ "You need to install \"comgt\" for UMTS/GPRS, \"ppp-mod-pppoe\" for PPPoE, "
#~ "\"ppp-mod-pppoa\" for PPPoA or \"pptp\" for PPtP support"
#~ msgstr ""
#~ "Für die Unterstützung von UMTS/GPRS muss \"comgt\", für PPPoE \"ppp-mod-"
#~ "pppoe\", für PPPoA \"ppp-mod-pppoa\" und für PPtP \"pptp\" installiert "
#~ "sein"

#~ msgid "back"
#~ msgstr "zurück"

#~ msgid "buffered"
#~ msgstr "gepuffert"

#~ msgid "cached"
#~ msgstr "gecached"

#~ msgid "free"
#~ msgstr "frei"

#~ msgid "static"
#~ msgstr "statisch"

#~ msgid ""
#~ "<abbr title=\"Lua Configuration Interface\">LuCI</abbr> is a collection "
#~ "of free Lua software including an <abbr title=\"Model-View-Controller"
#~ "\">MVC</abbr>-Webframework and webinterface for embedded devices. <abbr "
#~ "title=\"Lua Configuration Interface\">LuCI</abbr> is licensed under the "
#~ "Apache-License."
#~ msgstr ""
#~ "LuCI ist eine Sammlung freier Lua-Software einschließlich eines MVC-"
#~ "Webframeworks und einer Weboberfläche für eingebettete Geräte. Luci steht "
#~ "unter der Apache-Lizenz."

#~ msgid "<abbr title=\"Secure Shell\">SSH</abbr>-Keys"
#~ msgstr "SSH-Schlüssel"

#~ msgid ""
#~ "A lightweight HTTP/1.1 webserver written in C and Lua designed to serve "
#~ "LuCI"
#~ msgstr ""
#~ "Ein schlanker HTTP/1.1 Webserver in C und Lua geschrieben um LuCI zu "
#~ "betreiben."

#~ msgid ""
#~ "A small webserver which can be used to serve <abbr title=\"Lua "
#~ "Configuration Interface\">LuCI</abbr>."
#~ msgstr ""
#~ "Ein kleiner Webserver, der für die Bereitstellung von LuCI genutzt werden "
#~ "kann."

#~ msgid "About"
#~ msgstr "Über"

#~ msgid "Active IP Connections"
#~ msgstr "Aktive IP Verbindungen"

#~ msgid "Addresses"
#~ msgstr "Adressen"

#~ msgid "Admin Password"
#~ msgstr "Passwort ändern"

#~ msgid "Alias"
#~ msgstr "Alias"

#~ msgid "Authentication Realm"
#~ msgstr "Anmeldeaufforderung"

#~ msgid "Bridge Port"
#~ msgstr "Port"

#~ msgid ""
#~ "Change the password of the system administrator (User <code>root</code>)"
#~ msgstr "Ändert das Passwort des Systemverwalters (Benutzer \"root\")"

#~ msgid "Client + WDS"
#~ msgstr "Client mit WDS"

#~ msgid "Configuration file"
#~ msgstr "Konfigurationsdatei"

#~ msgid "Connection timeout"
#~ msgstr "Verbindungszeitlimit"

#~ msgid "Contributing Developers"
#~ msgstr "Mitwirkende Entwickler"

#~ msgid "DHCP assigned"
#~ msgstr "durch DHCP zugewiesen"

#~ msgid "Document root"
#~ msgstr "Wurzelverzeichnis"

#~ msgid "Enable Keep-Alive"
#~ msgstr "Keep-Alive aktivieren"

#~ msgid "Enable device"
#~ msgstr "Gerät aktivieren"

#~ msgid "Ethernet Bridge"
#~ msgstr "Netzwerkbrücke"

#~ msgid ""
#~ "Here you can paste public <abbr title=\"Secure Shell\">SSH</abbr>-Keys "
#~ "(one per line) for <abbr title=\"Secure Shell\">SSH</abbr> public-key "
#~ "authentication."
#~ msgstr ""
#~ "Hier können öffentliche SSH-Schlüssel (einer pro Zeile) zur "
#~ "Authentifizierung abgelegt werden."

#~ msgid "ID"
#~ msgstr "Bezeichner"

#~ msgid "IP Configuration"
#~ msgstr "IP Konfiguration"

#~ msgid "Interface Status"
#~ msgstr "Netzwerkschnittstellen-Status"

#~ msgid "KB"
#~ msgstr "KB"

#~ msgid "Lead Development"
#~ msgstr "Leitende Entwicklung"

#~ msgid "Master"
#~ msgstr "Master"

#~ msgid "Master + WDS"
#~ msgstr "Master mit WDS"

#~ msgid "No address configured on this interface."
#~ msgstr "Keine Adresse auf dieser Schnittstelle konfiguriert"

#~ msgid "Not configured"
#~ msgstr "nicht konfiguriert"

#~ msgid "Password successfully changed"
#~ msgstr "Passwort erfolgreich geändert"

#~ msgid "Plugin path"
#~ msgstr "Pluginpfad"

#~ msgid "Ports"
#~ msgstr "Ports"

#~ msgid "Primary"
#~ msgstr "primär"

#~ msgid "Project Homepage"
#~ msgstr "Projekt Homepage"

#~ msgid "Pseudo Ad-Hoc"
#~ msgstr "Pseudo-Ad-Hoc (Atheros)"

#~ msgid "STP"
#~ msgstr "Spanning-Tree-Protokoll"

#~ msgid "Thanks To"
#~ msgstr "Dank an"

#~ msgid ""
#~ "The realm which will be displayed at the authentication prompt for "
#~ "protected pages."
#~ msgstr "Aufforderungstext zum Anmelden im Administrationsbereich"

#~ msgid "Unknown Error"
#~ msgstr "Unbekannter Fehler"

#~ msgid "VLAN"
#~ msgstr "VLAN"

#~ msgid "defaults to <code>/etc/httpd.conf</code>"
#~ msgstr "nutzt <code>/etc/httpd.conf</code> wenn leer"

#~ msgid "Enable this switch"
#~ msgstr "Switch aktivieren"

#~ msgid "OPKG error code %i"
#~ msgstr "OPKG Fehlercode %i"

#~ msgid "Package lists updated"
#~ msgstr "Paketlisten wurden aktualisiert"

#~ msgid "Reset switch during setup"
#~ msgstr "Switch während der Einrichtung zurücksetzen"

#~ msgid "Upgrade installed packages"
#~ msgstr "Installierte Pakete aktualisieren"

#~ msgid ""
#~ "Also kernel or service logfiles can be viewed here to get an overview "
#~ "over their current state."
#~ msgstr ""
#~ "Zusätzlich können hier Protokolldaten, des Kernels und diverser "
#~ "Systemdienste eingesehen werden, um deren Zustand zu kontrollieren."

#~ msgid ""
#~ "Here you can find information about the current system status like <abbr "
#~ "title=\"Central Processing Unit\">CPU</abbr> clock frequency, memory "
#~ "usage or network interface data."
#~ msgstr ""
#~ "Hier finden sich Informationen über den aktuellen Status des Systems, "
#~ "beispielsweise Prozessortakt, Speicherauslastung und "
#~ "Netzwerkschnittstellen."

#~ msgid "Search file..."
#~ msgstr "Datei suchen..."

#~ msgid "Server"
#~ msgstr "Server"

#~ msgid ""
#~ "<abbr title=\"Lua Configuration Interface\">LuCI</abbr> is a free, "
#~ "flexible, and user friendly graphical interface for configuring OpenWrt "
#~ "Kamikaze."
#~ msgstr ""
#~ "LuCI ist eine freie, flexible und benutzerfreundliche grafische "
#~ "Oberfläche zur Konfiguration von OpenWrt Kamikaze."

#~ msgid "And now have fun with your router!"
#~ msgstr "Und nun wünschen wir viel Spaß mit dem Router!"

#~ msgid ""
#~ "As we always want to improve this interface we are looking forward to "
#~ "your feedback and suggestions."
#~ msgstr ""
#~ "Wir sind natürlich stets darum bemüht, diese Oberfläche noch besser und "
#~ "intuitiver zu Gestalten und freuen uns über jegliche Art von Feedback "
#~ "oder Verbesserungsvorschlägen."

#~ msgid "Hello!"
#~ msgstr "Hallo!"

#~ msgid "LuCI Components"
#~ msgstr "LuCI Komponenten"

#~ msgid ""
#~ "Notice: In <abbr title=\"Lua Configuration Interface\">LuCI</abbr> "
#~ "changes have to be confirmed by clicking Changes - Save &amp; Apply "
#~ "before being applied."
#~ msgstr ""
#~ "Hinweis: In LuCI werden getätigte Änderungen erst nach einem Klick auf "
#~ "Änderungen - Speichern &amp; Anwenden angewandt."

#~ msgid ""
#~ "On the following pages you can adjust all important settings of your "
#~ "router."
#~ msgstr ""
#~ "Auf den folgenden Seiten können alle wichtigen Einstellungen des Routers "
#~ "vorgenommen werden."

#~ msgid "The <abbr title=\"Lua Configuration Interface\">LuCI</abbr> Team"
#~ msgstr "Das LuCI-Team"

#~ msgid ""
#~ "This is the administration area of <abbr title=\"Lua Configuration "
#~ "Interface\">LuCI</abbr>."
#~ msgstr "Dies ist der Administrationsbereich von LuCI."

#~ msgid "User Interface"
#~ msgstr "Benutzeroberfläche"

#~ msgid "used"
#~ msgstr "benutzt"

#~ msgid "enable"
#~ msgstr "aktivieren"

#~ msgid ""
#~ "Port <abbr title=\"Primary VLAN IDs\">PVIDs</abbr> specify the default "
#~ "VLAN ID added to received untagged frames.<br />Leave the ID field empty "
#~ "to disable auto tagging on the associated port."
#~ msgstr ""
#~ "Port <abbr title=\"Primary VLAN IDs\">PVIDs</abbr> definieren die "
#~ "standard VLAN-ID welche zu empfangen, nicht getaggten Ethernet-Frames "
#~ "hinzugefügt wird.<br />Dieses Feld leer lassen um Auto-Tagging auf dem "
#~ "zugehörigen Port zu deaktivieren."

#~ msgid "(hidden)"
#~ msgstr "(versteckt)"

#~ msgid "(optional)"
#~ msgstr "(optional)"

#~ msgid "<abbr title=\"Domain Name System\">DNS</abbr>-Port"
#~ msgstr "DNS-Port"

#~ msgid ""
#~ "<abbr title=\"Domain Name System\">DNS</abbr>-Server will be queried in "
#~ "the order of the resolvfile"
#~ msgstr "DNS-Server werden gemäß der Reihenfolge der Resolvdatei abgefragt"

#~ msgid ""
#~ "<abbr title=\"maximal\">max.</abbr> <abbr title=\"Dynamic Host "
#~ "Configuration Protocol\">DHCP</abbr>-Leases"
#~ msgstr "maximale Anzahl von DHCP-Leases"

#~ msgid ""
#~ "<abbr title=\"maximal\">max.</abbr> <abbr title=\"Extension Mechanisms "
#~ "for Domain Name System\">EDNS0</abbr> paket size"
#~ msgstr ""
#~ "maximale <abbr title=\"Extension Mechanisms for Domain Name System"
#~ "\">EDNS.0</abbr> Paketgröße"

#~ msgid "AP-Isolation"
#~ msgstr "AP-Isolation"

#~ msgid "Add the Wifi network to physical network"
#~ msgstr "WLAN-Netz zu Netzwerk hinzufügen"

#~ msgid "Aliases"
#~ msgstr "Aliasse"

#~ msgid "Attach to existing network"
#~ msgstr "Zu bestehendem Netzwerk hinzufügen"

#~ msgid "Clamp Segment Size"
#~ msgstr "MSS-Korrektur"

#, fuzzy
#~ msgid "Create Or Attach Network"
#~ msgstr "Netzwerk anlegen"

#~ msgid "DHCP"
#~ msgstr "DHCP"

#~ msgid "Devices"
#~ msgstr "Geräte"

#~ msgid "Don't forward reverse lookups for local networks"
#~ msgstr "Reverse DNS-Anfragen für lokale Netze nicht weiterleiten"

#~ msgid "Enable TFTP-Server"
#~ msgstr "TFTP-Server aktivieren"

#~ msgid "Errors"
#~ msgstr "Fehler"

#~ msgid "Essentials"
#~ msgstr "Vereinfacht"

#~ msgid "Expand Hosts"
#~ msgstr "Erweitere Hosts"

#~ msgid "First leased address"
#~ msgstr "Erste vergebene Adresse"

#~ msgid ""
#~ "Fixes problems with unreachable websites, submitting forms or other "
#~ "unexpected behaviour for some ISPs."
#~ msgstr ""
#~ "Behebt Probleme bei nicht erreichbaren Webseiten, Absenden von Formularen "
#~ "oder anderes unerwartetes Verhalten für einige ISPs."

#~ msgid "Hardware Address"
#~ msgstr "Hardware Adresse"

#~ msgid "Here you can configure installed wifi devices."
#~ msgstr "An dieser Stelle können eingebaute WLAN-Geräte konfiguriert werden."

#~ msgid "Ignore <code>/etc/hosts</code>"
#~ msgstr "Ignoriere /etc/hosts"

#~ msgid "Independent (Ad-Hoc)"
#~ msgstr "Unabhängig (Ad-Hoc)"

#~ msgid "Internet Connection"
#~ msgstr "Internetverbindung"

#~ msgid "Join (Client)"
#~ msgstr "Einklinken (Client)"

#~ msgid "Leases"
#~ msgstr "Zuweisungen"

#~ msgid "Local Domain"
#~ msgstr "Lokale Domain"

#~ msgid "Local Network"
#~ msgstr "Lokales Netz"

#~ msgid "Local Server"
#~ msgstr "Lokale Server"

#~ msgid "Network Boot Image"
#~ msgstr "Netzwerk-Boot Abbild"

#~ msgid ""
#~ "Network Name (<abbr title=\"Extended Service Set Identifier\">ESSID</"
#~ "abbr>)"
#~ msgstr "Netzkennung (ESSID)"

#~ msgid "Number of leased addresses"
#~ msgstr "Anzahl vergebener Adressen"

#~ msgid "Path"
#~ msgstr "Pfad"

#~ msgid "Perform Actions"
#~ msgstr "Aktionen ausführen"

#~ msgid "Prevents Client to Client communication"
#~ msgstr "Unterbindet Client-Client-Verkehr"

#~ msgid "Provide (Access Point)"
#~ msgstr "Anbieten (Access Point)"

#~ msgid "Resolvfile"
#~ msgstr "Resolvdatei"

#~ msgid "TFTP-Server Root"
#~ msgstr "TFTP-Server Wurzelverzeichnis"

#~ msgid "TX / RX"
#~ msgstr "TX / RX"

#~ msgid "The following changes have been applied"
#~ msgstr "Die folgenden Änderungen wurden übernommen"

#~ msgid ""
#~ "When flashing a new firmware with <abbr title=\"Lua Configuration "
#~ "Interface\">LuCI</abbr> these files will be added to the new firmware "
#~ "installation."
#~ msgstr ""
#~ "Die folgenden Dateien und Verzeichnisse werden beim Aktualisieren der "
#~ "Firmware über die Oberfläche automatisch in die neue Firmware übernommen."

#~ msgid "Wireless Scan"
#~ msgstr "WLAN-Scan"

#~ msgid ""
#~ "With <abbr title=\"Dynamic Host Configuration Protocol\">DHCP</abbr> "
#~ "network members can automatically receive their network settings (<abbr "
#~ "title=\"Internet Protocol\">IP</abbr>-address, netmask, <abbr title="
#~ "\"Domain Name System\">DNS</abbr>-server, ...)."
#~ msgstr ""
#~ "Mit <abbr title=\"Dynamic Host Configuration Protocol\">DHCP</abbr> "
#~ "können Netzwerkteilnehmer automatisch Einstellungen wie <abbr title="
#~ "\"Internet Protocol\">IP</abbr>-Adresse, Präfix, <abbr title=\"Domain "
#~ "Name System\">DNS</abbr>-Server, usw. beziehen."

#~ msgid ""
#~ "You are about to join the wireless network <em><strong>%s</strong></em>. "
#~ "In order to complete the process, you need to provide some additional "
#~ "details."
#~ msgstr ""
#~ "Sie sind dabei dem Drahtlosnetzwerk <em><strong>%s</strong></em> "
#~ "beizutreten.Um den Prozess zu beenden müssen einige weitere Angaben "
#~ "gemacht werden."

#~ msgid ""
#~ "You can run several wifi networks with one device. Be aware that there "
#~ "are certain hardware and driverspecific restrictions. Normally you can "
#~ "operate 1 Ad-Hoc or up to 3 Master-Mode and 1 Client-Mode network "
#~ "simultaneously."
#~ msgstr ""
#~ "Pro WLAN-Gerät können mehrere Netze bereitgestellt werden. Es sollte "
#~ "beachtet werden, dass es hardware- / treiberspezifische Einschränkungen "
#~ "gibt. So kann pro WLAN-Gerät in der Regel entweder 1 Ad-Hoc-Zugang ODER "
#~ "bis zu 3 Access-Point und 1 Client-Zugang gleichzeitig erstellt werden."

#~ msgid ""
#~ "You need to install \"ppp-mod-pppoe\" for PPPoE or \"pptp\" for PPtP "
#~ "support"
#~ msgstr ""
#~ "Für die Unterstützung von PPPoE muss \"ppp-mod-pppoe\" und für PPtP \"pptp"
#~ "\" installiert sein"

#~ msgid ""
#~ "You need to install <a href='%s'><em>wpa-supplicant</em></a> to use WPA!"
#~ msgstr ""
#~ "Sie müssen <a href='%s'><em>wpa-supplicant</em></a> isntallieren um WPA "
#~ "nutzen zu können!"

#~ msgid ""
#~ "You need to install the <a href='%s'>Broadcom <em>nas</em> supplicant</a> "
#~ "to use WPA!"
#~ msgstr ""
#~ "Sie müssen den <a href='%s'>Broadcom <em>nas</em> Supplikaten "
#~ "installieren um WPA nutzen zu können!"

#~ msgid "Zone"
#~ msgstr "Zone"

#~ msgid "additional hostfile"
#~ msgstr "Zusätzliche Hostdatei"

#~ msgid "adds domain names to hostentries in the resolv file"
#~ msgstr ""
#~ "Fügt Domainnamen zu einfachen Hosteinträgen in der Resolvdatei hinzu"

#~ msgid "automatic"
#~ msgstr "automatisch"

#~ msgid "automatically reconnect"
#~ msgstr "automatisch neu verbinden"

#~ msgid "concurrent queries"
#~ msgstr "gleichzeitige Abfragen"

#~ msgid ""
#~ "disable <abbr title=\"Dynamic Host Configuration Protocol\">DHCP</abbr> "
#~ "for this interface"
#~ msgstr "DHCP für dieses Netzwerk deaktivieren"

#~ msgid "disconnect when idle for"
#~ msgstr "trennen bei Inaktivität nach"

#~ msgid "don't cache unknown"
#~ msgstr "Unbekannte nicht cachen"

#~ msgid ""
#~ "filter useless <abbr title=\"Domain Name System\">DNS</abbr>-queries of "
#~ "Windows-systems"
#~ msgstr "nutzlose DNS-Anfragen aktueller Windowssysteme filtern"

#~ msgid "installed"
#~ msgstr "installiert"

#~ msgid "localises the hostname depending on its subnet"
#~ msgstr ""
#~ "Gibt die Adresse eines Hostnamen entsprechend seines Subnetzes zurück"

#~ msgid "manual"
#~ msgstr "manuell"

#~ msgid "not installed"
#~ msgstr "nicht installiert"

#~ msgid ""
#~ "prevents caching of negative <abbr title=\"Domain Name System\">DNS</"
#~ "abbr>-replies"
#~ msgstr "Negative DNS-Antworten nicht zwischenspeichern"

#~ msgid "query port"
#~ msgstr "Abfrageport"

#~ msgid "transmitted / received"
#~ msgstr "gesendet / empfangen"

#, fuzzy
#~ msgid "Join network"
#~ msgstr "verbundene Netzwerke"

#~ msgid "all"
#~ msgstr "alle"

#~ msgid "Code"
#~ msgstr "Code"

#~ msgid "Distance"
#~ msgstr "Distanz"

#~ msgid "Legend"
#~ msgstr "Legende"

#~ msgid "Library"
#~ msgstr "Bibliothek"

#~ msgid "see '%s' manpage"
#~ msgstr "siehe &#39;%s&#39; manpage"

#~ msgid "Package Manager"
#~ msgstr "Packet-Manager"

#~ msgid "Service"
#~ msgstr "Dienst"

#~ msgid "Statistics"
#~ msgstr "Statistiken"

#~ msgid "zone"
#~ msgstr "Zone"<|MERGE_RESOLUTION|>--- conflicted
+++ resolved
@@ -3,22 +3,13 @@
 "Project-Id-Version: PACKAGE VERSION\n"
 "Report-Msgid-Bugs-To: \n"
 "POT-Creation-Date: 2009-05-26 17:57+0200\n"
-<<<<<<< HEAD
-"PO-Revision-Date: 2011-09-08 15:24+0200\n"
-"Last-Translator: Manuel <freifunk@somakoma.de>\n"
-=======
 "PO-Revision-Date: 2011-10-15 03:51+0200\n"
 "Last-Translator: Jo-Philipp <xm@subsignal.org>\n"
->>>>>>> 33caee55
 "Language-Team: LANGUAGE <LL@li.org>\n"
-"Language: de\n"
 "MIME-Version: 1.0\n"
 "Content-Type: text/plain; charset=UTF-8\n"
 "Content-Transfer-Encoding: 8bit\n"
-<<<<<<< HEAD
-=======
 "Language: de\n"
->>>>>>> 33caee55
 "Plural-Forms: nplurals=2; plural=(n != 1);\n"
 "X-Generator: Pootle 2.0.4\n"
 
@@ -143,19 +134,11 @@
 msgid "APN"
 msgstr ""
 
-msgid "AHCP Settings"
-msgstr "AHCP-Einstellungen"
-
 msgid "AR Support"
 msgstr "AR-Unterstützung"
 
-<<<<<<< HEAD
-msgid "ARP ping retries"
-msgstr "ARP-Ping Versuche"
-=======
 msgid "ARP retry threshold"
 msgstr ""
->>>>>>> 33caee55
 
 msgid "ATM Bridges"
 msgstr "ATM Brücken"
@@ -181,13 +164,8 @@
 msgid "Accept router advertisements"
 msgstr ""
 
-<<<<<<< HEAD
-msgid "Accept Router Advertisements"
-msgstr "Router Advertisements akzeptieren"
-=======
 msgid "Access Concentrator"
 msgstr ""
->>>>>>> 33caee55
 
 msgid "Access Point"
 msgstr "Access Point"
@@ -210,12 +188,6 @@
 msgid "Active Connections"
 msgstr "Aktive Verbindungen"
 
-<<<<<<< HEAD
-msgid "Active IP Connections"
-msgstr "Aktive IP Verbindungen"
-
-=======
->>>>>>> 33caee55
 msgid "Active Leases"
 msgstr "Aktive Zuweisungen"
 
@@ -252,15 +224,8 @@
 msgid "Advertised network ID"
 msgstr "Angekündigte Subnetz-ID"
 
-#, fuzzy
 msgid "Alert"
 msgstr "Alarm"
-<<<<<<< HEAD
-
-msgid "Alias"
-msgstr "Alias"
-=======
->>>>>>> 33caee55
 
 msgid "Allow <abbr title=\"Secure Shell\">SSH</abbr> password authentication"
 msgstr "Erlaube Anmeldung per Passwort"
@@ -342,12 +307,9 @@
 
 msgid "Back to Overview"
 msgstr "Zurück zur Übersicht"
-<<<<<<< HEAD
-=======
 
 msgid "Back to configuration"
 msgstr ""
->>>>>>> 33caee55
 
 msgid "Back to overview"
 msgstr "Zurück zur Übersicht"
@@ -369,15 +331,12 @@
 
 msgid "Bad address specified!"
 msgstr "Ungültige Adresse angegeben!"
-<<<<<<< HEAD
-=======
 
 msgid ""
 "Below is the determined list of files to backup. It consists of changed "
 "configuration files marked by opkg, essential base files and the user "
 "defined backup patterns."
 msgstr ""
->>>>>>> 33caee55
 
 msgid "Bit Rate"
 msgstr "Bitrate"
@@ -496,23 +455,8 @@
 msgid "Configuration applied."
 msgstr "Konfiguration angewendet."
 
-<<<<<<< HEAD
-msgid "Configuration file"
-msgstr "Konfigurationsdatei"
-
 msgid "Configuration files will be kept."
 msgstr "Konfigurationsdateien sichern"
-
-msgid ""
-"Configure the local DNS server to use the name servers adverticed by the PPP "
-"peer"
-msgstr ""
-"Konfiguriert den lokalen DNS-Server so, dass er die von der Gegenstelle "
-"angekündigten Nameserver-Adressen nutzt"
-=======
-msgid "Configuration files will be kept."
-msgstr "Konfigurationsdateien sichern"
->>>>>>> 33caee55
 
 msgid "Configures this mount as overlay storage for block-extroot"
 msgstr ""
@@ -601,18 +545,12 @@
 
 msgid "Debug"
 msgstr "Debug"
-<<<<<<< HEAD
-
-msgid "Default"
-msgstr "Standard"
-=======
 
 msgid "Default %d"
 msgstr ""
 
 msgid "Default gateway"
 msgstr ""
->>>>>>> 33caee55
 
 msgid "Default state"
 msgstr "Ausgangszustand"
@@ -663,12 +601,9 @@
 
 msgid "Directory"
 msgstr "Verzeichnis"
-<<<<<<< HEAD
-=======
 
 msgid "Disable"
 msgstr "Deaktivieren"
->>>>>>> 33caee55
 
 msgid ""
 "Disable <abbr title=\"Dynamic Host Configuration Protocol\">DHCP</abbr> for "
@@ -743,16 +678,11 @@
 msgid "Download and install package"
 msgstr "Paket herunterladen und installieren"
 
-<<<<<<< HEAD
+msgid "Download backup"
+msgstr ""
+
 msgid "Dropbear Instance"
 msgstr "Dropbear Instanz"
-=======
-msgid "Download backup"
-msgstr ""
->>>>>>> 33caee55
-
-msgid "Dropbear Instance"
-msgstr "Dropbear Instanz"
 
 msgid ""
 "Dropbear offers <abbr title=\"Secure Shell\">SSH</abbr> network shell access "
@@ -789,13 +719,8 @@
 msgid "Emergency"
 msgstr "Notfall"
 
-<<<<<<< HEAD
-msgid "Enable 4K VLANs"
-msgstr "Aktiviere 4K VLANs"
-=======
 msgid "Enable"
 msgstr "Aktivieren"
->>>>>>> 33caee55
 
 msgid "Enable <abbr title=\"Spanning Tree Protocol\">STP</abbr>"
 msgstr "<abbr title=\"Spanning Tree Protocol\">STP</abbr> aktivieren"
@@ -803,16 +728,11 @@
 msgid "Enable HE.net dynamic endpoint update"
 msgstr ""
 
-<<<<<<< HEAD
+msgid "Enable IPv6 negotiation on the PPP link"
+msgstr ""
+
 msgid "Enable Jumbo Frame passthrough"
 msgstr "Aktiviere Jumbo Frame Durchleitung"
-=======
-msgid "Enable IPv6 negotiation on the PPP link"
-msgstr ""
->>>>>>> 33caee55
-
-msgid "Enable Jumbo Frame passthrough"
-msgstr "Aktiviere Jumbo Frame Durchleitung"
 
 msgid "Enable TFTP server"
 msgstr "TFTP-Server aktivieren"
@@ -820,9 +740,11 @@
 msgid "Enable VLAN functionality"
 msgstr "VLAN-Funktionalität aktivieren"
 
-<<<<<<< HEAD
-msgid "Enable device"
-msgstr "Gerät aktivieren"
+msgid "Enable buffering"
+msgstr ""
+
+msgid "Enable builtin NTP server"
+msgstr ""
 
 msgid "Enable learning and aging"
 msgstr "Learning und Aging aktivieren"
@@ -832,22 +754,6 @@
 
 msgid "Enable this swap"
 msgstr "Diesen Auslagerungsspeicher aktivieren"
-=======
-msgid "Enable buffering"
-msgstr ""
-
-msgid "Enable builtin NTP server"
-msgstr ""
->>>>>>> 33caee55
-
-msgid "Enable learning and aging"
-msgstr "Learning und Aging aktivieren"
-
-msgid "Enable this mount"
-msgstr "Diesen Mountpunkt aktivieren"
-
-msgid "Enable this swap"
-msgstr "Diesen Auslagerungsspeicher aktivieren"
 
 msgid "Enable/Disable"
 msgstr "Aktivieren/Deaktivieren"
@@ -938,12 +844,6 @@
 
 msgid "Firmware Version"
 msgstr "Firmware Version"
-<<<<<<< HEAD
-
-msgid "Firmware image"
-msgstr "Firmware-Image"
-=======
->>>>>>> 33caee55
 
 msgid "Fixed source port for outbound DNS queries"
 msgstr "Fester Port für ausgehende DNS anfragen"
@@ -974,19 +874,11 @@
 "DHCP-Server für dieses Netzwerk erzwingen, selbst wenn ein anderer aktiver "
 "Server erkannt wurde."
 
-<<<<<<< HEAD
-msgid "Forward DHCP"
-msgstr "DHCP weiterleiten"
-
-msgid "Forward broadcasts"
-msgstr "Broadcasts weiterleiten"
-=======
 msgid "Forward DHCP traffic"
 msgstr ""
 
 msgid "Forward broadcast traffic"
 msgstr ""
->>>>>>> 33caee55
 
 msgid "Forwarding mode"
 msgstr "Weiterleitungstyp"
@@ -1028,12 +920,9 @@
 msgstr ""
 "Das angegebene Bestätigungspasswort stimmte nicht überein, das "
 "Systempasswort wurde nicht geändert!"
-<<<<<<< HEAD
-=======
 
 msgid "Go to password configuration..."
 msgstr ""
->>>>>>> 33caee55
 
 msgid "Go to relevant configuration page"
 msgstr "Gehe zu relevanter Konfigurationsseite"
@@ -1112,31 +1001,23 @@
 msgid "IPv4 WAN Status"
 msgstr "IPv4 WAN Status"
 
-<<<<<<< HEAD
+msgid "IPv4 address"
+msgstr ""
+
 msgid "IPv4 and IPv6"
 msgstr "IPv4 und IPv6"
 
+msgid "IPv4 broadcast"
+msgstr ""
+
+msgid "IPv4 gateway"
+msgstr ""
+
+msgid "IPv4 netmask"
+msgstr ""
+
 msgid "IPv4 only"
 msgstr "nur IPv4"
-=======
-msgid "IPv4 address"
-msgstr ""
-
-msgid "IPv4 and IPv6"
-msgstr "IPv4 und IPv6"
-
-msgid "IPv4 broadcast"
-msgstr ""
-
-msgid "IPv4 gateway"
-msgstr ""
-
-msgid "IPv4 netmask"
-msgstr ""
->>>>>>> 33caee55
-
-msgid "IPv4 only"
-msgstr "nur IPv4"
 
 msgid "IPv4-Address"
 msgstr "IPv4-Adresse"
@@ -1153,25 +1034,20 @@
 msgid "IPv6 WAN Status"
 msgstr "IPv6 WAN Status"
 
-<<<<<<< HEAD
+msgid "IPv6 address"
+msgstr ""
+
+msgid "IPv6 gateway"
+msgstr ""
+
 msgid "IPv6 only"
 msgstr "nur IPv6"
-=======
-msgid "IPv6 address"
-msgstr ""
-
-msgid "IPv6 gateway"
-msgstr ""
-
-msgid "IPv6 only"
-msgstr "nur IPv6"
 
 msgid "IPv6-in-IPv4 (RFC4213)"
 msgstr ""
 
 msgid "IPv6-over-IPv4"
 msgstr ""
->>>>>>> 33caee55
 
 msgid "Identity"
 msgstr "Identität"
@@ -1185,15 +1061,12 @@
 "device node"
 msgstr ""
 "Gerät nach Partitionslabel statt fester Gerätedatei einbinden, wenn angegeben"
-<<<<<<< HEAD
-=======
 
 msgid "If unchecked, no default route is configured"
 msgstr ""
 
 msgid "If unchecked, the advertised DNS server addresses are ignored"
 msgstr ""
->>>>>>> 33caee55
 
 msgid ""
 "If your physical memory is insufficient unused data can be temporarily "
@@ -1222,16 +1095,11 @@
 msgid "In"
 msgstr "Ein"
 
-<<<<<<< HEAD
+msgid "Inactivity timeout"
+msgstr ""
+
 msgid "Inbound:"
 msgstr "Eingehend:"
-=======
-msgid "Inactivity timeout"
-msgstr ""
->>>>>>> 33caee55
-
-msgid "Inbound:"
-msgstr "Eingehend:"
 
 msgid "Info"
 msgstr "Info"
@@ -1313,22 +1181,8 @@
 msgid "Join Network: Wireless Scan"
 msgstr "Netzwerk beitreten: Suche nach Netzwerken"
 
-<<<<<<< HEAD
-msgid "KB"
-msgstr "KB"
-
-msgid "Keep configuration files"
-msgstr "Konfigurationsdateien erhalten"
-
-msgid "Keep-Alive"
-msgstr "Keep-Alive"
-
-msgid "Kernel"
-msgstr "Kernel"
-=======
 msgid "Keep settings"
 msgstr ""
->>>>>>> 33caee55
 
 msgid "Kernel Log"
 msgstr "Kernelprotokoll"
@@ -1362,9 +1216,6 @@
 
 msgid "Language and Style"
 msgstr "Sprache und Aussehen"
-
-msgid "Lease validity time"
-msgstr "Lease-Gültigkeitsdauer"
 
 msgid "Lease validity time"
 msgstr "Lease-Gültigkeitsdauer"
@@ -1687,9 +1538,6 @@
 msgid "Note: Configuration files will be erased."
 msgstr "Warnung: Konfigurationsdateien werden gelöscht."
 
-msgid "Note: Configuration files will be erased."
-msgstr "Warnung: Konfigurationsdateien werden gelöscht."
-
 msgid ""
 "Note: If you choose an interface here which is part of another network, it "
 "will be moved into this network."
@@ -1699,14 +1547,6 @@
 
 msgid "Notice"
 msgstr "Notiz"
-<<<<<<< HEAD
-
-msgid "Number of failed connection tests to initiate automatic reconnect"
-msgstr ""
-"Anzahl fehlgeschlagener Verbindungstests nach der automatisch neu verbunden "
-"wird"
-=======
->>>>>>> 33caee55
 
 msgid "OK"
 msgstr "OK"
@@ -1768,10 +1608,6 @@
 msgid "Outdoor Channels"
 msgstr "Funkkanal für den Ausseneinsatz"
 
-<<<<<<< HEAD
-msgid "Override Gateway"
-msgstr "Gateway erzwingen"
-=======
 msgid "Override MAC address"
 msgstr ""
 
@@ -1780,7 +1616,6 @@
 
 msgid "Override the gateway in DHCP responses"
 msgstr ""
->>>>>>> 33caee55
 
 msgid ""
 "Override the netmask sent to clients. Normally it is calculated from the "
@@ -1816,22 +1651,17 @@
 msgid "PPPoA Encapsulation"
 msgstr "PPPoA Kapselung"
 
-<<<<<<< HEAD
+msgid "PPPoATM"
+msgstr ""
+
+msgid "PPPoE"
+msgstr ""
+
+msgid "PPtP"
+msgstr ""
+
 msgid "Package libiwinfo required!"
 msgstr "Benötige das libiwinfo Paket!"
-=======
-msgid "PPPoATM"
-msgstr ""
->>>>>>> 33caee55
-
-msgid "PPPoE"
-msgstr ""
-
-msgid "PPtP"
-msgstr ""
-
-msgid "Package libiwinfo required!"
-msgstr "Benötige das libiwinfo Paket!"
 
 msgid "Package lists are older than 24 hours"
 msgstr ""
@@ -1931,15 +1761,12 @@
 msgid "Protocol family"
 msgstr "Protokollfamilie"
 
-<<<<<<< HEAD
-=======
 msgid "Protocol of the new interface"
 msgstr ""
 
 msgid "Protocol support is not installed"
 msgstr ""
 
->>>>>>> 33caee55
 msgid "Provide new network"
 msgstr "Neues Netzwerk anbieten"
 
@@ -2018,24 +1845,18 @@
 
 msgid "Realtime Connections"
 msgstr "Echtzeitverbindungen"
-<<<<<<< HEAD
-=======
 
 msgid "Realtime Graphs"
 msgstr ""
->>>>>>> 33caee55
 
 msgid "Realtime Load"
 msgstr "Echtzeitsystemlast"
 
 msgid "Realtime Traffic"
 msgstr "Echtzeitverkehr"
-<<<<<<< HEAD
-=======
 
 msgid "Realtime Wireless"
 msgstr "Echtzeit-WLAN-Signal"
->>>>>>> 33caee55
 
 msgid "Rebind protection"
 msgstr "DNS-Rebind-Schutz"
@@ -2067,28 +1888,20 @@
 msgid "Regulatory Domain"
 msgstr "Geltungsbereich (Regulatory Domain)"
 
-<<<<<<< HEAD
-msgid "Relay Settings"
-msgstr "Relay-Einstellungen"
+msgid "Relay"
+msgstr ""
+
+msgid "Relay Bridge"
+msgstr ""
 
 msgid "Relay between networks"
 msgstr "Zwischen folgenden Netzwerken weiterleiten"
-=======
-msgid "Relay"
-msgstr ""
-
-msgid "Relay Bridge"
-msgstr ""
-
-msgid "Relay between networks"
-msgstr "Zwischen folgenden Netzwerken weiterleiten"
 
 msgid "Relay bridge"
 msgstr ""
 
 msgid "Remote IPv4 address"
 msgstr ""
->>>>>>> 33caee55
 
 msgid "Remove"
 msgstr "Entfernen"
@@ -2160,12 +1973,6 @@
 "Netzwerkrouten geben an, über welche Schnittstellen bestimmte Rechner oder "
 "Netzwerke erreicht werden können"
 
-<<<<<<< HEAD
-msgid "Routing table ID"
-msgstr "Nr. der Routingtabelle"
-
-=======
->>>>>>> 33caee55
 msgid "Rule #"
 msgstr "Regel #"
 
@@ -2208,10 +2015,6 @@
 msgid "See \"mount\" manpage for details"
 msgstr "Siehe \"mount\" Handbuch für Details"
 
-<<<<<<< HEAD
-msgid "Send Router Solicitiations"
-msgstr "Router Solicititaions senden"
-=======
 msgid ""
 "Send LCP echo requests at the given interval in seconds, only effective in "
 "conjunction with failure threshold"
@@ -2219,7 +2022,6 @@
 
 msgid "Send router solicitations"
 msgstr ""
->>>>>>> 33caee55
 
 msgid "Separate Clients"
 msgstr "Clients isolieren"
@@ -2229,12 +2031,9 @@
 
 msgid "Server Settings"
 msgstr "Servereinstellungen"
-<<<<<<< HEAD
-=======
 
 msgid "Service Name"
 msgstr ""
->>>>>>> 33caee55
 
 msgid "Service Type"
 msgstr ""
@@ -2307,14 +2106,11 @@
 
 msgid "Specifies the listening port of this <em>Dropbear</em> instance"
 msgstr "Gibt den Server-Port dieser <em>Dropbear</em>-Instanz an"
-<<<<<<< HEAD
-=======
 
 msgid ""
 "Specifies the maximum amount of failed ARP requests until hosts are presumed "
 "to be dead"
 msgstr ""
->>>>>>> 33caee55
 
 msgid ""
 "Specifies the maximum amount of seconds after which hosts are presumed to be "
@@ -2516,12 +2312,9 @@
 "trennen. So ist oftmals eine Schnittstelle als Uplink zu einem größeren "
 "Netz, wie dem Internet, vorkonfiguriert und die anderen Schnittstellen "
 "bilden ein VLAN für das lokale Netzwerk."
-<<<<<<< HEAD
-=======
 
 msgid "The selected protocol needs a device assigned"
 msgstr ""
->>>>>>> 33caee55
 
 msgid ""
 "The system is erasing the configuration partition now and will reboot itself "
@@ -2644,18 +2437,13 @@
 msgid "Timezone"
 msgstr "Zeitzone"
 
-<<<<<<< HEAD
+msgid ""
+"To restore configuration files, you can upload a previously generated backup "
+"archive here."
+msgstr ""
+
 msgid "Total Available"
 msgstr "Gesamt verfügbar"
-=======
-msgid ""
-"To restore configuration files, you can upload a previously generated backup "
-"archive here."
-msgstr ""
->>>>>>> 33caee55
-
-msgid "Total Available"
-msgstr "Gesamt verfügbar"
 
 msgid "Traffic"
 msgstr "Verkehrs"
@@ -2698,12 +2486,9 @@
 
 msgid "UDP:"
 msgstr "UDP:"
-<<<<<<< HEAD
-=======
 
 msgid "UMTS/GPRS/EV-DO"
 msgstr ""
->>>>>>> 33caee55
 
 msgid "USB Device"
 msgstr "USB-Gerät"
@@ -2716,12 +2501,9 @@
 
 msgid "Unknown Error, password not changed!"
 msgstr "Unbekannter Fehler, Passwort nicht geändert!"
-<<<<<<< HEAD
-=======
 
 msgid "Unmanaged"
 msgstr ""
->>>>>>> 33caee55
 
 msgid "Unsaved Changes"
 msgstr "Ungespeicherte Änderungen"
@@ -2767,8 +2549,6 @@
 
 msgid "Use as root filesystem"
 msgstr "Als Wurzeldateisystem benutzen"
-<<<<<<< HEAD
-=======
 
 msgid "Use broadcast flag"
 msgstr ""
@@ -2784,7 +2564,6 @@
 
 msgid "Use preferred lifetime"
 msgstr ""
->>>>>>> 33caee55
 
 msgid "Use routing table"
 msgstr ""
