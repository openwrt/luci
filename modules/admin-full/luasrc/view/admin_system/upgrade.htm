<%#
LuCI - Lua Configuration Interface
Copyright 2008 Steven Barth <steven@midlink.org>
Copyright 2008-2009 Jo-Philipp Wich <xm@subsignal.org>

Licensed under the Apache License, Version 2.0 (the "License");
you may not use this file except in compliance with the License.
You may obtain a copy of the License at

	http://www.apache.org/licenses/LICENSE-2.0

$Id$

-%>

<%+header%>

<h2><a id="content" name="content"><%:Flash Firmware%> - <%:Verify%></a></h2>
<p>
	<%_ The flash image was uploaded.
		Below is the checksum and file size listed,
		compare them with the original file to ensure data integrity.<br />
		Click "Proceed" below to start the flash procedure. %>

	<% if storage > 0 and size > storage then %>
		<br /><br />
		<div class="error"><%:It appears that you try to
			flash an image that does not fit into the flash memory, please verify
			the image file! %></div>
	<% end %>

</p>

<fieldset class="cbi-section">
	<ul>
		<li><%:Checksum%>: <code><%=checksum%></code></li>
		<li><%:Size%>: <%
			local w = require "luci.tools.webadmin"
			write(w.byte_format(size))

			if storage > 0 then
				write(luci.i18n.translatef(
					" (%s available)",
					w.byte_format(storage)
				))
			end
		%></li>
		<li><% if keep then %>
			<%:Configuration files will be kept.%>
		<% else %>
			<%:Note: Configuration files will be erased.%>
		<% end %></li>
	</ul>
</fieldset>

<div class="cbi-page-actions right">
	<form style="display:inline" action="<%=REQUEST_URI%>" method="post">
		<input class="cbi-button cbi-button-reset" type="submit" value="<%:Cancel%>" />
	</form>
	<form style="display:inline" action="<%=REQUEST_URI%>" method="post">
		<input type="hidden" name="step" value="2" />
		<input type="hidden" name="keep" value="<%=keep and "1" or ""%>" />
		<input class="cbi-button cbi-button-apply" type="submit" value="<%:Proceed%>" />
	</form>
</div>

<<<<<<< HEAD
		<br />
		<ul>
			<li><%:Checksum%>: <code><%=checksum%></code></li>
			<li><%:Size%>: <%
				local w = require "luci.tools.webadmin"
				write(w.byte_format(filesize))
	
				if flashsize > 0 then
					write(luci.i18n.translatef(
						" (%s available)",
						w.byte_format(flashsize)
					))
				end
			%></li>
			<li><% if keepconfig then %>
				<%:Configuration files will be kept.%>
			<% else %>
				<%:Note: Configuration files will be erased.%>
			<% end %></li>
		</ul>
	</p>
	<div class="cbi-page-actions right">
		<form style="display:inline">
			<input type="hidden" name="step" value="3" />
			<input type="hidden" name="keepcfg" value="<%=keepconfig and "1" or "0"%>" />
			<input class="cbi-button cbi-button-apply" type="submit" value="<%:Proceed%>" />	
		</form>
		<form style="display:inline">
			<input type="hidden" name="step" value="1" />
			<input type="hidden" name="keepcfg" value="<%=keepconfig and "1" or "0"%>" />
			<input class="cbi-button cbi-button-reset" type="submit" value="<%:Cancel%>" />
		</form>
	</div>
<% elseif step == 3 then %>
	<p><%_ The system is flashing now.<br />
		DO NOT POWER OFF THE DEVICE!<br />
		Wait a few minutes until you try to reconnect.
		It might be necessary to renew the address of your computer to reach the device
		again, depending on your settings. %></p>
		
	<iframe src="<%=REQUEST_URI%>?step=4&#38;keepcfg=<%=keepconfig and "1" or "0"%>" style="border:1px solid black; width:100%; height:150px"></iframe>
<% end %>
<%+footer%>
=======
<%+footer%>
>>>>>>> 33caee55
<|MERGE_RESOLUTION|>--- conflicted
+++ resolved
@@ -64,50 +64,4 @@
 	</form>
 </div>
 
-<<<<<<< HEAD
-		<br />
-		<ul>
-			<li><%:Checksum%>: <code><%=checksum%></code></li>
-			<li><%:Size%>: <%
-				local w = require "luci.tools.webadmin"
-				write(w.byte_format(filesize))
-	
-				if flashsize > 0 then
-					write(luci.i18n.translatef(
-						" (%s available)",
-						w.byte_format(flashsize)
-					))
-				end
-			%></li>
-			<li><% if keepconfig then %>
-				<%:Configuration files will be kept.%>
-			<% else %>
-				<%:Note: Configuration files will be erased.%>
-			<% end %></li>
-		</ul>
-	</p>
-	<div class="cbi-page-actions right">
-		<form style="display:inline">
-			<input type="hidden" name="step" value="3" />
-			<input type="hidden" name="keepcfg" value="<%=keepconfig and "1" or "0"%>" />
-			<input class="cbi-button cbi-button-apply" type="submit" value="<%:Proceed%>" />	
-		</form>
-		<form style="display:inline">
-			<input type="hidden" name="step" value="1" />
-			<input type="hidden" name="keepcfg" value="<%=keepconfig and "1" or "0"%>" />
-			<input class="cbi-button cbi-button-reset" type="submit" value="<%:Cancel%>" />
-		</form>
-	</div>
-<% elseif step == 3 then %>
-	<p><%_ The system is flashing now.<br />
-		DO NOT POWER OFF THE DEVICE!<br />
-		Wait a few minutes until you try to reconnect.
-		It might be necessary to renew the address of your computer to reach the device
-		again, depending on your settings. %></p>
-		
-	<iframe src="<%=REQUEST_URI%>?step=4&#38;keepcfg=<%=keepconfig and "1" or "0"%>" style="border:1px solid black; width:100%; height:150px"></iframe>
-<% end %>
-<%+footer%>
-=======
-<%+footer%>
->>>>>>> 33caee55
+<%+footer%>