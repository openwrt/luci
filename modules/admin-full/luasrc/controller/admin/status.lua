--- conflicted
+++ resolved
@@ -88,8 +88,6 @@
 		luci.http.write("]")
 		bwc:close()
 	end
-<<<<<<< HEAD
-=======
 end
 
 function action_wireless()
@@ -111,7 +109,6 @@
 		luci.http.write("]")
 		bwc:close()
 	end
->>>>>>> 33caee55
 end
 
 function action_load()
