--- conflicted
+++ resolved
@@ -73,8 +73,6 @@
 	local stdout  = { "" }
 	local stderr  = { "" }
 	local out, err
-<<<<<<< HEAD
-=======
 
 	-- Display
 	local display = luci.http.formvalue("display") or "installed"
@@ -82,7 +80,6 @@
 	-- Letter
 	local letter = string.byte(luci.http.formvalue("letter") or "A", 1)
 	letter = (letter == 35 or (letter >= 65 and letter <= 90)) and letter or 65
->>>>>>> 33caee55
 
 	-- Search query
 	local query = luci.http.formvalue("query")
@@ -108,12 +105,6 @@
 	end
 
 	if uinst then
-<<<<<<< HEAD
-		install[uinst], out, err = ipkg.install(uinst)
-		stdout[#stdout+1] = out
-		stderr[#stderr+1] = err
-		changes = true
-=======
 		local pkg
 		for pkg in luci.util.imatch(uinst) do
 			install[uinst], out, err = ipkg.install(pkg)
@@ -121,7 +112,6 @@
 			stderr[#stderr+1] = err
 			changes = true
 		end
->>>>>>> 33caee55
 	end
 
 	-- Remove packets
@@ -149,8 +139,6 @@
 		upgrade, out, err = ipkg.upgrade()
 		stdout[#stdout+1] = out
 		stderr[#stderr+1] = err
-<<<<<<< HEAD
-=======
 	end
 
 
@@ -167,20 +155,10 @@
 				break
 			end
 		end
->>>>>>> 33caee55
 	end
 
 
 	luci.template.render("admin_system/packages", {
-<<<<<<< HEAD
-		query   = query,
-		install = install,
-		remove  = remove,
-		update  = update,
-		upgrade = upgrade,
-		stdout  = table.concat(stdout, ""),
-		stderr  = table.concat(stderr, "")
-=======
 		display   = display,
 		letter    = letter,
 		query     = query,
@@ -192,7 +170,6 @@
 		old_lists = old_lists,
 		stdout    = table.concat(stdout, ""),
 		stderr    = table.concat(stderr, "")
->>>>>>> 33caee55
 	})
 
 	-- Remove index cache
