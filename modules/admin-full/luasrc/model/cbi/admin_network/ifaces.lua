--[[
LuCI - Lua Configuration Interface

Copyright 2008 Steven Barth <steven@midlink.org>
Copyright 2008-2011 Jo-Philipp Wich <xm@subsignal.org>

Licensed under the Apache License, Version 2.0 (the "License");
you may not use this file except in compliance with the License.
You may obtain a copy of the License at

	http://www.apache.org/licenses/LICENSE-2.0

$Id$
]]--

local fs = require "nixio.fs"
local ut = require "luci.util"
local nw = require "luci.model.network"
local fw = require "luci.model.firewall"

arg[1] = arg[1] or ""

local has_dnsmasq  = fs.access("/etc/config/dhcp")
local has_firewall = fs.access("/etc/config/firewall")
<<<<<<< HEAD
local has_radvd    = fs.access("/etc/config/radvd")

local has_3g     = fs.access("/usr/bin/gcom")
local has_pptp   = fs.access("/usr/sbin/pptp")
local has_pppd   = fs.access("/usr/sbin/pppd")
local has_pppoe  = fs.glob("/usr/lib/pppd/*/rp-pppoe.so")()
local has_pppoa  = fs.glob("/usr/lib/pppd/*/pppoatm.so")()
local has_ipv6   = fs.access("/proc/net/ipv6_route")
local has_6in4   = fs.access("/lib/network/6in4.sh")
local has_6to4   = fs.access("/lib/network/6to4.sh")
local has_relay  = fs.access("/lib/network/relay.sh")
local has_ahcp   = fs.access("/lib/network/ahcp.sh")
=======
>>>>>>> 33caee55

m = Map("network", translate("Interfaces") .. " - " .. arg[1]:upper(), translate("On this page you can configure the network interfaces. You can bridge several interfaces by ticking the \"bridge interfaces\" field and enter the names of several network interfaces separated by spaces. You can also use <abbr title=\"Virtual Local Area Network\">VLAN</abbr> notation <samp>INTERFACE.VLANNR</samp> (<abbr title=\"for example\">e.g.</abbr>: <samp>eth0.1</samp>)."))
m:chain("wireless")

if has_firewall then
	m:chain("firewall")
end

nw.init(m.uci)
fw.init(m.uci)


local net = nw:get_network(arg[1])

local function backup_ifnames(is_bridge)
	if not net:is_floating() and not m:get(net:name(), "_orig_ifname") then
		local ifcs = net:get_interfaces() or { net:get_interface() }
		if ifcs then
			local _, ifn
			local ifns = { }
			for _, ifn in ipairs(ifcs) do
				ifns[#ifns+1] = ifn:name()
			end
			if #ifns > 0 then
				m:set(net:name(), "_orig_ifname", table.concat(ifns, " "))
				m:set(net:name(), "_orig_bridge", tostring(net:is_bridge()))
			end
		end
	end
end


-- redirect to overview page if network does not exist anymore (e.g. after a revert)
if not net then
	luci.http.redirect(luci.dispatcher.build_url("admin/network/network"))
	return
end

-- protocol switch was requested, rebuild interface config and reload page
if m:formvalue("cbid.network.%s._switch" % net:name()) then
	-- get new protocol
	local ptype = m:formvalue("cbid.network.%s.proto" % net:name()) or "-"
	local proto = nw:get_protocol(ptype, net:name())
	if proto then
		-- backup default
		backup_ifnames()

		-- if current proto is not floating and target proto is not floating,
		-- then attempt to retain the ifnames
		--error(net:proto() .. " > " .. proto:proto())
		if not net:is_floating() and not proto:is_floating() then
			-- if old proto is a bridge and new proto not, then clip the
			-- interface list to the first ifname only
			if net:is_bridge() and proto:is_virtual() then
				local _, ifn
				local first = true
				for _, ifn in ipairs(net:get_interfaces() or { net:get_interface() }) do
					if first then
						first = false
					else
						net:del_interface(ifn)
					end
				end
				m:del(net:name(), "type")
			end

		-- if the current proto is floating, the target proto not floating,
		-- then attempt to restore ifnames from backup
		elseif net:is_floating() and not proto:is_floating() then
			-- if we have backup data, then re-add all orphaned interfaces
			-- from it and restore the bridge choice
			local br = (m:get(net:name(), "_orig_bridge") == "true")
			local ifn
			local ifns = { }
			for ifn in ut.imatch(m:get(net:name(), "_orig_ifname")) do
				ifn = nw:get_interface(ifn)
				if ifn and not ifn:get_network() then
					proto:add_interface(ifn)
					if not br then
						break
					end
				end
			end
			if br then
				m:set(net:name(), "type", "bridge")
			end

		-- in all other cases clear the ifnames
		else
			local _, ifc
			for _, ifc in ipairs(net:get_interfaces() or { net:get_interface() }) do
				net:del_interface(ifc)
			end
			m:del(net:name(), "type")
		end

		-- clear options
		local k, v
		for k, v in pairs(m:get(net:name())) do
			if k:sub(1,1) ~= "." and
			   k ~= "type" and
			   k ~= "ifname" and
			   k ~= "_orig_ifname" and
			   k ~= "_orig_bridge"
			then
				m:del(net:name(), k)
			end
		end

		-- set proto
		m:set(net:name(), "proto", proto:proto())
		m.uci:save("network")
		m.uci:save("wireless")

		-- reload page
		luci.http.redirect(luci.dispatcher.build_url("admin/network/network", arg[1]))
		return
	end
end

-- dhcp setup was requested, create section and reload page
if m:formvalue("cbid.dhcp._enable._enable") then
	m.uci:section("dhcp", "dhcp", nil, {
		interface = arg[1],
		start     = "100",
		limit     = "150",
		leasetime = "12h"
	})

	m.uci:save("dhcp")
	luci.http.redirect(luci.dispatcher.build_url("admin/network/network", arg[1]))
	return
end

local ifc = net:get_interface()

s = m:section(NamedSection, arg[1], "interface", translate("Common Configuration"))
s.addremove = false

<<<<<<< HEAD
s:tab("general", translate("General Setup"))
if has_ipv6  then s:tab("ipv6", translate("IPv6 Setup")) end
if has_pppd  then s:tab("ppp", translate("PPP Settings")) end
if has_pppoa then s:tab("atm", translate("ATM Settings")) end
if has_6in4 or has_6to4 then s:tab("tunnel", translate("Tunnel Settings")) end
if has_relay then s:tab("relay", translate("Relay Settings")) end
if has_ahcp then s:tab("ahcp", translate("AHCP Settings")) end
=======
s:tab("general",  translate("General Setup"))
s:tab("advanced", translate("Advanced Settings"))
>>>>>>> 33caee55
s:tab("physical", translate("Physical Settings"))

if has_firewall then
	s:tab("firewall", translate("Firewall Settings"))
end


st = s:taboption("general", DummyValue, "__status", translate("Status"))

local function set_status()
	-- if current network is empty, print a warning
	if not net:is_floating() and net:is_empty() then
		st.template = "cbi/dvalue"
		st.network  = nil
		st.value    = translate("There is no device assigned yet, please attach a network device in the \"Physical Settings\" tab")
	else
		st.template = "admin_network/iface_status"
		st.network  = arg[1]
		st.value    = nil
	end
end

m.on_init = set_status
m.on_after_save = set_status


p = s:taboption("general", ListValue, "proto", translate("Protocol"))
<<<<<<< HEAD
p.override_scheme = true
p.default = "static"
p:value("static", translate("static"))
p:value("dhcp", "DHCP")
if has_pppd  then p:value("ppp",   "PPP")     end
if has_pppoe then p:value("pppoe", "PPPoE")   end
if has_pppoa then p:value("pppoa", "PPPoA")   end
if has_3g    then p:value("3g",    "UMTS/3G") end
if has_pptp  then p:value("pptp",  "PPTP")    end
if has_6in4  then p:value("6in4",  "6in4")    end
if has_6to4  then p:value("6to4",  "6to4")    end
if has_relay then p:value("relay", "Relay")   end
if has_ahcp  then p:value("ahcp",  "AHCP")    end
p:value("none", translate("none"))

if not ( has_pppd and has_pppoe and has_pppoa and has_3g and has_pptp ) then
	p.description = translate("You need to install \"comgt\" for UMTS/GPRS, \"ppp-mod-pppoe\" for PPPoE, \"ppp-mod-pppoa\" for PPPoA or \"pptp\" for PPtP support")
end

auto = s:taboption("physical", Flag, "auto", translate("Bring up on boot"))                                                                                            
auto.default = (m.uci:get("network", arg[1], "proto") == "none") and auto.disabled or auto.enabled

br = s:taboption("physical", Flag, "type", translate("Bridge interfaces"), translate("creates a bridge over specified interface(s)"))
br.enabled = "bridge"
br.rmempty = true
br:depends("proto", "static")
br:depends("proto", "dhcp")
br:depends("proto", "none")

stp = s:taboption("physical", Flag, "stp", translate("Enable <abbr title=\"Spanning Tree Protocol\">STP</abbr>"),
	translate("Enables the Spanning Tree Protocol on this bridge"))
stp:depends("type", "bridge")
stp.rmempty = true

ifname_single = s:taboption("physical", Value, "ifname_single", translate("Interface"))
ifname_single.template = "cbi/network_ifacelist"
ifname_single.widget = "radio"
ifname_single.nobridges = true
ifname_single.network = arg[1]
ifname_single.rmempty = true
ifname_single:depends({ type = "", proto = "static" })
ifname_single:depends({ type = "", proto = "dhcp"   })
ifname_single:depends({ type = "", proto = "pppoe"  })
ifname_single:depends({ type = "", proto = "pppoa"  })
ifname_single:depends({ type = "", proto = "ahcp"   })
ifname_single:depends({ type = "", proto = "none"   })

function ifname_single.cfgvalue(self, s)
	return self.map.uci:get("network", s, "ifname")
=======
p.default = net:proto()


if not net:is_installed() then
	p_install = s:taboption("general", Button, "_install")
	p_install.title      = translate("Protocol support is not installed")
	p_install.inputtitle = translate("Install package %q" % net:opkg_package())
	p_install.inputstyle = "apply"
	p_install:depends("proto", net:proto())

	function p_install.write()
		return luci.http.redirect(
			luci.dispatcher.build_url("admin/system/packages") ..
			"?submit=1&install=%s" % net:opkg_package()
		)
	end
end


p_switch = s:taboption("general", Button, "_switch")
p_switch.title      = translate("Really switch protocol?")
p_switch.inputtitle = translate("Switch protocol")
p_switch.inputstyle = "apply"

local _, pr
for _, pr in ipairs(nw:get_protocols()) do
	p:value(pr:proto(), pr:get_i18n())
	if pr:proto() ~= net:proto() then
		p_switch:depends("proto", pr:proto())
	end
end


auto = s:taboption("advanced", Flag, "auto", translate("Bring up on boot"))
auto.default = (net:proto() == "none") and auto.disabled or auto.enabled


if not net:is_virtual() then
	br = s:taboption("physical", Flag, "type", translate("Bridge interfaces"), translate("creates a bridge over specified interface(s)"))
	br.enabled = "bridge"
	br.rmempty = true
	br:depends("proto", "static")
	br:depends("proto", "dhcp")
	br:depends("proto", "none")

	stp = s:taboption("physical", Flag, "stp", translate("Enable <abbr title=\"Spanning Tree Protocol\">STP</abbr>"),
		translate("Enables the Spanning Tree Protocol on this bridge"))
	stp:depends("type", "bridge")
	stp.rmempty = true
>>>>>>> 33caee55
end


if not net:is_floating() then
	ifname_single = s:taboption("physical", Value, "ifname_single", translate("Interface"))
	ifname_single.template = "cbi/network_ifacelist"
	ifname_single.widget = "radio"
	ifname_single.nobridges = true
	ifname_single.rmempty = false
	ifname_single.network = arg[1]
	ifname_single:depends("type", "")

	function ifname_single.cfgvalue(self, s)
		-- let the template figure out the related ifaces through the network model
		return nil
	end

	function ifname_single.write(self, s, val)
		local i
		local new_ifs = { }
		local old_ifs = { }

		for _, i in ipairs(net:get_interfaces() or { net:get_interface() }) do
			old_ifs[#old_ifs+1] = i:name()
		end

		for i in ut.imatch(val) do
			new_ifs[#new_ifs+1] = i

			-- if this is not a bridge, only assign first interface
			if self.option == "ifname_single" then
				break
			end
		end

		table.sort(old_ifs)
		table.sort(new_ifs)

		for i = 1, math.max(#old_ifs, #new_ifs) do
			if old_ifs[i] ~= new_ifs[i] then
				backup_ifnames()
				for i = 1, #old_ifs do
					net:del_interface(old_ifs[i])
				end
				for i = 1, #new_ifs do
					net:add_interface(new_ifs[i])
				end
				break
			end
		end
	end
end


if not net:is_virtual() then
	ifname_multi = s:taboption("physical", Value, "ifname_multi", translate("Interface"))
	ifname_multi.template = "cbi/network_ifacelist"
	ifname_multi.nobridges = true
	ifname_multi.rmempty = false
	ifname_multi.network = arg[1]
	ifname_multi.widget = "checkbox"
	ifname_multi:depends("type", "bridge")
	ifname_multi.cfgvalue = ifname_single.cfgvalue
	ifname_multi.write = ifname_single.write
end


if has_firewall then
	fwzone = s:taboption("firewall", Value, "_fwzone",
		translate("Create / Assign firewall-zone"),
		translate("Choose the firewall zone you want to assign to this interface. Select <em>unspecified</em> to remove the interface from the associated zone or fill out the <em>create</em> field to define a new zone and attach the interface to it."))

	fwzone.template = "cbi/firewall_zonelist"
	fwzone.network = arg[1]
	fwzone.rmempty = false

	function fwzone.cfgvalue(self, section)
		self.iface = section
		local z = fw:get_zone_by_network(section)
		return z and z:name()
	end

	function fwzone.write(self, section, value)
		local zone = fw:get_zone(value)

		if not zone and value == '-' then
			value = m:formvalue(self:cbid(section) .. ".newzone")
			if value and #value > 0 then
				zone = fw:add_zone(value)
			else
				fw:del_network(section)
			end
		end

		if zone then
			fw:del_network(section)
			zone:add_network(section)
		end
	end
end


function p.write() end
function p.remove() end
function p.validate(self, value, section)
	if value == net:proto() then
		if not net:is_floating() and net:is_empty() then
			local ifn = ((br and (br:formvalue(section) == "bridge"))
				and ifname_multi:formvalue(section)
			     or ifname_single:formvalue(section))

			for ifn in ut.imatch(ifn) do
				return value
			end
			return nil, translate("The selected protocol needs a device assigned")
		end
	end
	return value
end


local form, ferr = loadfile(
	ut.libpath() .. "/model/cbi/admin_network/proto_%s.lua" % net:proto()
)

if not form then
	s:taboption("general", DummyValue, "_error",
		translate("Missing protocol extension for proto %q" % net:proto())
	).value = ferr
else
	setfenv(form, getfenv(1))(m, s, net)
end


local _, field
for _, field in ipairs(s.children) do
	if field ~= st and field ~= p and field ~= p_install and field ~= p_switch then
		if next(field.deps) then
			local _, dep
			for _, dep in ipairs(field.deps) do
				dep.deps.proto = net:proto()
			end
		else
			field:depends("proto", net:proto())
		end
	end
end


<<<<<<< HEAD
if has_ahcp then
	mca = s:taboption("ahcp", Value, "multicast_address", translate("Multicast address"))
	mca.optional    = true
	mca.placeholder = "ff02::cca6:c0f9:e182:5359"
	mca.datatype    = "ip6addr"
	mca:depends("proto", "ahcp")

	port = s:taboption("ahcp", Value, "port", translate("Port"))
	port.optional    = true
	port.placeholder = 5359
	port.datatype    = "port"
	port:depends("proto", "ahcp")

	fam = s:taboption("ahcp", ListValue, "_family", translate("Protocol family"))
	fam:value("", translate("IPv4 and IPv6"))
	fam:value("ipv4", translate("IPv4 only"))
	fam:value("ipv6", translate("IPv6 only"))
	fam:depends("proto", "ahcp")

	function fam.cfgvalue(self, section)
		local v4 = m.uci:get_bool("network", section, "ipv4_only")
		local v6 = m.uci:get_bool("network", section, "ipv6_only")
		if v4 then
			return "ipv4"
		elseif v6 then
			return "ipv6"
		end
		return ""
	end

	function fam.write(self, section, value)
		if value == "ipv4" then
			m.uci:set("network", section, "ipv4_only", "true")
			m.uci:delete("network", section, "ipv6_only")
		elseif value == "ipv6" then
			m.uci:set("network", section, "ipv6_only", "true")
			m.uci:delete("network", section, "ipv4_only")
		end
	end

	function fam.remove(self, section)
		m.uci:delete("network", section, "ipv4_only")
		m.uci:delete("network", section, "ipv6_only")
	end

	nodns = s:taboption("ahcp", Flag, "no_dns", translate("Disable DNS setup"))
	nodns.optional = true
	nodns.enabled  = "true"
	nodns.disabled = "false"
	nodns.default  = nodns.disabled
	nodns:depends("proto", "ahcp")

	ltime = s:taboption("ahcp", Value, "lease_time", translate("Lease validity time"))
	ltime.optional    = true
	ltime.placeholder = 3666
	ltime.datatype    = "uinteger"
	ltime:depends("proto", "ahcp")
end
=======
--
-- Display IP Aliases
--
>>>>>>> 33caee55

if not net:is_floating() then
	s2 = m:section(TypedSection, "alias", translate("IP-Aliases"))
	s2.addremove = true

	s2:depends("interface", arg[1])
	s2.defaults.interface = arg[1]

	s2:tab("general", translate("General Setup"))
	s2.defaults.proto = "static"

	ip = s2:taboption("general", Value, "ipaddr", translate("<abbr title=\"Internet Protocol Version 4\">IPv4</abbr>-Address"))
	ip.optional = true
	ip.datatype = "ip4addr"

	nm = s2:taboption("general", Value, "netmask", translate("<abbr title=\"Internet Protocol Version 4\">IPv4</abbr>-Netmask"))
	nm.optional = true
	nm.datatype = "ip4addr"
	nm:value("255.255.255.0")
	nm:value("255.255.0.0")
	nm:value("255.0.0.0")

	gw = s2:taboption("general", Value, "gateway", translate("<abbr title=\"Internet Protocol Version 4\">IPv4</abbr>-Gateway"))
	gw.optional = true
	gw.datatype = "ip4addr"

	if has_ipv6 then
		s2:tab("ipv6", translate("IPv6 Setup"))

		ip6 = s2:taboption("ipv6", Value, "ip6addr", translate("<abbr title=\"Internet Protocol Version 6\">IPv6</abbr>-Address"), translate("<abbr title=\"Classless Inter-Domain Routing\">CIDR</abbr>-Notation: address/prefix"))
		ip6.optional = true
		ip6.datatype = "ip6addr"

		gw6 = s2:taboption("ipv6", Value, "ip6gw", translate("<abbr title=\"Internet Protocol Version 6\">IPv6</abbr>-Gateway"))
		gw6.optional = true
		gw6.datatype = "ip6addr"
	end

	s2:tab("advanced", translate("Advanced Settings"))

	bcast = s2:taboption("advanced", Value, "bcast", translate("<abbr title=\"Internet Protocol Version 4\">IPv4</abbr>-Broadcast"))
	bcast.optional = true
	bcast.datatype = "ip4addr"

	dns = s2:taboption("advanced", Value, "dns", translate("<abbr title=\"Domain Name System\">DNS</abbr>-Server"))
	dns.optional = true
	dns.datatype = "ip4addr"
end


--
-- Display DNS settings if dnsmasq is available
--

if has_dnsmasq and net:proto() == "static" then
	m2 = Map("dhcp", "", "")
<<<<<<< HEAD
	
	local section_id
	function m2.on_parse()
		m2.uci:foreach("dhcp", "dhcp", function(s)
			if s.interface == arg[1] then
				section_id = s['.name']
				return false
			end
		end)

		if not section_id then
			local c = 1
			section_id = arg[1]
			while m2.uci:get("dhcp", section_id) do
				section_id = arg[1] .. c
				c = c + 1
			end
=======

	local has_section = false

	m2.uci:foreach("dhcp", "dhcp", function(s)
		if s.interface == arg[1] then
			has_section = true
			return false
>>>>>>> 33caee55
		end
	end)

	if not has_section then

<<<<<<< HEAD
	function s.cfgsections(self)
		return { section_id }
	end

	local ignore = s:taboption("general", Flag, "ignore",
		translate("Ignore interface"),
		translate("Disable <abbr title=\"Dynamic Host Configuration Protocol\">DHCP</abbr> for " ..
			"this interface."))

	ignore.rmempty = false
	ignore.default = ignore.enabled

	function ignore.write(self, section, value)
		if m2.uci:get("dhcp", section) ~= "dhcp" then
			m2.uci:section("dhcp", "dhcp", section, {
				interface = arg[1]
			})
		end
		m2.uci:set("dhcp", section, "ignore", (value == "1") and "1" or "0")
	end


	local start = s:taboption("general", Value, "start", translate("Start"),
		translate("Lowest leased address as offset from the network address."))
	start.optional = true
	start.datatype = "uinteger"
	start.default = "100"

	local limit = s:taboption("general", Value, "limit", translate("Limit"),
		translate("Maximum number of leased addresses."))
	limit.optional = true
	limit.datatype = "uinteger"
	limit.default = "150"

	local ltime = s:taboption("general", Value, "leasetime", translate("Leasetime"),
		translate("Expiry time of leased addresses, minimum is 2 Minutes (<code>2m</code>)."))
	ltime.rmempty = true
	ltime.default = "12h"

	local dd = s:taboption("advanced", Flag, "dynamicdhcp",
		translate("Dynamic <abbr title=\"Dynamic Host Configuration Protocol\">DHCP</abbr>"),
		translate("Dynamically allocate DHCP addresses for clients. If disabled, only " ..
			"clients having static leases will be served."))
	dd.default = dd.enabled

	s:taboption("advanced", Flag, "force", translate("Force"),
		translate("Force DHCP on this network even if another server is detected."))

	-- XXX: is this actually useful?
	--s:taboption("advanced", Value, "name", translate("Name"),
	--	translate("Define a name for this network."))

	mask = s:taboption("advanced", Value, "netmask",
		translate("<abbr title=\"Internet Protocol Version 4\">IPv4</abbr>-Netmask"),
		translate("Override the netmask sent to clients. Normally it is calculated " ..
			"from the subnet that is served."))

	mask.optional = true
	mask.datatype = "ip4addr"

	s:taboption("advanced", DynamicList, "dhcp_option", translate("DHCP-Options"),
		translate("Define additional DHCP options, for example \"<code>6,192.168.2.1," ..
			"192.168.2.2</code>\" which advertises different DNS servers to clients."))


	for i, n in ipairs(s.children) do
		if n ~= ignore then
			n:depends("ignore", "")
=======
		s = m2:section(TypedSection, "dhcp", translate("DHCP Server"))
		s.anonymous   = true
		s.cfgsections = function() return { "_enable" } end

		x = s:option(Button, "_enable")
		x.title      = translate("No DHCP Server configured for this interface")
		x.inputtitle = translate("Setup DHCP Server")
		x.inputstyle = "apply"

	else

		s = m2:section(TypedSection, "dhcp", translate("DHCP Server"))
		s.addremove = false
		s.anonymous = true
		s:tab("general",  translate("General Setup"))
		s:tab("advanced", translate("Advanced Settings"))

		function s.filter(self, section)
			return m2.uci:get("dhcp", section, "interface") == arg[1]
		end

		local ignore = s:taboption("general", Flag, "ignore",
			translate("Ignore interface"),
			translate("Disable <abbr title=\"Dynamic Host Configuration Protocol\">DHCP</abbr> for " ..
				"this interface."))

		local start = s:taboption("general", Value, "start", translate("Start"),
			translate("Lowest leased address as offset from the network address."))
		start.optional = true
		start.datatype = "uinteger"
		start.default = "100"

		local limit = s:taboption("general", Value, "limit", translate("Limit"),
			translate("Maximum number of leased addresses."))
		limit.optional = true
		limit.datatype = "uinteger"
		limit.default = "150"

		local ltime = s:taboption("general", Value, "leasetime", translate("Leasetime"),
			translate("Expiry time of leased addresses, minimum is 2 Minutes (<code>2m</code>)."))
		ltime.rmempty = true
		ltime.default = "12h"

		local dd = s:taboption("advanced", Flag, "dynamicdhcp",
			translate("Dynamic <abbr title=\"Dynamic Host Configuration Protocol\">DHCP</abbr>"),
			translate("Dynamically allocate DHCP addresses for clients. If disabled, only " ..
				"clients having static leases will be served."))
		dd.default = dd.enabled

		s:taboption("advanced", Flag, "force", translate("Force"),
			translate("Force DHCP on this network even if another server is detected."))

		-- XXX: is this actually useful?
		--s:taboption("advanced", Value, "name", translate("Name"),
		--	translate("Define a name for this network."))

		mask = s:taboption("advanced", Value, "netmask",
			translate("<abbr title=\"Internet Protocol Version 4\">IPv4</abbr>-Netmask"),
			translate("Override the netmask sent to clients. Normally it is calculated " ..
				"from the subnet that is served."))

		mask.optional = true
		mask.datatype = "ip4addr"

		s:taboption("advanced", DynamicList, "dhcp_option", translate("DHCP-Options"),
			translate("Define additional DHCP options, for example \"<code>6,192.168.2.1," ..
				"192.168.2.2</code>\" which advertises different DNS servers to clients."))

		for i, n in ipairs(s.children) do
			if n ~= ignore then
				n:depends("ignore", "")
			end
>>>>>>> 33caee55
		end

	end
end


return m, m2<|MERGE_RESOLUTION|>--- conflicted
+++ resolved
@@ -22,21 +22,6 @@
 
 local has_dnsmasq  = fs.access("/etc/config/dhcp")
 local has_firewall = fs.access("/etc/config/firewall")
-<<<<<<< HEAD
-local has_radvd    = fs.access("/etc/config/radvd")
-
-local has_3g     = fs.access("/usr/bin/gcom")
-local has_pptp   = fs.access("/usr/sbin/pptp")
-local has_pppd   = fs.access("/usr/sbin/pppd")
-local has_pppoe  = fs.glob("/usr/lib/pppd/*/rp-pppoe.so")()
-local has_pppoa  = fs.glob("/usr/lib/pppd/*/pppoatm.so")()
-local has_ipv6   = fs.access("/proc/net/ipv6_route")
-local has_6in4   = fs.access("/lib/network/6in4.sh")
-local has_6to4   = fs.access("/lib/network/6to4.sh")
-local has_relay  = fs.access("/lib/network/relay.sh")
-local has_ahcp   = fs.access("/lib/network/ahcp.sh")
-=======
->>>>>>> 33caee55
 
 m = Map("network", translate("Interfaces") .. " - " .. arg[1]:upper(), translate("On this page you can configure the network interfaces. You can bridge several interfaces by ticking the \"bridge interfaces\" field and enter the names of several network interfaces separated by spaces. You can also use <abbr title=\"Virtual Local Area Network\">VLAN</abbr> notation <samp>INTERFACE.VLANNR</samp> (<abbr title=\"for example\">e.g.</abbr>: <samp>eth0.1</samp>)."))
 m:chain("wireless")
@@ -176,18 +161,8 @@
 s = m:section(NamedSection, arg[1], "interface", translate("Common Configuration"))
 s.addremove = false
 
-<<<<<<< HEAD
-s:tab("general", translate("General Setup"))
-if has_ipv6  then s:tab("ipv6", translate("IPv6 Setup")) end
-if has_pppd  then s:tab("ppp", translate("PPP Settings")) end
-if has_pppoa then s:tab("atm", translate("ATM Settings")) end
-if has_6in4 or has_6to4 then s:tab("tunnel", translate("Tunnel Settings")) end
-if has_relay then s:tab("relay", translate("Relay Settings")) end
-if has_ahcp then s:tab("ahcp", translate("AHCP Settings")) end
-=======
 s:tab("general",  translate("General Setup"))
 s:tab("advanced", translate("Advanced Settings"))
->>>>>>> 33caee55
 s:tab("physical", translate("Physical Settings"))
 
 if has_firewall then
@@ -215,57 +190,6 @@
 
 
 p = s:taboption("general", ListValue, "proto", translate("Protocol"))
-<<<<<<< HEAD
-p.override_scheme = true
-p.default = "static"
-p:value("static", translate("static"))
-p:value("dhcp", "DHCP")
-if has_pppd  then p:value("ppp",   "PPP")     end
-if has_pppoe then p:value("pppoe", "PPPoE")   end
-if has_pppoa then p:value("pppoa", "PPPoA")   end
-if has_3g    then p:value("3g",    "UMTS/3G") end
-if has_pptp  then p:value("pptp",  "PPTP")    end
-if has_6in4  then p:value("6in4",  "6in4")    end
-if has_6to4  then p:value("6to4",  "6to4")    end
-if has_relay then p:value("relay", "Relay")   end
-if has_ahcp  then p:value("ahcp",  "AHCP")    end
-p:value("none", translate("none"))
-
-if not ( has_pppd and has_pppoe and has_pppoa and has_3g and has_pptp ) then
-	p.description = translate("You need to install \"comgt\" for UMTS/GPRS, \"ppp-mod-pppoe\" for PPPoE, \"ppp-mod-pppoa\" for PPPoA or \"pptp\" for PPtP support")
-end
-
-auto = s:taboption("physical", Flag, "auto", translate("Bring up on boot"))                                                                                            
-auto.default = (m.uci:get("network", arg[1], "proto") == "none") and auto.disabled or auto.enabled
-
-br = s:taboption("physical", Flag, "type", translate("Bridge interfaces"), translate("creates a bridge over specified interface(s)"))
-br.enabled = "bridge"
-br.rmempty = true
-br:depends("proto", "static")
-br:depends("proto", "dhcp")
-br:depends("proto", "none")
-
-stp = s:taboption("physical", Flag, "stp", translate("Enable <abbr title=\"Spanning Tree Protocol\">STP</abbr>"),
-	translate("Enables the Spanning Tree Protocol on this bridge"))
-stp:depends("type", "bridge")
-stp.rmempty = true
-
-ifname_single = s:taboption("physical", Value, "ifname_single", translate("Interface"))
-ifname_single.template = "cbi/network_ifacelist"
-ifname_single.widget = "radio"
-ifname_single.nobridges = true
-ifname_single.network = arg[1]
-ifname_single.rmempty = true
-ifname_single:depends({ type = "", proto = "static" })
-ifname_single:depends({ type = "", proto = "dhcp"   })
-ifname_single:depends({ type = "", proto = "pppoe"  })
-ifname_single:depends({ type = "", proto = "pppoa"  })
-ifname_single:depends({ type = "", proto = "ahcp"   })
-ifname_single:depends({ type = "", proto = "none"   })
-
-function ifname_single.cfgvalue(self, s)
-	return self.map.uci:get("network", s, "ifname")
-=======
 p.default = net:proto()
 
 
@@ -315,7 +239,6 @@
 		translate("Enables the Spanning Tree Protocol on this bridge"))
 	stp:depends("type", "bridge")
 	stp.rmempty = true
->>>>>>> 33caee55
 end
 
 
@@ -465,70 +388,9 @@
 end
 
 
-<<<<<<< HEAD
-if has_ahcp then
-	mca = s:taboption("ahcp", Value, "multicast_address", translate("Multicast address"))
-	mca.optional    = true
-	mca.placeholder = "ff02::cca6:c0f9:e182:5359"
-	mca.datatype    = "ip6addr"
-	mca:depends("proto", "ahcp")
-
-	port = s:taboption("ahcp", Value, "port", translate("Port"))
-	port.optional    = true
-	port.placeholder = 5359
-	port.datatype    = "port"
-	port:depends("proto", "ahcp")
-
-	fam = s:taboption("ahcp", ListValue, "_family", translate("Protocol family"))
-	fam:value("", translate("IPv4 and IPv6"))
-	fam:value("ipv4", translate("IPv4 only"))
-	fam:value("ipv6", translate("IPv6 only"))
-	fam:depends("proto", "ahcp")
-
-	function fam.cfgvalue(self, section)
-		local v4 = m.uci:get_bool("network", section, "ipv4_only")
-		local v6 = m.uci:get_bool("network", section, "ipv6_only")
-		if v4 then
-			return "ipv4"
-		elseif v6 then
-			return "ipv6"
-		end
-		return ""
-	end
-
-	function fam.write(self, section, value)
-		if value == "ipv4" then
-			m.uci:set("network", section, "ipv4_only", "true")
-			m.uci:delete("network", section, "ipv6_only")
-		elseif value == "ipv6" then
-			m.uci:set("network", section, "ipv6_only", "true")
-			m.uci:delete("network", section, "ipv4_only")
-		end
-	end
-
-	function fam.remove(self, section)
-		m.uci:delete("network", section, "ipv4_only")
-		m.uci:delete("network", section, "ipv6_only")
-	end
-
-	nodns = s:taboption("ahcp", Flag, "no_dns", translate("Disable DNS setup"))
-	nodns.optional = true
-	nodns.enabled  = "true"
-	nodns.disabled = "false"
-	nodns.default  = nodns.disabled
-	nodns:depends("proto", "ahcp")
-
-	ltime = s:taboption("ahcp", Value, "lease_time", translate("Lease validity time"))
-	ltime.optional    = true
-	ltime.placeholder = 3666
-	ltime.datatype    = "uinteger"
-	ltime:depends("proto", "ahcp")
-end
-=======
 --
 -- Display IP Aliases
 --
->>>>>>> 33caee55
 
 if not net:is_floating() then
 	s2 = m:section(TypedSection, "alias", translate("IP-Aliases"))
@@ -585,25 +447,6 @@
 
 if has_dnsmasq and net:proto() == "static" then
 	m2 = Map("dhcp", "", "")
-<<<<<<< HEAD
-	
-	local section_id
-	function m2.on_parse()
-		m2.uci:foreach("dhcp", "dhcp", function(s)
-			if s.interface == arg[1] then
-				section_id = s['.name']
-				return false
-			end
-		end)
-
-		if not section_id then
-			local c = 1
-			section_id = arg[1]
-			while m2.uci:get("dhcp", section_id) do
-				section_id = arg[1] .. c
-				c = c + 1
-			end
-=======
 
 	local has_section = false
 
@@ -611,82 +454,11 @@
 		if s.interface == arg[1] then
 			has_section = true
 			return false
->>>>>>> 33caee55
 		end
 	end)
 
 	if not has_section then
 
-<<<<<<< HEAD
-	function s.cfgsections(self)
-		return { section_id }
-	end
-
-	local ignore = s:taboption("general", Flag, "ignore",
-		translate("Ignore interface"),
-		translate("Disable <abbr title=\"Dynamic Host Configuration Protocol\">DHCP</abbr> for " ..
-			"this interface."))
-
-	ignore.rmempty = false
-	ignore.default = ignore.enabled
-
-	function ignore.write(self, section, value)
-		if m2.uci:get("dhcp", section) ~= "dhcp" then
-			m2.uci:section("dhcp", "dhcp", section, {
-				interface = arg[1]
-			})
-		end
-		m2.uci:set("dhcp", section, "ignore", (value == "1") and "1" or "0")
-	end
-
-
-	local start = s:taboption("general", Value, "start", translate("Start"),
-		translate("Lowest leased address as offset from the network address."))
-	start.optional = true
-	start.datatype = "uinteger"
-	start.default = "100"
-
-	local limit = s:taboption("general", Value, "limit", translate("Limit"),
-		translate("Maximum number of leased addresses."))
-	limit.optional = true
-	limit.datatype = "uinteger"
-	limit.default = "150"
-
-	local ltime = s:taboption("general", Value, "leasetime", translate("Leasetime"),
-		translate("Expiry time of leased addresses, minimum is 2 Minutes (<code>2m</code>)."))
-	ltime.rmempty = true
-	ltime.default = "12h"
-
-	local dd = s:taboption("advanced", Flag, "dynamicdhcp",
-		translate("Dynamic <abbr title=\"Dynamic Host Configuration Protocol\">DHCP</abbr>"),
-		translate("Dynamically allocate DHCP addresses for clients. If disabled, only " ..
-			"clients having static leases will be served."))
-	dd.default = dd.enabled
-
-	s:taboption("advanced", Flag, "force", translate("Force"),
-		translate("Force DHCP on this network even if another server is detected."))
-
-	-- XXX: is this actually useful?
-	--s:taboption("advanced", Value, "name", translate("Name"),
-	--	translate("Define a name for this network."))
-
-	mask = s:taboption("advanced", Value, "netmask",
-		translate("<abbr title=\"Internet Protocol Version 4\">IPv4</abbr>-Netmask"),
-		translate("Override the netmask sent to clients. Normally it is calculated " ..
-			"from the subnet that is served."))
-
-	mask.optional = true
-	mask.datatype = "ip4addr"
-
-	s:taboption("advanced", DynamicList, "dhcp_option", translate("DHCP-Options"),
-		translate("Define additional DHCP options, for example \"<code>6,192.168.2.1," ..
-			"192.168.2.2</code>\" which advertises different DNS servers to clients."))
-
-
-	for i, n in ipairs(s.children) do
-		if n ~= ignore then
-			n:depends("ignore", "")
-=======
 		s = m2:section(TypedSection, "dhcp", translate("DHCP Server"))
 		s.anonymous   = true
 		s.cfgsections = function() return { "_enable" } end
@@ -759,7 +531,6 @@
 			if n ~= ignore then
 				n:depends("ignore", "")
 			end
->>>>>>> 33caee55
 		end
 
 	end
