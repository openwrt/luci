--[[
LuCI - Lua Configuration Interface

Copyright 2008 Steven Barth <steven@midlink.org>
Copyright 2011 Jo-Philipp Wich <xm@subsignal.org>

Licensed under the Apache License, Version 2.0 (the "License");
you may not use this file except in compliance with the License.
You may obtain a copy of the License at

	http://www.apache.org/licenses/LICENSE-2.0

$Id$
]]--

require("luci.sys")
require("luci.sys.zoneinfo")
require("luci.tools.webadmin")
require("luci.fs")
require("luci.config")

local m, s, o
local has_ntpd = luci.fs.access("/usr/sbin/ntpd")


m = Map("system", translate("System"), translate("Here you can configure the basic aspects of your device like its hostname or the timezone."))
m:chain("luci")


s = m:section(TypedSection, "system", translate("System Properties"))
s.anonymous = true
s.addremove = false

s:tab("general",  translate("General Settings"))
s:tab("logging",  translate("Logging"))
s:tab("language", translate("Language and Style"))


--
-- System Properties
--

o = s:taboption("general", DummyValue, "_systime", translate("Local Time"))
o.template = "admin_system/clock_status"


o = s:taboption("general", Value, "hostname", translate("Hostname"))
o.datatype = "hostname"

function o.write(self, section, value)
	Value.write(self, section, value)
	luci.sys.hostname(value)
end


o = s:taboption("general", ListValue, "zonename", translate("Timezone"))
o:value("UTC")

for i, zone in ipairs(luci.sys.zoneinfo.TZ) do
	o:value(zone[1])
end

function o.write(self, section, value)
	local function lookup_zone(title)
		for _, zone in ipairs(luci.sys.zoneinfo.TZ) do
			if zone[1] == title then return zone[2] end
		end
	end

	AbstractValue.write(self, section, value)
	local timezone = lookup_zone(value) or "GMT0"
	self.map.uci:set("system", section, "timezone", timezone)
	luci.fs.writefile("/etc/TZ", timezone .. "\n")
end


--
-- Logging
--

o = s:taboption("logging", Value, "log_size", translate("System log buffer size"), "kiB")
o.optional    = true
o.placeholder = 16
o.datatype    = "uinteger"

o = s:taboption("logging", Value, "log_ip", translate("External system log server"))
o.optional    = true
o.placeholder = "0.0.0.0"
o.datatype    = "ip4addr"

o = s:taboption("logging", Value, "log_port", translate("External system log server port"))
o.optional    = true
o.placeholder = 514
o.datatype    = "port"

o = s:taboption("logging", ListValue, "conloglevel", translate("Log output level"))
o:value(8, translate("Debug"))
o:value(7, translate("Info"))
o:value(6, translate("Notice"))
o:value(5, translate("Warning"))
o:value(4, translate("Error"))
o:value(3, translate("Critical"))
o:value(2, translate("Alert"))
o:value(1, translate("Emergency"))

o = s:taboption("logging", ListValue, "cronloglevel", translate("Cron Log Level"))
o.default = 8
o:value(5, translate("Debug"))
o:value(8, translate("Normal"))
o:value(9, translate("Warning"))


--
-- Langauge & Style
--

o = s:taboption("language", ListValue, "_lang", translate("Language"))
o:value("auto")

local i18ndir = luci.i18n.i18ndir .. "base."
for k, v in luci.util.kspairs(luci.config.languages) do
	local file = i18ndir .. k:gsub("_", "-")
	if k:sub(1, 1) ~= "." and luci.fs.access(file .. ".lmo") then
		o:value(k, v)
	end
end

function o.cfgvalue(...)
	return m.uci:get("luci", "main", "lang")
end

function o.write(self, section, value)
	m.uci:set("luci", "main", "lang", value)
end


o = s:taboption("language", ListValue, "_mediaurlbase", translate("Design"))
for k, v in pairs(luci.config.themes) do
	if k:sub(1, 1) ~= "." then
		o:value(v, k)
	end
end

function o.cfgvalue(...)
	return m.uci:get("luci", "main", "mediaurlbase")
end

function o.write(self, section, value)
	m.uci:set("luci", "main", "mediaurlbase", value)
end


--
-- NTP
--

if has_ntpd then
	s = m:section(TypedSection, "timeserver", translate("Time Synchronization"))
	s.anonymous = true
	s.addremove = false

	o = s:option(Flag, "enable", translate("Enable builtin NTP server"))
	o.rmempty = false

	function o.cfgvalue(self)
		return luci.sys.init.enabled("sysntpd")
			and self.enabled or self.disabled
	end

	function o.write(self, section, value)
		if value == self.enabled then
			luci.sys.init.enable("sysntpd")
			luci.sys.call("env -i /etc/init.d/sysntpd start >/dev/null")
		else
			luci.sys.call("env -i /etc/init.d/sysntpd stop >/dev/null")
			luci.sys.init.disable("sysntpd")
		end
	end


	o = s:option(DynamicList, "server", translate("NTP server candidates"))
	o.datatype = "host"
	o:depends("enable", "1")

	-- retain server list even if disabled
	function o.remove() end
end


<<<<<<< HEAD
return m, m3 or m2, m3 and m2
=======
return m
>>>>>>> 33caee55
<|MERGE_RESOLUTION|>--- conflicted
+++ resolved
@@ -187,8 +187,4 @@
 end
 
 
-<<<<<<< HEAD
-return m, m3 or m2, m3 and m2
-=======
-return m
->>>>>>> 33caee55
+return m