--- conflicted
+++ resolved
@@ -51,9 +51,6 @@
 s:taboption("general", DummyValue, "_cpu", translate("Processor")).value = model
 
 s:taboption("general", DummyValue, "_kernel", translate("Kernel")).value =
- luci.util.exec("uname -r") or "?"
-
-s:option(DummyValue, "_kernel", translate("Kernel")).value =
  luci.util.exec("uname -r") or "?"
 
 local load1, load5, load15 = luci.sys.loadavg()
@@ -77,11 +74,7 @@
 s:taboption("general", DummyValue, "_uptime", translate("Uptime")).value =
  luci.tools.webadmin.date_format(tonumber(uptime))
 
-<<<<<<< HEAD
-hn = s:option(Value, "hostname", translate("Hostname"))
-=======
 hn = s:taboption("general", Value, "hostname", translate("Hostname"))
->>>>>>> fd051004
 hn.datatype = "hostname"
 function hn.write(self, section, value)
 	Value.write(self, section, value)
@@ -191,11 +184,7 @@
 --
 
 if has_rdate then
-<<<<<<< HEAD
-	m3 = Map("timeserver", translate("Time Server (rdate)"))
-=======
 	m3= Map("timeserver", translate("Time Server (rdate)"))
->>>>>>> fd051004
 	s = m3:section(TypedSection, "timeserver")
 	s.anonymous = true
 	s.addremove = true
@@ -215,11 +204,6 @@
 			end
 		end
 	)
-<<<<<<< HEAD
-end
-
-return m, m3
-=======
 end
 
 
@@ -280,5 +264,4 @@
 end
 
 
-return m, m3, m2
->>>>>>> fd051004
+return m, m3, m2