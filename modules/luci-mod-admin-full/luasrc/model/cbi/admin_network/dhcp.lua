-- Copyright 2008 Steven Barth <steven@midlink.org>
-- Licensed to the public under the Apache License 2.0.

local ipc = require "luci.ip"
local o
require "luci.util"

m = Map("dhcp", translate("DHCP"),
	translate("The <abbr title=\"Dynamic Host Configuration Protocol" ..
		"\">DHCP</abbr> protocol allows stateful configuraion of hosts on a network."))

s = m:section(NamedSection, "odhcpd", "odhcpd", translate("Server Settings"))
s.anonymous = true
s.addremove = false

o = s:option(Value, "leasefile", translate("Leasefile"),
	translate("File to store assigned and static leases, and for use as a /etc/hosts format file for DNS. NB."))
o.default = "/var/hosts/odhcpd"

o = s:option(Value, "leasetrigger", translate("Lease trigger"),
	translate("Script to run on lease activity."))
o.default = "/usr/sbin/odhcpd-update"

s = m:section(NamedSection, "odhcpd", "odhcpd", translate("odhcpd Server Settings"))
s.anonymous = true
s.addremove = false

o = s:option(Flag, "maindhcp", translate("odhcpd as DHCPv4+DHCPv6 Server"),
	translate("Use odhcpd as DHCPv4 and DHCPv6 server instead of only for DHCPv6; DNSMasq DHCP will be disabled for the interfaces on which odhcp listens."))
o.default = false

o = s:option(Value, "leasefile", translate("Leasefile"),
	translate("File to store assigned and static leases, and for use as a /etc/hosts format file for DNS. NB."))
o.default = "/var/hosts/odhcpd"

o = s:option(Value, "leasetrigger", translate("Lease trigger"),
	translate("Script to run on lease activity."))
o.default = "/usr/sbin/odhcpd-update"

m:section(SimpleSection).template = "admin_network/lease_status"

s = m:section(TypedSection, "host", translate("Static Leases"),
	translate("Static leases are used to assign fixed IP addresses and symbolic hostnames to " ..
		"DHCP clients. They are also required for non-dynamic interface configurations where " ..
		"only hosts with a corresponding lease are served.") .. "<br />" ..
	translate("Use the <em>Add</em> Button to add a new lease entry. The host is identified " ..
		"by a <em>MAC Address</em> or a <em>DUID</em>. The <em>IPv4 Address</em> specifies the " ..
		"fixed address to use and the <em>Host ID</em> is the fixed IPv6 suffix to assign." ..
		"The optional <em>Lease time</em> can be used to set non-standard host-specific lease " ..
		"time, e.g. 12h, 3d or infinite."))

s.addremove = true
s.anonymous = true
s.template = "cbi/tblsection"

name = s:option(Value, "name", translate("Hostname"))
name.datatype = "hostname"
name.rmempty  = true

mac = s:option(Value, "mac", translate("<abbr title=\"Media Access Control\">MAC</abbr> Address"))
mac.datatype = "list(macaddr)"
mac.rmempty  = true

ip = s:option(Value, "ip", translate("<abbr title=\"Internet Protocol Version 4\">IPv4</abbr>-Address"))
ip.datatype = "or(ip4addr,'ignore')"

duid = s:option(Value, "duid", translate("<abbr title=\"DHCP Unique Identifier\">DUID</abbr>"))
duid.datatype = "and(rangelength(28,36),hexstring)"
duid.rmempty  = true

hostid = s:option(Value, "hostid", translate("<abbr title=\"Internet Protocol Version 6\">IPv6</abbr>-Suffix (hex)"))
<<<<<<< HEAD
hostid.datatype = "ip6hostid"
=======
hostid.datatype = "hostid"
hostid.rmempty  = true

time = s:option(Value, "leasetime", translate("Lease time"))
time.rmempty  = true
>>>>>>> c7161e66

ipc.neighbors({ family = 4 }, function(n)
	if n.mac and n.dest then
		ip:value(n.dest:string())
		mac:value(n.mac, "%s (%s)" %{ n.mac, n.dest:string() })
	end
end)

function ip.validate(self, value, section)
	local m = mac:formvalue(section) or ""
	local n = name:formvalue(section) or ""
	if value and #n == 0 and #m == 0 then
		return nil, translate("One of hostname or MAC address must be specified!")
	end
	return Value.validate(self, value, section)
end

function hostid.validate(self, value, section)
	local m = duid:formvalue(section) or ""
	local n = name:formvalue(section) or ""
	if value and #n == 0 and #m == 0 then
		return nil, translate("One of hostname or DUID address must be specified!")
	end
	return Value.validate(self, value, section)
end


return m<|MERGE_RESOLUTION|>--- conflicted
+++ resolved
@@ -69,15 +69,11 @@
 duid.rmempty  = true
 
 hostid = s:option(Value, "hostid", translate("<abbr title=\"Internet Protocol Version 6\">IPv6</abbr>-Suffix (hex)"))
-<<<<<<< HEAD
 hostid.datatype = "ip6hostid"
-=======
-hostid.datatype = "hostid"
 hostid.rmempty  = true
 
 time = s:option(Value, "leasetime", translate("Lease time"))
 time.rmempty  = true
->>>>>>> c7161e66
 
 ipc.neighbors({ family = 4 }, function(n)
 	if n.mac and n.dest then
