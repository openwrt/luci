<%#
 Copyright 2008 Steven Barth <steven@midlink.org>
 Copyright 2008-2011 Jo-Philipp Wich <jow@openwrt.org>
 Licensed to the public under the Apache License 2.0.
-%>

<%
	local fs = require "nixio.fs"
	local util = require "luci.util"
	local stat = require "luci.tools.status"
	local ver = require "luci.version"

	local has_ipv6 = fs.access("/proc/net/ipv6_route")
	local has_dhcp = fs.access("/etc/config/dhcp")
	local has_wifi = ((fs.stat("/etc/config/wireless", "size") or 0) > 0)

	local sysinfo = luci.util.ubus("system", "info") or { }
	local boardinfo = luci.util.ubus("system", "board") or { }
	local unameinfo = nixio.uname() or { }

	local meminfo = sysinfo.memory or {
		total = 0,
		free = 0,
		buffered = 0,
		shared = 0
	}

	local swapinfo = sysinfo.swap or {
		total = 0,
		free = 0
	}

	local has_dsl = fs.access("/etc/init.d/dsl_control")

	if luci.http.formvalue("status") == "1" then
		local ntm = require "luci.model.network".init()
		local wan = ntm:get_wannet()
		local wan6 = ntm:get_wan6net()

		local conn_count = tonumber((
			luci.sys.exec("wc -l /proc/net/nf_conntrack") or
			luci.sys.exec("wc -l /proc/net/ip_conntrack") or
			""):match("%d+")) or 0

		local conn_max = tonumber((
			luci.sys.exec("sysctl net.nf_conntrack_max") or
			luci.sys.exec("sysctl net.ipv4.netfilter.ip_conntrack_max") or
			""):match("%d+")) or 4096

		local rv = {
			uptime     = sysinfo.uptime or 0,
			localtime  = os.date(),
<<<<<<< HEAD
			loadavg    = { luci.sys.loadavg() },
			cpuusage   = luci.sys.exec("echo $( echo $(cat /proc/stat | grep \"^cpu \" | awk '{print $1+$2+$3+$4+$5+$6+$7 \" \" $1+$2+$3+$6+$7}') $(sleep 1 && cat /proc/stat | grep \"^cpu \" | awk '{print $1+$2+$3+$4+$5+$6+$7 \" \" $1+$2+$3+$6+$7}') | awk '{print (($4-$2)/($3-$1))*100}' )"),
			memtotal   = memtotal,
			memcached  = memcached,
			membuffers = membuffers,
			memfree    = memfree,
			swaptotal  = swaptotal,
			swapcached = swapcached,
			swapfree   = swapfree,
=======
			loadavg    = sysinfo.load or { 0, 0, 0 },
			memory     = meminfo,
			swap       = swapinfo,
>>>>>>> 4abf1caa
			connmax    = conn_max,
			conncount  = conn_count,
			leases     = stat.dhcp_leases(),
			leases6    = stat.dhcp6_leases(),
			wifinets   = stat.wifi_networks()
		}

		if wan then
			rv.wan = {
				ipaddr  = wan:ipaddr(),
				gwaddr  = wan:gwaddr(),
				netmask = wan:netmask(),
				dns     = wan:dnsaddrs(),
				expires = wan:expires(),
				uptime  = wan:uptime(),
				proto   = wan:proto(),
				ifname  = wan:ifname(),
				link    = wan:adminlink()
			}
		end

		if wan6 then
			rv.wan6 = {
				ip6addr = wan6:ip6addr(),
				gw6addr = wan6:gw6addr(),
				dns     = wan6:dns6addrs(),
				uptime  = wan6:uptime(),
				ifname  = wan6:ifname(),
				link    = wan6:adminlink()
			}
		end

		if has_dsl then
			local dsl_stat = luci.sys.exec("/etc/init.d/dsl_control lucistat")
			local dsl_func = loadstring(dsl_stat)
			rv.dsl = dsl_func()
		end

		luci.http.prepare_content("application/json")
		luci.http.write_json(rv)

		return
	end
<<<<<<< HEAD

	local system, model = luci.sys.sysinfo()

	local soc_model = luci.sys.exec("cat /proc/cpuinfo | grep 'system type' | cut -d : -f 2-");

	if string.sub(soc_model, 1, 1) == " " then
		soc_model = string.sub(soc_model, 2, -1);
	end
=======
>>>>>>> 4abf1caa
-%>

<%+header%>

<script type="text/javascript" src="<%=resource%>/cbi.js"></script>
<script type="text/javascript">//<![CDATA[
	function progressbar(v, m)
	{
		var vn = parseInt(v) || 0;
		var mn = parseInt(m) || 100;
		var pc = Math.floor((100 / mn) * vn);

		return String.format(
			'<div style="width:200px; position:relative; border:1px solid #999999">' +
				'<div style="background-color:#CCCCCC; width:%d%%; height:15px">' +
					'<div style="position:absolute; left:0; top:0; text-align:center; width:100%%; color:#000000">' +
						'<small>%s / %s (%d%%)</small>' +
					'</div>' +
				'</div>' +
			'</div>', pc, v, m, pc
		);
	}

	var wifidevs = <%=luci.http.write_json(netdevs)%>;
	var arptable = <%=luci.http.write_json(arpcache)%>;

	XHR.poll(5, '<%=REQUEST_URI%>', { status: 1 },
		function(x, info)
		{
			var si = document.getElementById('wan4_i');
			var ss = document.getElementById('wan4_s');
			var ifc = info.wan;

			if (ifc && ifc.ifname && ifc.proto != 'none')
			{
				var s = String.format(
					'<strong><%:Type%>: </strong>%s<br />' +
					'<strong><%:Address%>: </strong>%s<br />' +
					'<strong><%:Netmask%>: </strong>%s<br />' +
					'<strong><%:Gateway%>: </strong>%s<br />',
						ifc.proto,
						(ifc.ipaddr) ? ifc.ipaddr : '0.0.0.0',
						(ifc.netmask && ifc.netmask != ifc.ipaddr) ? ifc.netmask : '255.255.255.255',
						(ifc.gwaddr) ? ifc.gwaddr : '0.0.0.0'
				);

				for (var i = 0; i < ifc.dns.length; i++)
				{
					s += String.format(
						'<strong><%:DNS%> %d: </strong>%s<br />',
						i + 1, ifc.dns[i]
					);
				}

				if (ifc.expires > -1)
				{
					s += String.format(
						'<strong><%:Expires%>: </strong>%t<br />',
						ifc.expires
					);
				}

				if (ifc.uptime > 0)
				{
					s += String.format(
						'<strong><%:Connected%>: </strong>%t<br />',
						ifc.uptime
					);
				}

				ss.innerHTML = String.format('<small>%s</small>', s);
				si.innerHTML = String.format(
					'<img src="<%=resource%>/icons/ethernet.png" />' +
					'<br /><small><a href="%s">%s</a></small>',
						ifc.link, ifc.ifname
				);
			}
			else
			{
				si.innerHTML = '<img src="<%=resource%>/icons/ethernet_disabled.png" /><br /><small>?</small>';
				ss.innerHTML = '<em><%:Not connected%></em>';
			}

			<% if has_ipv6 then %>
			var si6 = document.getElementById('wan6_i');
			var ss6 = document.getElementById('wan6_s');
			var ifc6 = info.wan6;

			if (ifc6 && ifc6.ifname && ifc6.proto != 'none')
			{
				var s = String.format(
					'<strong><%:Address%>: </strong>%s<br />' +
					'<strong><%:Gateway%>: </strong>%s<br />',
						(ifc6.ip6addr) ? ifc6.ip6addr : '::',
						(ifc6.gw6addr) ? ifc6.gw6addr : '::'
				);

				for (var i = 0; i < ifc6.dns.length; i++)
				{
					s += String.format(
						'<strong><%:DNS%> %d: </strong>%s<br />',
						i + 1, ifc6.dns[i]
					);
				}

				if (ifc6.uptime > 0)
				{
					s += String.format(
						'<strong><%:Connected%>: </strong>%t<br />',
						ifc6.uptime
					);
				}

				ss6.innerHTML = String.format('<small>%s</small>', s);
				si6.innerHTML = String.format(
					'<img src="<%=resource%>/icons/ethernet.png" />' +
					'<br /><small><a href="%s">%s</a></small>',
						ifc6.link, ifc6.ifname
				);
			}
			else
			{
				si6.innerHTML = '<img src="<%=resource%>/icons/ethernet_disabled.png" /><br /><small>?</small>';
				ss6.innerHTML = '<em><%:Not connected%></em>';
			}
			<% end %>

			<% if has_dsl then %>
				var dsl_i = document.getElementById('dsl_i');
				var dsl_s = document.getElementById('dsl_s');

				var s = String.format(
					'<strong><%:Status%>: </strong>%s<br />' +
					'<strong><%:Line State%>: </strong>%s [0x%x]<br />' +
					'<strong><%:Line Speed%>: </strong>%s/s / %s/s<br />' +
					'<strong><%:Line Attenuation%>: </strong>%s dB / %s dB<br />' +
					'<strong><%:Noise Margin%>: </strong>%s dB / %s dB<br />',
						info.dsl.line_state, info.dsl.line_state_detail,
						info.dsl.line_state_num,
						info.dsl.data_rate_down_s, info.dsl.data_rate_up_s,
						info.dsl.line_attenuation_down, info.dsl.line_attenuation_up,
						info.dsl.noise_margin_down, info.dsl.noise_margin_up
				);

				dsl_s.innerHTML = String.format('<small>%s</small>', s);
				dsl_i.innerHTML = String.format(
					'<img src="<%=resource%>/icons/ethernet.png" />' +
					'<br /><small>ADSL</small>'
				);
			<% end %>

			<% if has_dhcp then %>
			var ls = document.getElementById('lease_status_table');
			if (ls)
			{
				/* clear all rows */
				while( ls.rows.length > 1 )
					ls.rows[0].parentNode.deleteRow(1);

				for( var i = 0; i < info.leases.length; i++ )
				{
					var timestr;

					if (info.leases[i].expires <= 0)
						timestr = '<em><%:expired%></em>';
					else
						timestr = String.format('%t', info.leases[i].expires);

					var tr = ls.rows[0].parentNode.insertRow(-1);
						tr.className = 'cbi-section-table-row cbi-rowstyle-' + ((i % 2) + 1);

					tr.insertCell(-1).innerHTML = info.leases[i].hostname ? info.leases[i].hostname : '?';
					tr.insertCell(-1).innerHTML = info.leases[i].ipaddr;
					tr.insertCell(-1).innerHTML = info.leases[i].macaddr;
					tr.insertCell(-1).innerHTML = timestr;
				}

				if( ls.rows.length == 1 )
				{
					var tr = ls.rows[0].parentNode.insertRow(-1);
						tr.className = 'cbi-section-table-row';

					var td = tr.insertCell(-1);
						td.colSpan = 4;
						td.innerHTML = '<em><br /><%:There are no active leases.%></em>';
				}
			}

			var ls6 = document.getElementById('lease6_status_table');
			if (ls6 && info.leases6)
			{
				ls6.parentNode.style.display = 'block';

				/* clear all rows */
				while( ls6.rows.length > 1 )
					ls6.rows[0].parentNode.deleteRow(1);

				for( var i = 0; i < info.leases6.length; i++ )
				{
					var timestr;

					if (info.leases6[i].expires <= 0)
						timestr = '<em><%:expired%></em>';
					else
						timestr = String.format('%t', info.leases6[i].expires);

					var tr = ls6.rows[0].parentNode.insertRow(-1);
						tr.className = 'cbi-section-table-row cbi-rowstyle-' + ((i % 2) + 1);

					tr.insertCell(-1).innerHTML = info.leases6[i].hostname ? info.leases6[i].hostname : '?';
					tr.insertCell(-1).innerHTML = info.leases6[i].ip6addr;
					tr.insertCell(-1).innerHTML = info.leases6[i].duid;
					tr.insertCell(-1).innerHTML = timestr;
				}

				if( ls6.rows.length == 1 )
				{
					var tr = ls6.rows[0].parentNode.insertRow(-1);
						tr.className = 'cbi-section-table-row';

					var td = tr.insertCell(-1);
						td.colSpan = 4;
						td.innerHTML = '<em><br /><%:There are no active leases.%></em>';
				}
			}
			<% end %>

			<% if has_wifi then %>
			var assoclist = [ ];

			var ws = document.getElementById('wifi_status_table');
			if (ws)
			{
				var wsbody = ws.rows[0].parentNode;
				while (ws.rows.length > 0)
					wsbody.deleteRow(0);

				for (var didx = 0; didx < info.wifinets.length; didx++)
				{
					var dev = info.wifinets[didx];

					var tr = wsbody.insertRow(-1);
					var td;

					td = tr.insertCell(-1);
					td.width     = "33%";
					td.innerHTML = dev.name;
					td.style.verticalAlign = "top";

					td = tr.insertCell(-1);

					var s = '';

					for (var nidx = 0; nidx < dev.networks.length; nidx++)
					{
						var net = dev.networks[nidx];
						var is_assoc = (net.bssid != '00:00:00:00:00:00' && net.channel);

						var icon;
						if (!is_assoc)
							icon = "<%=resource%>/icons/signal-none.png";
						else if (net.quality == 0)
							icon = "<%=resource%>/icons/signal-0.png";
						else if (net.quality < 25)
							icon = "<%=resource%>/icons/signal-0-25.png";
						else if (net.quality < 50)
							icon = "<%=resource%>/icons/signal-25-50.png";
						else if (net.quality < 75)
							icon = "<%=resource%>/icons/signal-50-75.png";
						else
							icon = "<%=resource%>/icons/signal-75-100.png";

						s += String.format(
							'<table><tr><td style="text-align:center; width:32px; padding:3px">' +
								'<img src="%s" title="<%:Signal%>: %d dBm / <%:Noise%>: %d dBm" />' +
								'<br /><small>%d%%</small>' +
							'</td><td style="text-align:left; padding:3px"><small>' +
								'<strong><%:SSID%>:</strong> <a href="%s">%h</a><br />' +
								'<strong><%:Mode%>:</strong> %s<br />' +
								'<strong><%:Channel%>:</strong> %d (%.3f <%:GHz%>)<br />' +
								'<strong><%:Bitrate%>:</strong> %s <%:Mbit/s%><br />',
								icon, net.signal, net.noise,
								net.quality,
								net.link, net.ssid,
								net.mode,
								net.channel, net.frequency,
								net.bitrate || '?'
						);

						if (is_assoc)
						{
							s += String.format(
								'<strong><%:BSSID%>:</strong> %s<br />' +
								'<strong><%:Encryption%>:</strong> %s',
									net.bssid,
									net.encryption
							);
						}
						else
						{
							s += '<em><%:Wireless is disabled or not associated%></em>';
						}

						s += '</small></td></tr></table>';

						for (var bssid in net.assoclist)
						{
							assoclist.push({
								bssid:    bssid,
								signal:   net.assoclist[bssid].signal,
								noise:    net.assoclist[bssid].noise,
								rx_rate:  net.assoclist[bssid].rx_rate,
								rx_mcs:   net.assoclist[bssid].rx_mcs,
								rx_40mhz: net.assoclist[bssid].rx_40mhz,
								tx_rate:  net.assoclist[bssid].tx_rate,
								tx_mcs:   net.assoclist[bssid].tx_mcs,
								tx_40mhz: net.assoclist[bssid].tx_40mhz,
								link:     net.link,
								name:     net.name
							});
						}
					}

					if (!s)
						s = '<em><%:No information available%></em>';

					td.innerHTML = s;
				}
			}

			var ac = document.getElementById('wifi_assoc_table');
			if (ac)
			{
				/* clear all rows */
				while( ac.rows.length > 1 )
					ac.rows[0].parentNode.deleteRow(1);

				assoclist.sort(function(a, b) {
					return (a.name == b.name)
						? (a.bssid < b.bssid)
						: (a.name  > b.name )
					;
				});

				for( var i = 0; i < assoclist.length; i++ )
				{
					var tr = ac.rows[0].parentNode.insertRow(-1);
						tr.className = 'cbi-section-table-row cbi-rowstyle-' + (1 + (i % 2));

					var icon;
					var q = (-1 * (assoclist[i].noise - assoclist[i].signal)) / 5;
					if (q < 1)
						icon = "<%=resource%>/icons/signal-0.png";
					else if (q < 2)
						icon = "<%=resource%>/icons/signal-0-25.png";
					else if (q < 3)
						icon = "<%=resource%>/icons/signal-25-50.png";
					else if (q < 4)
						icon = "<%=resource%>/icons/signal-50-75.png";
					else
						icon = "<%=resource%>/icons/signal-75-100.png";

					tr.insertCell(-1).innerHTML = String.format(
						'<img src="%s" title="<%:Signal%>: %d <%:dBm%> / <%:Noise%>: %d <%:dBm%>" />',
						icon, assoclist[i].signal, assoclist[i].noise
					);

					tr.insertCell(-1).innerHTML = assoclist[i].bssid;

					tr.insertCell(-1).innerHTML = String.format(
						'<a href="%s">%s</a>',
							assoclist[i].link,
							'%h'.format(assoclist[i].name).nobr()
					);

					tr.insertCell(-1).innerHTML = String.format('%d <%:dBm%>', assoclist[i].signal).nobr();
					tr.insertCell(-1).innerHTML = String.format('%d <%:dBm%>', assoclist[i].noise).nobr();

					tr.insertCell(-1).innerHTML = (assoclist[i].rx_mcs > -1)
						? String.format('%.1f <%:Mbit/s%>, MCS %d, %d<%:MHz%>', assoclist[i].rx_rate / 1000, assoclist[i].rx_mcs, assoclist[i].rx_40mhz ? 40 : 20).nobr()
						: String.format('%.1f <%:Mbit/s%>', assoclist[i].rx_rate / 1000).nobr()
					;

					tr.insertCell(-1).innerHTML = (assoclist[i].tx_mcs > -1)
						? String.format('%.1f <%:Mbit/s%>, MCS %d, %d<%:MHz%>', assoclist[i].tx_rate / 1000, assoclist[i].tx_mcs, assoclist[i].tx_40mhz ? 40 : 20).nobr()
						: String.format('%.1f <%:Mbit/s%>', assoclist[i].tx_rate / 1000).nobr()
					;
				}

				if (ac.rows.length == 1)
				{
					var tr = ac.rows[0].parentNode.insertRow(-1);
						tr.className = 'cbi-section-table-row';

					var td = tr.insertCell(-1);
						td.colSpan = 7;
						td.innerHTML = '<br /><em><%:No information available%></em>';
				}
			}
			<% end %>

			var e;

			if (e = document.getElementById('localtime'))
				e.innerHTML = info.localtime;

			if (e = document.getElementById('uptime'))
				e.innerHTML = String.format('%t', info.uptime);

			if (e = document.getElementById('loadavg'))
				e.innerHTML = String.format(
					'%.02f, %.02f, %.02f',
					info.loadavg[0] / 65535.0,
					info.loadavg[1] / 65535.0,
					info.loadavg[2] / 65535.0
				);

			if (e = document.getElementById('cpuusage'))
				e.innerHTML = String.format('%.02f\%',info.cpuusage);

			if (e = document.getElementById('memtotal'))
				e.innerHTML = progressbar(
					((info.memory.free + info.memory.buffered) / 1024) + " <%:kB%>",
					(info.memory.total / 1024) + " <%:kB%>"
				);

			if (e = document.getElementById('memfree'))
				e.innerHTML = progressbar(
					(info.memory.free / 1024) + " <%:kB%>",
					(info.memory.total / 1024) + " <%:kB%>"
				);

			if (e = document.getElementById('membuff'))
				e.innerHTML = progressbar(
					(info.memory.buffered / 1024) + " <%:kB%>",
					(info.memory.total / 1024) + " <%:kB%>"
				);

			if (e = document.getElementById('swaptotal'))
				e.innerHTML = progressbar(
					(info.swap.free / 1024) + " <%:kB%>",
					(info.swap.total / 1024) + " <%:kB%>"
				);

			if (e = document.getElementById('swapfree'))
				e.innerHTML = progressbar(
					(info.swap.free / 1024) + " <%:kB%>",
					(info.swap.total / 1024) + " <%:kB%>"
				);

			if (e = document.getElementById('conns'))
				e.innerHTML = progressbar(info.conncount, info.connmax);

		}
	);
//]]></script>

<h2><a id="content" name="content"><%:Status%></a></h2>

<fieldset class="cbi-section">
	<legend><%:System%></legend>

	<table width="100%" cellspacing="10">
		<tr><td width="33%"><%:Hostname%></td><td><%=luci.sys.hostname() or "?"%></td></tr>
		<tr><td width="33%"><%:Model%></td><td><%=pcdata(boardinfo.model or boardinfo.system or "?")%></td></tr>
		<tr><td width="33%"><%:Firmware Version%></td><td>
			<%=pcdata(ver.distname)%> <%=pcdata(ver.distversion)%> /
			<%=pcdata(ver.luciname)%> (<%=pcdata(ver.luciversion)%>)
		</td></tr>
<<<<<<< HEAD
		<tr><td width="33%"><%:Chip Model%></td><td><%=soc_model%></td></tr>
		<tr><td width="33%"><%:Kernel Version%></td><td><%=luci.sys.exec("uname -r")%></td></tr>
=======
		<tr><td width="33%"><%:Kernel Version%></td><td><%=unameinfo.release or "?"%></td></tr>
>>>>>>> 4abf1caa
		<tr><td width="33%"><%:Local Time%></td><td id="localtime">-</td></tr>
		<tr><td width="33%"><%:Uptime%></td><td id="uptime">-</td></tr>
		<tr><td width="33%"><%:Load Average%></td><td id="loadavg">-</td></tr>
		<tr><td width="33%"><%:CPU usage (%)%></td><td id="cpuusage">-</td></tr>
	</table>
</fieldset>

<fieldset class="cbi-section">
	<legend><%:Memory%></legend>

	<table width="100%" cellspacing="10">
		<tr><td width="33%"><%:Total Available%></td><td id="memtotal">-</td></tr>
		<tr><td width="33%"><%:Free%></td><td id="memfree">-</td></tr>
		<tr><td width="33%"><%:Buffered%></td><td id="membuff">-</td></tr>
	</table>
</fieldset>

<% if swapinfo.total > 0 then %>
<fieldset class="cbi-section">
	<legend><%:Swap%></legend>

	<table width="100%" cellspacing="10">
		<tr><td width="33%"><%:Total Available%></td><td id="swaptotal">-</td></tr>
		<tr><td width="33%"><%:Free%></td><td id="swapfree">-</td></tr>
	</table>
</fieldset>
<% end %>

<fieldset class="cbi-section">
	<legend><%:Network%></legend>

	<table width="100%" cellspacing="10">
		<tr><td width="33%" style="vertical-align:top"><%:IPv4 WAN Status%></td><td>
			<table><tr>
				<td id="wan4_i" style="width:16px; text-align:center; padding:3px"><img src="<%=resource%>/icons/ethernet_disabled.png" /><br /><small>?</small></td>
				<td id="wan4_s" style="vertical-align:middle; padding: 3px"><em><%:Collecting data...%></em></td>
			</tr></table>
		</td></tr>
		<% if has_ipv6 then %>
		<tr><td width="33%" style="vertical-align:top"><%:IPv6 WAN Status%></td><td>
			<table><tr>
				<td id="wan6_i" style="width:16px; text-align:center; padding:3px"><img src="<%=resource%>/icons/ethernet_disabled.png" /><br /><small>?</small></td>
				<td id="wan6_s" style="vertical-align:middle; padding: 3px"><em><%:Collecting data...%></em></td>
			</tr></table>
		</td></tr>
		<% end %>
		<tr><td width="33%"><%:Active Connections%></td><td id="conns">-</td></tr>
	</table>
</fieldset>

<% if has_dhcp then %>
<fieldset class="cbi-section">
	<legend><%:DHCP Leases%></legend>

	<table class="cbi-section-table" id="lease_status_table">
		<tr class="cbi-section-table-titles">
			<th class="cbi-section-table-cell"><%:Hostname%></th>
			<th class="cbi-section-table-cell"><%:IPv4-Address%></th>
			<th class="cbi-section-table-cell"><%:MAC-Address%></th>
			<th class="cbi-section-table-cell"><%:Leasetime remaining%></th>
		</tr>
		<tr class="cbi-section-table-row">
			<td colspan="4"><em><br /><%:Collecting data...%></em></td>
		</tr>
	</table>
</fieldset>

<fieldset class="cbi-section" style="display:none">
	<legend><%:DHCPv6 Leases%></legend>

	<table class="cbi-section-table" id="lease6_status_table">
		<tr class="cbi-section-table-titles">
			<th class="cbi-section-table-cell"><%:Hostname%></th>
			<th class="cbi-section-table-cell"><%:IPv6-Address%></th>
			<th class="cbi-section-table-cell"><%:DUID%></th>
			<th class="cbi-section-table-cell"><%:Leasetime remaining%></th>
		</tr>
		<tr class="cbi-section-table-row">
			<td colspan="4"><em><br /><%:Collecting data...%></em></td>
		</tr>
	</table>
</fieldset>
<% end %>

<% if has_dsl then %>
<fieldset class="cbi-section">
       <legend><%:ADSL%></legend>
       <table width="100%" cellspacing="10">
               <tr><td width="33%" style="vertical-align:top"><%:ADSL Status%></td><td>
                       <table><tr>
                               <td id="dsl_i" style="width:16px; text-align:center; padding:3px"><img src="<%=resource%>/icons/ethernet_disabled.png" /><br /><small>?</small></td>
                               <td id="dsl_s" style="vertical-align:middle; padding: 3px"><em><%:Collecting data...%></em></td>
                       </tr></table>
               </td></tr>
       </table>
</fieldset>
<% end %>

<% if has_wifi then %>
<fieldset class="cbi-section">
	<legend><%:Wireless%></legend>

	<table id="wifi_status_table" width="100%" cellspacing="10">
		<tr><td><em><%:Collecting data...%></em></td></tr>
	</table>
</fieldset>

<fieldset class="cbi-section">
	<legend><%:Associated Stations%></legend>

	<table class="cbi-section-table" id="wifi_assoc_table">
		<tr class="cbi-section-table-titles">
			<th class="cbi-section-table-cell">&#160;</th>
			<th class="cbi-section-table-cell"><%:MAC-Address%></th>
			<th class="cbi-section-table-cell"><%:Network%></th>
			<th class="cbi-section-table-cell"><%:Signal%></th>
			<th class="cbi-section-table-cell"><%:Noise%></th>
			<th class="cbi-section-table-cell"><%:RX Rate%></th>
			<th class="cbi-section-table-cell"><%:TX Rate%></th>
		</tr>
		<tr class="cbi-section-table-row">
			<td colspan="7"><em><br /><%:Collecting data...%></em></td>
		</tr>
	</table>
</fieldset>
<% end %>

<%-
	local incdir = util.libpath() .. "/view/admin_status/index/"
	if fs.access(incdir) then
		local inc
		for inc in fs.dir(incdir) do
			if inc:match("%.htm$") then
				include("admin_status/index/" .. inc:gsub("%.htm$", ""))
			end
		end
	end
-%>

<%+footer%><|MERGE_RESOLUTION|>--- conflicted
+++ resolved
@@ -50,21 +50,10 @@
 		local rv = {
 			uptime     = sysinfo.uptime or 0,
 			localtime  = os.date(),
-<<<<<<< HEAD
-			loadavg    = { luci.sys.loadavg() },
 			cpuusage   = luci.sys.exec("echo $( echo $(cat /proc/stat | grep \"^cpu \" | awk '{print $1+$2+$3+$4+$5+$6+$7 \" \" $1+$2+$3+$6+$7}') $(sleep 1 && cat /proc/stat | grep \"^cpu \" | awk '{print $1+$2+$3+$4+$5+$6+$7 \" \" $1+$2+$3+$6+$7}') | awk '{print (($4-$2)/($3-$1))*100}' )"),
-			memtotal   = memtotal,
-			memcached  = memcached,
-			membuffers = membuffers,
-			memfree    = memfree,
-			swaptotal  = swaptotal,
-			swapcached = swapcached,
-			swapfree   = swapfree,
-=======
 			loadavg    = sysinfo.load or { 0, 0, 0 },
 			memory     = meminfo,
 			swap       = swapinfo,
->>>>>>> 4abf1caa
 			connmax    = conn_max,
 			conncount  = conn_count,
 			leases     = stat.dhcp_leases(),
@@ -108,17 +97,12 @@
 
 		return
 	end
-<<<<<<< HEAD
-
-	local system, model = luci.sys.sysinfo()
 
 	local soc_model = luci.sys.exec("cat /proc/cpuinfo | grep 'system type' | cut -d : -f 2-");
 
 	if string.sub(soc_model, 1, 1) == " " then
 		soc_model = string.sub(soc_model, 2, -1);
 	end
-=======
->>>>>>> 4abf1caa
 -%>
 
 <%+header%>
@@ -523,7 +507,7 @@
 			var e;
 
 			if (e = document.getElementById('localtime'))
-				e.innerHTML = info.localtime;
+                e.innerHTML = (new Date(info.localtime * 1000)).toUTCString();
 
 			if (e = document.getElementById('uptime'))
 				e.innerHTML = String.format('%t', info.uptime);
@@ -588,12 +572,8 @@
 			<%=pcdata(ver.distname)%> <%=pcdata(ver.distversion)%> /
 			<%=pcdata(ver.luciname)%> (<%=pcdata(ver.luciversion)%>)
 		</td></tr>
-<<<<<<< HEAD
 		<tr><td width="33%"><%:Chip Model%></td><td><%=soc_model%></td></tr>
-		<tr><td width="33%"><%:Kernel Version%></td><td><%=luci.sys.exec("uname -r")%></td></tr>
-=======
 		<tr><td width="33%"><%:Kernel Version%></td><td><%=unameinfo.release or "?"%></td></tr>
->>>>>>> 4abf1caa
 		<tr><td width="33%"><%:Local Time%></td><td id="localtime">-</td></tr>
 		<tr><td width="33%"><%:Uptime%></td><td id="uptime">-</td></tr>
 		<tr><td width="33%"><%:Load Average%></td><td id="loadavg">-</td></tr>
