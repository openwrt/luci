<%#
 Copyright 2008 Steven Barth <steven@midlink.org>
 Copyright 2008-2011 Jo-Philipp Wich <jow@openwrt.org>
 Licensed to the public under the Apache License 2.0.
-%>

<%
	local fs = require "nixio.fs"
	local ipc = require "luci.ip"
	local util = require "luci.util"
	local stat = require "luci.tools.status"
	local ver = require "luci.version"

	local has_ipv6 = fs.access("/proc/net/ipv6_route")
	local has_dhcp = fs.access("/etc/config/dhcp")
	local has_wifi = ((fs.stat("/etc/config/wireless", "size") or 0) > 0)

	local sysinfo = luci.util.ubus("system", "info") or { }
	local boardinfo = luci.util.ubus("system", "board") or { }
	local unameinfo = nixio.uname() or { }

	local meminfo = sysinfo.memory or {
		total = 0,
		free = 0,
		buffered = 0,
		shared = 0
	}

	local swapinfo = sysinfo.swap or {
		total = 0,
		free = 0
	}

	local has_dsl = fs.access("/etc/init.d/dsl_control")

	if luci.http.formvalue("status") == "1" then
		local ntm = require "luci.model.network".init()
		local wan_nets = ntm:get_wan_networks()
		local wan6_nets = ntm:get_wan6_networks()

		local conn_count = tonumber(
			fs.readfile("/proc/sys/net/netfilter/nf_conntrack_count") or "") or 0

		local conn_max = tonumber(luci.sys.exec(
			"sysctl -n -e net.nf_conntrack_max net.ipv4.netfilter.ip_conntrack_max"
		):match("%d+")) or 4096

		local rv = {
			uptime     = sysinfo.uptime or 0,
			localtime  = os.date(),
			loadavg    = sysinfo.load or { 0, 0, 0 },
			memory     = meminfo,
			swap       = swapinfo,
			connmax    = conn_max,
			conncount  = conn_count,
			wifinets   = stat.wifi_networks()
		}

		if #wan_nets > 0 then
			local k, v

			rv.wan = { }

			for k, v in pairs(wan_nets) do
				local dev = v:get_interface()
				local link = dev and ipc.link(dev:name())

				local wan_info = {
					ipaddr  = v:ipaddr(),
					gwaddr  = v:gwaddr(),
					netmask = v:netmask(),
					dns     = v:dnsaddrs(),
					expires = v:expires(),
					uptime  = v:uptime(),
					proto   = v:proto(),
					i18n    = v:get_i18n(),
					ifname  = v:ifname(),
					link    = v:adminlink(),
					mac     = dev and dev:mac(),
					type    = dev and dev:type(),
					name    = dev and dev:get_i18n(),
					ether   = link and link.type == 1
				}

				rv.wan[#rv.wan+1] = wan_info
			end
		end

		if #wan6_nets > 0 then
			local k, v

			rv.wan6 = { }

			for k, v in pairs(wan6_nets) do
				local dev = v:get_interface()
				local link = dev and ipc.link(dev:name())
				local wan6_info = {
					ip6addr   = v:ip6addr(),
					gw6addr   = v:gw6addr(),
					dns       = v:dns6addrs(),
					ip6prefix = v:ip6prefix(),
					uptime    = v:uptime(),
					proto     = v:proto(),
					i18n      = v:get_i18n(),
					ifname    = v:ifname(),
					link      = v:adminlink(),
					mac       = dev and dev:mac(),
					type      = dev and dev:type(),
					name      = dev and dev:get_i18n(),
					ether     = link and link.type == 1
				}

				rv.wan6[#rv.wan6+1] = wan6_info
			end
		end

		if has_dsl then
			local dsl_stat = luci.sys.exec("/etc/init.d/dsl_control lucistat")
			local dsl_func = loadstring(dsl_stat)
			if dsl_func then
				rv.dsl = dsl_func()
			end
		end

		luci.http.prepare_content("application/json")
		luci.http.write_json(rv)

		return
	end
-%>

<%+header%>

<script type="text/javascript">//<![CDATA[
	function progressbar(v, m)
	{
		var vn = parseInt(v) || 0;
		var mn = parseInt(m) || 100;
		var pc = Math.floor((100 / mn) * vn);

		return String.format(
			'<div style="width:100%%; max-width:200px; position:relative; border:1px solid #999999">' +
				'<div style="background-color:#CCCCCC; width:%d%%; height:15px">' +
					'<div style="position:absolute; left:0; top:0; text-align:center; width:100%%; color:#000000">' +
						'<small>%s / %s (%d%%)</small>' +
					'</div>' +
				'</div>' +
			'</div>', pc, v, m, pc
		);
	}

	function labelList(items, offset) {
		var rv = [ ];

		for (var i = offset || 0; i < items.length; i += 2) {
			var label = items[i],
			    value = items[i+1];

			if (value === undefined || value === null)
				continue;

			if (label)
				rv.push(E('strong', [label, ': ']));

			rv.push(value, E('br'));
		}

		return rv;
	}

	function renderBox(title, active, childs) {
		childs = childs || [];
		childs.unshift(E('span', labelList(arguments, 3)));

		return E('div', { class: 'ifacebox' }, [
			E('div', { class: 'ifacebox-head center ' + (active ? 'active' : '') },
				E('strong', title)),
			E('div', { class: 'ifacebox-body left' }, childs)
		]);
	}

	function renderBadge(icon, title) {
		return E('span', { class: 'ifacebadge' }, [
			E('img', { src: icon, title: title || '' }),
			E('span', labelList(arguments, 2))
		]);
	}

	XHR.poll(5, '<%=REQUEST_URI%>', { status: 1 },
		function(x, info)
		{
			var us = document.getElementById('upstream_status_table');

			while (us.lastElementChild)
				us.removeChild(us.lastElementChild);

			var wan_list = info.wan || [];

			for (var i = 0; i < wan_list.length; i++) {
				var ifc = wan_list[i];

				us.appendChild(renderBox(
					'<%:IPv4 Upstream%>',
					(ifc.ifname && ifc.proto != 'none'),
					[ E('div', {}, renderBadge(
					'<%=resource%>' + '/icons/%s.png'.format((ifc && ifc.type) ? ifc.type : 'ethernet_disabled'), null,
					'<%:Device%>', ifc ? (ifc.name || ifc.ifname || '-') : '-',
					'<%:MAC-Address%>', (ifc && ifc.ether) ? ifc.mac : null)) ],
					'<%:Protocol%>', ifc.i18n || E('em', '<%:Not connected%>'),
					'<%:Address%>', (ifc.ipaddr) ? ifc.ipaddr : '0.0.0.0',
					'<%:Netmask%>', (ifc.netmask && ifc.netmask != ifc.ipaddr) ? ifc.netmask : '255.255.255.255',
					'<%:Gateway%>', (ifc.gwaddr) ? ifc.gwaddr : '0.0.0.0',
					'<%:DNS%> 1', (ifc.dns) ? ifc.dns[0] : null,
					'<%:DNS%> 2', (ifc.dns) ? ifc.dns[1] : null,
					'<%:DNS%> 3', (ifc.dns) ? ifc.dns[2] : null,
					'<%:DNS%> 4', (ifc.dns) ? ifc.dns[3] : null,
					'<%:DNS%> 5', (ifc.dns) ? ifc.dns[4] : null,
					'<%:Expires%>', (ifc.expires > -1) ? '%t'.format(ifc.expires) : null,
					'<%:Connected%>', (ifc.uptime > 0) ? '%t'.format(ifc.uptime) : null));
			}

			<% if has_ipv6 then %>
<<<<<<< HEAD
			var ifc6 = info.wan6 || {};

			us.appendChild(renderBox(
				'<%:IPv6 Upstream%>',
				(ifc6.ifname && ifc6.proto != 'none'),
				[ E('div', {}, renderBadge(
					'<%=resource%>/icons/%s.png'.format(ifc6.type || 'ethernet_disabled'), null,
					'<%:Device%>', ifc6 ? (ifc6.name || ifc6.ifname || '-') : '-',
					'<%:MAC-Address%>', (ifc6 && ifc6.ether) ? ifc6.mac : null)) ],
				'<%:Protocol%>', ifc6.i18n ? (ifc6.i18n + (ifc6.proto === 'dhcp' && ifc6.ip6prefix ? '-PD' : '')) : E('em', '<%:Not connected%>'),
				'<%:Prefix Delegated%>', ifc6.ip6prefix,
				'<%:Address%>', (ifc6.ip6prefix) ? (ifc6.ip6addr || null) : (ifc6.ip6addr || '::'),
				'<%:Gateway%>', (ifc6.gw6addr) ? ifc6.gw6addr : '::',
				'<%:DNS%> 1', (ifc6.dns) ? ifc6.dns[0] : null,
				'<%:DNS%> 2', (ifc6.dns) ? ifc6.dns[1] : null,
				'<%:DNS%> 3', (ifc6.dns) ? ifc6.dns[2] : null,
				'<%:DNS%> 4', (ifc6.dns) ? ifc6.dns[3] : null,
				'<%:DNS%> 5', (ifc6.dns) ? ifc6.dns[4] : null,
				'<%:Connected%>', (ifc6.uptime > 0) ? '%t'.format(ifc6.uptime) : null));
=======
			var wan6_list = info.wan6 || [];

			for (var i = 0; i < wan6_list.length; i++) {
				var ifc6 = wan6_list[i];

				us.appendChild(renderBox(
					'<%:IPv6 Upstream%>',
					(ifc6.ifname && ifc6.proto != 'none'),
					[ E('div', {}, renderBadge(
						'<%=resource%>/icons/%s.png'.format(ifc6.type || 'ethernet_disabled'), null,
						'<%:Device%>', ifc6 ? (ifc6.name || ifc6.ifname || '-') : '-',
						'<%:MAC-Address%>', (ifc6 && ifc6.ether) ? ifc6.mac : null)) ],
					'<%:Protocol%>', ifc6.i18n ? (ifc6.i18n + (ifc6.proto === 'dhcp' && ifc6.ip6prefix ? '-PD' : '')) : E('em', '<%:Not connected%>'),
					'<%:Prefix Delegated%>', ifc6.ip6prefix,
					'<%:Address%>', (ifc6.ip6prefix) ? (ifc6.ip6addr || null) : (ifc6.ipaddr || '::'),
					'<%:Gateway%>', (ifc6.gw6addr) ? ifc6.gw6addr : '::',
					'<%:DNS%> 1', (ifc6.dns) ? ifc6.dns[0] : null,
					'<%:DNS%> 2', (ifc6.dns) ? ifc6.dns[1] : null,
					'<%:DNS%> 3', (ifc6.dns) ? ifc6.dns[2] : null,
					'<%:DNS%> 4', (ifc6.dns) ? ifc6.dns[3] : null,
					'<%:DNS%> 5', (ifc6.dns) ? ifc6.dns[4] : null,
					'<%:Connected%>', (ifc6.uptime > 0) ? '%t'.format(ifc6.uptime) : null));
			}
>>>>>>> 1a0316bb
			<% end %>

			<% if has_dsl then %>
				var ds = document.getElementById('dsl_status_table');

				while (ds.lastElementChild)
					ds.removeChild(ds.lastElementChild);

				ds.appendChild(renderBox(
					'<%:DSL Status%>',
					(info.dsl.line_state === 'UP'), [ ],
					'<%:Line State%>', '%s [0x%x]'.format(info.dsl.line_state, info.dsl.line_state_detail),
					'<%:Line Mode%>', info.dsl.line_mode_s || '-',
					'<%:Line Uptime%>', info.dsl.line_uptime_s || '-',
					'<%:Annex%>', info.dsl.annex_s || '-',
					'<%:Profile%>', info.dsl.profile_s || '-',
					'<%:Data Rate%>', '%s/s / %s/s'.format(info.dsl.data_rate_down_s, info.dsl.data_rate_up_s),
					'<%:Max. Attainable Data Rate (ATTNDR)%>', '%s/s / %s/s'.format(info.dsl.max_data_rate_down_s, info.dsl.max_data_rate_up_s),
					'<%:Latency%>', '%s / %s'.format(info.dsl.latency_num_down, info.dsl.latency_num_up),
					'<%:Line Attenuation (LATN)%>', '%.1f dB / %.1f dB'.format(info.dsl.line_attenuation_down, info.dsl.line_attenuation_up),
					'<%:Signal Attenuation (SATN)%>', '%.1f dB / %.1f dB'.format(info.dsl.signal_attenuation_down, info.dsl.signal_attenuation_up),
					'<%:Noise Margin (SNR)%>', '%.1f dB / %.1f dB'.format(info.dsl.noise_margin_down, info.dsl.noise_margin_up),
					'<%:Aggregate Transmit Power(ACTATP)%>', '%.1f dB / %.1f dB'.format(info.dsl.actatp_down, info.dsl.actatp_up),
					'<%:Forward Error Correction Seconds (FECS)%>', '%d / %d'.format(info.dsl.errors_fec_near, info.dsl.errors_fec_far),
					'<%:Errored seconds (ES)%>', '%d / %d'.format(info.dsl.errors_es_near, info.dsl.errors_es_far),
					'<%:Severely Errored Seconds (SES)%>', '%d / %d'.format(info.dsl.errors_ses_near, info.dsl.errors_ses_far),
					'<%:Loss of Signal Seconds (LOSS)%>', '%d / %d'.format(info.dsl.errors_loss_near, info.dsl.errors_loss_far),
					'<%:Unavailable Seconds (UAS)%>', '%d / %d'.format(info.dsl.errors_uas_near, info.dsl.errors_uas_far),
					'<%:Header Error Code Errors (HEC)%>', '%d / %d'.format(info.dsl.errors_hec_near, info.dsl.errors_hec_far),
					'<%:Non Pre-emtive CRC errors (CRC_P)%>', '%d / %d'.format(info.dsl.errors_crc_p_near, info.dsl.errors_crc_p_far),
					'<%:Pre-emtive CRC errors (CRCP_P)%>', '%d / %d'.format(info.dsl.errors_crcp_p_near, info.dsl.errors_crcp_p_far),
					'<%:ATU-C System Vendor ID%>', info.dsl.atuc_vendor_id,
					'<%:Power Management Mode%>', info.dsl.power_mode_s));
			<% end %>

			<% if has_wifi then %>
			var ws = document.getElementById('wifi_status_table');
			if (ws)
			{
				while (ws.lastElementChild)
					ws.removeChild(ws.lastElementChild);

				for (var didx = 0; didx < info.wifinets.length; didx++)
				{
					var dev = info.wifinets[didx];
					var net0 = (dev.networks && dev.networks[0]) ? dev.networks[0] : {};
					var vifs = [];

					for (var nidx = 0; nidx < dev.networks.length; nidx++)
					{
						var net = dev.networks[nidx];
						var is_assoc = (net.bssid != '00:00:00:00:00:00' && net.channel && !net.disabled);

						var icon;
						if (net.disabled)
							icon = "<%=resource%>/icons/signal-none.png";
						else if (net.quality <= 0)
							icon = "<%=resource%>/icons/signal-0.png";
						else if (net.quality < 25)
							icon = "<%=resource%>/icons/signal-0-25.png";
						else if (net.quality < 50)
							icon = "<%=resource%>/icons/signal-25-50.png";
						else if (net.quality < 75)
							icon = "<%=resource%>/icons/signal-50-75.png";
						else
							icon = "<%=resource%>/icons/signal-75-100.png";

						vifs.push(renderBadge(
							icon,
							'<%:Signal%>: %d dBm / <%:Quality%>: %d%%'.format(net.signal, net.quality),
							'<%:SSID%>', E('a', { href: net.link }, [ net.ssid || '?' ]),
							'<%:Mode%>', net.mode,
							'<%:BSSID%>', is_assoc ? (net.bssid || '-') : null,
							'<%:Encryption%>', is_assoc ? net.encryption : null,
							'<%:Associations%>', is_assoc ? (net.num_assoc || '-') : null,
							null, is_assoc ? null : E('em', net.disabled ? '<%:Wireless is disabled%>' : '<%:Wireless is not associated%>')));
					}

					ws.appendChild(renderBox(
						dev.device, dev.up || net0.up,
						[ E('div', vifs) ],
						'<%:Type%>', dev.name.replace(/^Generic | Wireless Controller .+$/g, ''),
						'<%:Channel%>', net0.channel ? '%d (%.3f <%:GHz%>)'.format(net0.channel, net0.frequency) : '-',
						'<%:Bitrate%>', net0.bitrate ? '%d <%:Mbit/s%>'.format(net0.bitrate) : '-'));
				}

				if (!ws.lastElementChild)
					ws.appendChild(E('<em><%:No information available%></em>'));
			}
			<% end %>

			var e;

			if (e = document.getElementById('localtime'))
				e.innerHTML = info.localtime;

			if (e = document.getElementById('uptime'))
				e.innerHTML = String.format('%t', info.uptime);

			if (e = document.getElementById('loadavg'))
				e.innerHTML = String.format(
					'%.02f, %.02f, %.02f',
					info.loadavg[0] / 65535.0,
					info.loadavg[1] / 65535.0,
					info.loadavg[2] / 65535.0
				);

			if (e = document.getElementById('memtotal'))
				e.innerHTML = progressbar(
					((info.memory.free + info.memory.buffered) / 1024) + " <%:kB%>",
					(info.memory.total / 1024) + " <%:kB%>"
				);

			if (e = document.getElementById('memfree'))
				e.innerHTML = progressbar(
					(info.memory.free / 1024) + " <%:kB%>",
					(info.memory.total / 1024) + " <%:kB%>"
				);

			if (e = document.getElementById('membuff'))
				e.innerHTML = progressbar(
					(info.memory.buffered / 1024) + " <%:kB%>",
					(info.memory.total / 1024) + " <%:kB%>"
				);

			if (e = document.getElementById('swaptotal'))
				e.innerHTML = progressbar(
					(info.swap.free / 1024) + " <%:kB%>",
					(info.swap.total / 1024) + " <%:kB%>"
				);

			if (e = document.getElementById('swapfree'))
				e.innerHTML = progressbar(
					(info.swap.free / 1024) + " <%:kB%>",
					(info.swap.total / 1024) + " <%:kB%>"
				);

			if (e = document.getElementById('conns'))
				e.innerHTML = progressbar(info.conncount, info.connmax);

		}
	);
//]]></script>

<h2 name="content"><%:Status%></h2>

<div class="cbi-section">
	<h3><%:System%></h3>

	<div class="table" width="100%">
		<div class="tr"><div class="td left" width="33%"><%:Hostname%></div><div class="td left"><%=luci.sys.hostname() or "?"%></div></div>
		<div class="tr"><div class="td left" width="33%"><%:Model%></div><div class="td left"><%=pcdata(boardinfo.model or "?")%></div></div>
		<div class="tr"><div class="td left" width="33%"><%:Architecture%></div><div class="td left"><%=pcdata(boardinfo.system or "?")%></div></div>
		<div class="tr"><div class="td left" width="33%"><%:Firmware Version%></div><div class="td left">
			<%=pcdata(ver.distname)%> <%=pcdata(ver.distversion)%> /
			<%=pcdata(ver.luciname)%> (<%=pcdata(ver.luciversion)%>)
		</div></div>
		<div class="tr"><div class="td left" width="33%"><%:Kernel Version%></div><div class="td left"><%=unameinfo.release or "?"%></div></div>
		<div class="tr"><div class="td left" width="33%"><%:Local Time%></div><div class="td left" id="localtime">-</div></div>
		<div class="tr"><div class="td left" width="33%"><%:Uptime%></div><div class="td left" id="uptime">-</div></div>
		<div class="tr"><div class="td left" width="33%"><%:Load Average%></div><div class="td left" id="loadavg">-</div></div>
	</div>
</div>

<div class="cbi-section">
	<h3><%:Memory%></h3>

	<div class="table" width="100%">
		<div class="tr"><div class="td left" width="33%"><%:Total Available%></div><div class="td left" id="memtotal">-</div></div>
		<div class="tr"><div class="td left" width="33%"><%:Free%></div><div class="td left" id="memfree">-</div></div>
		<div class="tr"><div class="td left" width="33%"><%:Buffered%></div><div class="td left" id="membuff">-</div></div>
	</div>
</div>

<% if swapinfo.total > 0 then %>
<div class="cbi-section">
	<h3><%:Swap%></h3>

	<div class="table" width="100%">
		<div class="tr"><div class="td left" width="33%"><%:Total Available%></div><div class="td left" id="swaptotal">-</div></div>
		<div class="tr"><div class="td left" width="33%"><%:Free%></div><div class="td left" id="swapfree">-</div></div>
	</div>
</div>
<% end %>

<div class="cbi-section">
	<h3><%:Network%></h3>

	<div id="upstream_status_table" class="network-status-table">
		<p><em><%:Collecting data...%></em></p>
	</div>

	<div class="table" width="100%">
		<div class="tr"><div class="td left" width="33%"><%:Active Connections%></div><div class="td left" id="conns">-</div></div>
	</div>
</div>

<%
	if has_dhcp then
		include("admin_network/lease_status")
	end
%>

<% if has_dsl then %>
<div class="cbi-section">
	<h3><%:DSL%></h3>

	<div id="dsl_status_table" class="network-status-table">
		<p><em><%:Collecting data...%></em></p>
	</div>
</div>
<% end %>

<% if has_wifi then %>
<div class="cbi-section">
	<h3><%:Wireless%></h3>

	<div id="wifi_status_table" class="network-status-table">
		<p><em><%:Collecting data...%></em></p>
	</div>
</div>

<div class="cbi-section">
	<h3><%:Associated Stations%></h3>

	<%+admin_network/wifi_assoclist%>
</div>
<% end %>

<%-
	local incdir = util.libpath() .. "/view/admin_status/index/"
	if fs.access(incdir) then
		local inc
		for inc in fs.dir(incdir) do
			if inc:match("%.htm$") then
				include("admin_status/index/" .. inc:gsub("%.htm$", ""))
			end
		end
	end
-%>

<%+footer%><|MERGE_RESOLUTION|>--- conflicted
+++ resolved
@@ -220,27 +220,6 @@
 			}
 
 			<% if has_ipv6 then %>
-<<<<<<< HEAD
-			var ifc6 = info.wan6 || {};
-
-			us.appendChild(renderBox(
-				'<%:IPv6 Upstream%>',
-				(ifc6.ifname && ifc6.proto != 'none'),
-				[ E('div', {}, renderBadge(
-					'<%=resource%>/icons/%s.png'.format(ifc6.type || 'ethernet_disabled'), null,
-					'<%:Device%>', ifc6 ? (ifc6.name || ifc6.ifname || '-') : '-',
-					'<%:MAC-Address%>', (ifc6 && ifc6.ether) ? ifc6.mac : null)) ],
-				'<%:Protocol%>', ifc6.i18n ? (ifc6.i18n + (ifc6.proto === 'dhcp' && ifc6.ip6prefix ? '-PD' : '')) : E('em', '<%:Not connected%>'),
-				'<%:Prefix Delegated%>', ifc6.ip6prefix,
-				'<%:Address%>', (ifc6.ip6prefix) ? (ifc6.ip6addr || null) : (ifc6.ip6addr || '::'),
-				'<%:Gateway%>', (ifc6.gw6addr) ? ifc6.gw6addr : '::',
-				'<%:DNS%> 1', (ifc6.dns) ? ifc6.dns[0] : null,
-				'<%:DNS%> 2', (ifc6.dns) ? ifc6.dns[1] : null,
-				'<%:DNS%> 3', (ifc6.dns) ? ifc6.dns[2] : null,
-				'<%:DNS%> 4', (ifc6.dns) ? ifc6.dns[3] : null,
-				'<%:DNS%> 5', (ifc6.dns) ? ifc6.dns[4] : null,
-				'<%:Connected%>', (ifc6.uptime > 0) ? '%t'.format(ifc6.uptime) : null));
-=======
 			var wan6_list = info.wan6 || [];
 
 			for (var i = 0; i < wan6_list.length; i++) {
@@ -255,7 +234,7 @@
 						'<%:MAC-Address%>', (ifc6 && ifc6.ether) ? ifc6.mac : null)) ],
 					'<%:Protocol%>', ifc6.i18n ? (ifc6.i18n + (ifc6.proto === 'dhcp' && ifc6.ip6prefix ? '-PD' : '')) : E('em', '<%:Not connected%>'),
 					'<%:Prefix Delegated%>', ifc6.ip6prefix,
-					'<%:Address%>', (ifc6.ip6prefix) ? (ifc6.ip6addr || null) : (ifc6.ipaddr || '::'),
+					'<%:Address%>', (ifc6.ip6prefix) ? (ifc6.ip6addr || null) : (ifc6.ip6addr || '::'),
 					'<%:Gateway%>', (ifc6.gw6addr) ? ifc6.gw6addr : '::',
 					'<%:DNS%> 1', (ifc6.dns) ? ifc6.dns[0] : null,
 					'<%:DNS%> 2', (ifc6.dns) ? ifc6.dns[1] : null,
@@ -264,7 +243,6 @@
 					'<%:DNS%> 5', (ifc6.dns) ? ifc6.dns[4] : null,
 					'<%:Connected%>', (ifc6.uptime > 0) ? '%t'.format(ifc6.uptime) : null));
 			}
->>>>>>> 1a0316bb
 			<% end %>
 
 			<% if has_dsl then %>
