--- conflicted
+++ resolved
@@ -202,7 +202,7 @@
 }
 
 function cbi_init() {
-	var dropdowns, browsers, nodes;
+	var nodes;
 
 	document.querySelectorAll('.cbi-dropdown').forEach(function(node) {
 		cbi_dropdown_init(node);
@@ -264,9 +264,6 @@
 		node.parentNode.replaceChild(n, node);
 	}
 
-	dropdowns = document.querySelectorAll('.cbi-dropdown');
-	browsers = document.querySelectorAll('[data-browser]');
-
 	nodes = document.querySelectorAll('[data-dynlist]');
 
 	for (var i = 0, node; (node = nodes[i]) !== undefined; i++) {
@@ -281,11 +278,6 @@
 				options[choices[0][j]] = choices[1][j];
 		}
 
-<<<<<<< HEAD
-		cbi_dynlist_init(node, choices[2], choices[3], options);
-
-		node.querySelectorAll('.cbi-dropdown').forEach(cbi_dropdown_init);
-=======
 		var dl = new L.ui.DynamicList(values, options, {
 			name: node.getAttribute('data-prefix'),
 			sort: choices[0],
@@ -297,7 +289,6 @@
 		var n = dl.render();
 		n.addEventListener('cbi-dynlist-change', cbi_d_update);
 		node.parentNode.replaceChild(n, node);
->>>>>>> 86f49217
 	}
 
 	nodes = document.querySelectorAll('[data-type]');
@@ -307,12 +298,6 @@
 		                   node.getAttribute('data-type'));
 	}
 
-<<<<<<< HEAD
-	dropdowns.forEach(cbi_dropdown_init);
-	browsers.forEach(cbi_browser_init);
-
-=======
->>>>>>> 86f49217
 	document.querySelectorAll('.cbi-tooltip:not(:empty)').forEach(function(s) {
 		s.parentNode.classList.add('cbi-tooltip-container');
 	});
@@ -329,221 +314,12 @@
 		i.addEventListener('mouseout', handler);
 	});
 
-<<<<<<< HEAD
-	cbi_d_update();
-}
-
-function cbi_combobox_init(id, values, def, man) {
-	var obj = (typeof(id) === 'string') ? document.getElementById(id) : id;
-	var sb = E('div', {
-		'name': obj.name,
-		'class': 'cbi-dropdown',
-		'display-items': 5,
-		'optional': obj.getAttribute('data-optional'),
-		'placeholder': _('-- Please choose --'),
-		'data-type': obj.getAttribute('data-type'),
-		'data-optional': obj.getAttribute('data-optional')
-	}, [ E('ul') ]);
-
-	if (!(obj.value in values) && obj.value.length) {
-		sb.lastElementChild.appendChild(E('li', {
-			'data-value': obj.value,
-			'selected': ''
-		}, obj.value.length ? obj.value : (def || _('-- Please choose --'))));
-	}
-
-	for (var i in values) {
-		sb.lastElementChild.appendChild(E('li', {
-			'data-value': i,
-			'selected': (i == obj.value) ? '' : null
-		}, values[i]));
-	}
-
-	sb.lastElementChild.appendChild(E('li', { 'data-value': '-' }, [
-		E('input', {
-			'type': 'text',
-			'class': 'create-item-input',
-			'data-type': obj.getAttribute('data-type'),
-			'data-optional': true,
-			'placeholder': (man || _('-- custom --'))
-		})
-	]));
-
-	sb.value = obj.value;
-	obj.parentNode.replaceChild(sb, obj);
-}
-
-function cbi_filebrowser(id, defpath) {
-	var field   = L.dom.elem(id) ? id : document.getElementById(id);
-	var browser = window.open(
-		cbi_strings.path.browser + (field.value || defpath || '') + '?field=' + field.id,
-		"luci_filebrowser", "width=300,height=400,left=100,top=200,scrollbars=yes"
-	);
-
-	browser.focus();
-}
-
-function cbi_browser_init(field)
-{
-	field.parentNode.insertBefore(
-		E('img', {
-			'src': L.resource('cbi/folder.gif'),
-			'class': 'cbi-image-button',
-			'click': function(ev) {
-				cbi_filebrowser(field, field.getAttribute('data-browser'));
-				ev.preventDefault();
-			}
-		}), field.nextSibling);
-}
-
-CBIDynamicList = {
-	addItem: function(dl, value, text, flash) {
-		var exists = false,
-		    new_item = E('div', { 'class': flash ? 'item flash' : 'item', 'tabindex': 0 }, [
-				E('span', {}, text || value),
-				E('input', {
-					'type': 'hidden',
-					'name': dl.getAttribute('data-prefix'),
-					'value': value })]);
-
-		dl.querySelectorAll('.item').forEach(function(item) {
-			if (exists)
-				return;
-
-			var hidden = item.querySelector('input[type="hidden"]');
-
-			if (hidden && hidden.value === value)
-				exists = true;
-		});
-
-		if (!exists) {
-			var ai = dl.querySelector('.add-item');
-			ai.parentNode.insertBefore(new_item, ai);
-		}
-
-		cbi_d_update();
-	},
-
-	removeItem: function(dl, item) {
-		var sb = dl.querySelector('.cbi-dropdown');
-		if (sb) {
-			var value = item.querySelector('input[type="hidden"]').value;
-
-			sb.querySelectorAll('ul > li').forEach(function(li) {
-				if (li.getAttribute('data-value') === value)
-					li.removeAttribute('unselectable');
-			});
-		}
-
-		item.parentNode.removeChild(item);
-		cbi_d_update();
-	},
-
-	handleClick: function(ev) {
-		var dl = ev.currentTarget,
-		    item = findParent(ev.target, '.item');
-
-		if (item) {
-			this.removeItem(dl, item);
-		}
-		else if (matchesElem(ev.target, '.cbi-button-add')) {
-			var input = ev.target.previousElementSibling;
-			if (input.value.length && !input.classList.contains('cbi-input-invalid')) {
-				this.addItem(dl, input.value, null, true);
-				input.value = '';
-			}
-		}
-	},
-
-	handleDropdownChange: function(ev) {
-		var dl = ev.currentTarget,
-		    sbIn = ev.detail.instance,
-		    sbEl = ev.detail.element,
-		    sbVal = ev.detail.value;
-
-		if (sbVal === null)
-			return;
-
-		sbIn.setValues(sbEl, null);
-		sbVal.element.setAttribute('unselectable', '');
-
-		this.addItem(dl, sbVal.value, sbVal.text, true);
-	},
-
-	handleKeydown: function(ev) {
-		var dl = ev.currentTarget,
-		    item = findParent(ev.target, '.item');
-
-		if (item) {
-			switch (ev.keyCode) {
-			case 8: /* backspace */
-				if (item.previousElementSibling)
-					item.previousElementSibling.focus();
-
-				this.removeItem(dl, item);
-				break;
-
-			case 46: /* delete */
-				if (item.nextElementSibling) {
-					if (item.nextElementSibling.classList.contains('item'))
-						item.nextElementSibling.focus();
-					else
-						item.nextElementSibling.firstElementChild.focus();
-				}
-
-				this.removeItem(dl, item);
-				break;
-			}
-		}
-		else if (matchesElem(ev.target, '.cbi-input-text')) {
-			switch (ev.keyCode) {
-			case 13: /* enter */
-				if (ev.target.value.length && !ev.target.classList.contains('cbi-input-invalid')) {
-					this.addItem(dl, ev.target.value, null, true);
-					ev.target.value = '';
-					ev.target.blur();
-					ev.target.focus();
-				}
-
-				ev.preventDefault();
-				break;
-			}
-		}
-	}
-};
-
-function cbi_dynlist_init(dl, datatype, optional, choices)
-{
-	if (!(this instanceof cbi_dynlist_init))
-		return new cbi_dynlist_init(dl, datatype, optional, choices);
-
-	dl.classList.add('cbi-dynlist');
-	dl.appendChild(E('div', { 'class': 'add-item' }, E('input', {
-		'type': 'text',
-		'name': 'cbi.dynlist.' + dl.getAttribute('data-prefix'),
-		'class': 'cbi-input-text',
-		'placeholder': dl.getAttribute('data-placeholder'),
-		'data-type': datatype,
-		'data-optional': true,
-		'data-dynlist-add': true
-	})));
-
-	if (choices)
-		cbi_combobox_init(dl.lastElementChild.lastElementChild, choices, '', _('-- custom --'));
-	else
-		dl.lastElementChild.appendChild(E('div', { 'class': 'cbi-button cbi-button-add' }, '+'));
-
-	dl.addEventListener('click', this.handleClick.bind(this));
-	dl.addEventListener('keydown', this.handleKeydown.bind(this));
-	dl.addEventListener('cbi-dropdown-change', this.handleDropdownChange.bind(this));
-=======
 	var tasks = [];
 
 	document.querySelectorAll('[data-ui-widget]').forEach(function(node) {
 		var args = JSON.parse(node.getAttribute('data-ui-widget') || '[]'),
 		    widget = new (Function.prototype.bind.apply(L.ui[args[0]], args)),
 		    markup = widget.render();
->>>>>>> 86f49217
 
 		tasks.push(Promise.resolve(markup).then(function(markup) {
 			markup.addEventListener('widget-change', cbi_d_update);
@@ -556,11 +332,6 @@
 
 function cbi_validate_form(form, errmsg)
 {
-	var dynadd = form.querySelectorAll('input[data-dynlist-add="true"]');
-	for (var i = 0; i < dynadd.length; i++)
-		if (dynadd[i].value != '')
-			dynadd[i].nextElementSibling.click();
-
 	/* if triggered by a section removal or addition, don't validate */
 	if (form.cbi_state == 'add-section' || form.cbi_state == 'del-section')
 		return true;
@@ -708,11 +479,6 @@
 		hidden.value = value || '1';
 		form.appendChild(hidden);
 	}
-
-	var dynadd = form.querySelectorAll('input[data-dynlist-add="true"]');
-	for (var i = 0; i < dynadd.length; i++)
-		if (dynadd[i].value != '')
-			dynadd[i].nextElementSibling.click();
 
 	form.submit();
 	return true;
@@ -948,114 +714,8 @@
 }
 
 function cbi_dropdown_init(sb) {
-<<<<<<< HEAD
-	if (!(this instanceof cbi_dropdown_init))
-		return new cbi_dropdown_init(sb);
-
-	if (sb.classList.contains('initialized'))
-		return;
-
-	this.multi = sb.hasAttribute('multiple');
-	this.optional = sb.hasAttribute('optional');
-	this.placeholder = sb.getAttribute('placeholder') || '---';
-	this.display_items = parseInt(sb.getAttribute('display-items') || 3);
-	this.dropdown_items = parseInt(sb.getAttribute('dropdown-items') || 5);
-	this.create = sb.getAttribute('item-create') || '.create-item-input';
-	this.template = sb.getAttribute('item-template') || 'script[type="item-template"]';
-
-	var ul = sb.querySelector('ul'),
-	    more = sb.appendChild(E('span', { class: 'more', tabindex: -1 }, '···')),
-	    open = sb.appendChild(E('span', { class: 'open', tabindex: -1 }, '▾')),
-	    canary = sb.appendChild(E('div')),
-	    create = sb.querySelector(this.create),
-	    ndisplay = this.display_items,
-	    n = 0;
-
-	if (this.multi) {
-		var items = ul.querySelectorAll('li');
-
-		for (var i = 0; i < items.length; i++) {
-			this.transformItem(sb, items[i]);
-
-			if (items[i].hasAttribute('selected') && ndisplay-- > 0)
-				items[i].setAttribute('display', n++);
-		}
-	}
-	else {
-		if (this.optional && !ul.querySelector('li[data-value=""]')) {
-			var placeholder = E('li', { placeholder: '' }, this.placeholder);
-			ul.firstChild ? ul.insertBefore(placeholder, ul.firstChild) : ul.appendChild(placeholder);
-		}
-
-		var items = ul.querySelectorAll('li'),
-		    sel = sb.querySelectorAll('[selected]');
-
-		sel.forEach(function(s) {
-			s.removeAttribute('selected');
-		});
-
-		var s = sel[0] || items[0];
-		if (s) {
-			s.setAttribute('selected', '');
-			s.setAttribute('display', n++);
-		}
-
-		ndisplay--;
-	}
-
-	this.saveValues(sb, ul);
-
-	ul.setAttribute('tabindex', -1);
-	sb.setAttribute('tabindex', 0);
-
-	if (ndisplay < 0)
-		sb.setAttribute('more', '')
-	else
-		sb.removeAttribute('more');
-
-	if (ndisplay === this.display_items)
-		sb.setAttribute('empty', '')
-	else
-		sb.removeAttribute('empty');
-
-	more.innerHTML = (ndisplay === this.display_items) ? this.placeholder : '···';
-
-
-	sb.addEventListener('click', this.handleClick.bind(this));
-	sb.addEventListener('keydown', this.handleKeydown.bind(this));
-	sb.addEventListener('cbi-dropdown-close', this.handleDropdownClose.bind(this));
-	sb.addEventListener('cbi-dropdown-select', this.handleDropdownSelect.bind(this));
-
-	if ('ontouchstart' in window) {
-		sb.addEventListener('touchstart', function(ev) { ev.stopPropagation(); });
-		window.addEventListener('touchstart', this.closeAllDropdowns);
-	}
-	else {
-		sb.addEventListener('mouseover', this.handleMouseover.bind(this));
-		sb.addEventListener('focus', this.handleFocus.bind(this));
-
-		canary.addEventListener('focus', this.handleCanaryFocus.bind(this));
-
-		window.addEventListener('mouseover', this.setFocus);
-		window.addEventListener('click', this.closeAllDropdowns);
-	}
-
-	if (create) {
-		create.addEventListener('keydown', this.handleCreateKeydown.bind(this));
-		create.addEventListener('focus', this.handleCreateFocus.bind(this));
-		create.addEventListener('blur', this.handleCreateBlur.bind(this));
-
-		var li = findParent(create, 'li');
-
-		li.setAttribute('unselectable', '');
-		li.addEventListener('click', this.handleCreateClick.bind(this));
-	}
-
-	sb.classList.add('initialized');
-=======
 	var dl = new L.ui.Dropdown(sb, null, { name: sb.getAttribute('name') });
 	return dl.bind(sb);
->>>>>>> 86f49217
 }
 
 function cbi_update_table(table, data, placeholder) {
