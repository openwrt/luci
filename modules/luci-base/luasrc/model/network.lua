-- Copyright 2009-2015 Jo-Philipp Wich <jow@openwrt.org>
-- Licensed to the public under the Apache License 2.0.

local type, next, pairs, ipairs, loadfile, table, select
	= type, next, pairs, ipairs, loadfile, table, select

local tonumber, tostring, math = tonumber, tostring, math

local require = require

local nxo = require "nixio"
local nfs = require "nixio.fs"
local ipc = require "luci.ip"
local sys = require "luci.sys"
local utl = require "luci.util"
local dsp = require "luci.dispatcher"
local uci = require "luci.model.uci"
local lng = require "luci.i18n"
local jsc = require "luci.jsonc"

module "luci.model.network"


IFACE_PATTERNS_VIRTUAL  = { }
<<<<<<< HEAD
IFACE_PATTERNS_IGNORE   = { "^wmaster%d", "^wifi%d", "^hwsim%d", "^imq%d", "^ifb%d", "^mon%.wlan%d", "^sit%d", "^gre%d", "^lo$" }
IFACE_PATTERNS_WIRELESS = { "^wlan%d", "^wl%d", "^ath%d", "^%w+%.network%d", "^ra%d", "^rai%d", "^apcli%d", "^apclii%d" }
=======
IFACE_PATTERNS_IGNORE   = { "^wmaster%d", "^wifi%d", "^hwsim%d", "^imq%d", "^ifb%d", "^mon%.wlan%d", "^sit%d", "^gre%d", "^gretap%d", "^ip6gre%d", "^ip6tnl%d", "^tunl%d", "^lo$" }
IFACE_PATTERNS_WIRELESS = { "^wlan%d", "^wl%d", "^ath%d", "^%w+%.network%d" }
>>>>>>> 313e325a


protocol = utl.class()

local _protocols = { }

local _interfaces, _bridge, _switch, _tunnel
local _ubusnetcache, _ubusdevcache, _ubuswificache
local _uci

function _filter(c, s, o, r)
	local val = _uci:get(c, s, o)
	if val then
		local l = { }
		if type(val) == "string" then
			for val in val:gmatch("%S+") do
				if val ~= r then
					l[#l+1] = val
				end
			end
			if #l > 0 then
				_uci:set(c, s, o, table.concat(l, " "))
			else
				_uci:delete(c, s, o)
			end
		elseif type(val) == "table" then
			for _, val in ipairs(val) do
				if val ~= r then
					l[#l+1] = val
				end
			end
			if #l > 0 then
				_uci:set(c, s, o, l)
			else
				_uci:delete(c, s, o)
			end
		end
	end
end

function _append(c, s, o, a)
	local val = _uci:get(c, s, o) or ""
	if type(val) == "string" then
		local l = { }
		for val in val:gmatch("%S+") do
			if val ~= a then
				l[#l+1] = val
			end
		end
		l[#l+1] = a
		_uci:set(c, s, o, table.concat(l, " "))
	elseif type(val) == "table" then
		local l = { }
		for _, val in ipairs(val) do
			if val ~= a then
				l[#l+1] = val
			end
		end
		l[#l+1] = a
		_uci:set(c, s, o, l)
	end
end

function _stror(s1, s2)
	if not s1 or #s1 == 0 then
		return s2 and #s2 > 0 and s2
	else
		return s1
	end
end

function _get(c, s, o)
	return _uci:get(c, s, o)
end

function _set(c, s, o, v)
	if v ~= nil then
		if type(v) == "boolean" then v = v and "1" or "0" end
		return _uci:set(c, s, o, v)
	else
		return _uci:delete(c, s, o)
	end
end

function _wifi_iface(x)
	local _, p
	for _, p in ipairs(IFACE_PATTERNS_WIRELESS) do
		if x:match(p) then
			return true
		end
	end
	return false
end

function _wifi_state(key, val, field)
	local radio, radiostate, ifc, ifcstate

	if not next(_ubuswificache) then
		_ubuswificache = utl.ubus("network.wireless", "status", {}) or {}

		-- workaround extended section format
		for radio, radiostate in pairs(_ubuswificache) do
			for ifc, ifcstate in pairs(radiostate.interfaces) do
				if ifcstate.section and ifcstate.section:sub(1, 1) == '@' then
					local s = _uci:get_all('wireless.%s' % ifcstate.section)
					if s then
						ifcstate.section = s['.name']
					end
				end
			end
		end
	end

	for radio, radiostate in pairs(_ubuswificache) do
		for ifc, ifcstate in pairs(radiostate.interfaces) do
			if ifcstate[key] == val then
				return ifcstate[field]
			end
		end
	end
end

function _wifi_lookup(ifn)
	-- got a radio#.network# pseudo iface, locate the corresponding section
	local radio, ifnidx = ifn:match("^(%w+)%.network(%d+)$")
	if radio and ifnidx then
		local sid = nil
		local num = 0

		ifnidx = tonumber(ifnidx)
		_uci:foreach("wireless", "wifi-iface",
			function(s)
				if s.device == radio then
					num = num + 1
					if num == ifnidx then
						sid = s['.name']
						return false
					end
				end
			end)

		return sid

	-- looks like wifi, try to locate the section via ubus state
	elseif _wifi_iface(ifn) then
		return _wifi_state("ifname", ifn, "section")
	end
end

function _iface_virtual(x)
	local _, p
	for _, p in ipairs(IFACE_PATTERNS_VIRTUAL) do
		if x:match(p) then
			return true
		end
	end
	return false
end

function _iface_ignore(x)
	local _, p
	for _, p in ipairs(IFACE_PATTERNS_IGNORE) do
		if x:match(p) then
			return true
		end
	end
	return false
end


function init(cursor)
	_uci = cursor or _uci or uci.cursor()

	_interfaces = { }
	_bridge     = { }
	_switch     = { }
	_tunnel     = { }

	_ubusnetcache  = { }
	_ubusdevcache  = { }
	_ubuswificache = { }

	-- read interface information
	local n, i
	for n, i in ipairs(nxo.getifaddrs()) do
		local name = i.name:match("[^:]+")
		local prnt = name:match("^([^%.]+)%.")

		if _iface_virtual(name) then
			_tunnel[name] = true
		end

		if _tunnel[name] or not (_iface_ignore(name) or _iface_virtual(name)) then
			_interfaces[name] = _interfaces[name] or {
				idx      = i.ifindex or n,
				name     = name,
				rawname  = i.name,
				flags    = { },
				ipaddrs  = { },
				ip6addrs = { }
			}

			if prnt then
				_switch[name] = true
				_switch[prnt] = true
			end

			if i.family == "packet" then
				_interfaces[name].flags   = i.flags
				_interfaces[name].stats   = i.data
				_interfaces[name].macaddr = i.addr
			elseif i.family == "inet" then
				_interfaces[name].ipaddrs[#_interfaces[name].ipaddrs+1] = ipc.IPv4(i.addr, i.netmask)
			elseif i.family == "inet6" then
				_interfaces[name].ip6addrs[#_interfaces[name].ip6addrs+1] = ipc.IPv6(i.addr, i.netmask)
			end
		end
	end

	-- read bridge informaton
	local b, l
	for l in utl.execi("brctl show") do
		if not l:match("STP") then
			local r = utl.split(l, "%s+", nil, true)
			if #r == 4 then
				b = {
					name    = r[1],
					id      = r[2],
					stp     = r[3] == "yes",
					ifnames = { _interfaces[r[4]] }
				}
				if b.ifnames[1] then
					b.ifnames[1].bridge = b
				end
				_bridge[r[1]] = b
			elseif b then
				b.ifnames[#b.ifnames+1] = _interfaces[r[2]]
				b.ifnames[#b.ifnames].bridge = b
			end
		end
	end

	return _M
end

function save(self, ...)
	_uci:save(...)
	_uci:load(...)
end

function commit(self, ...)
	_uci:commit(...)
	_uci:load(...)
end

function ifnameof(self, x)
	if utl.instanceof(x, interface) then
		return x:name()
	elseif utl.instanceof(x, protocol) then
		return x:ifname()
	elseif type(x) == "string" then
		return x:match("^[^:]+")
	end
end

function get_protocol(self, protoname, netname)
	local v = _protocols[protoname]
	if v then
		return v(netname or "__dummy__")
	end
end

function get_protocols(self)
	local p = { }
	local _, v
	for _, v in ipairs(_protocols) do
		p[#p+1] = v("__dummy__")
	end
	return p
end

function register_protocol(self, protoname)
	local proto = utl.class(protocol)

	function proto.__init__(self, name)
		self.sid = name
	end

	function proto.proto(self)
		return protoname
	end

	_protocols[#_protocols+1] = proto
	_protocols[protoname]     = proto

	return proto
end

function register_pattern_virtual(self, pat)
	IFACE_PATTERNS_VIRTUAL[#IFACE_PATTERNS_VIRTUAL+1] = pat
end


function has_ipv6(self)
	return nfs.access("/proc/net/ipv6_route")
end

function add_network(self, n, options)
	local oldnet = self:get_network(n)
	if n and #n > 0 and n:match("^[a-zA-Z0-9_]+$") and not oldnet then
		if _uci:section("network", "interface", n, options) then
			return network(n)
		end
	elseif oldnet and oldnet:is_empty() then
		if options then
			local k, v
			for k, v in pairs(options) do
				oldnet:set(k, v)
			end
		end
		return oldnet
	end
end

function get_network(self, n)
	if n and _uci:get("network", n) == "interface" then
		return network(n)
	end
end

function get_networks(self)
	local nets = { }
	local nls = { }

	_uci:foreach("network", "interface",
		function(s)
			nls[s['.name']] = network(s['.name'])
		end)

	local n
	for n in utl.kspairs(nls) do
		nets[#nets+1] = nls[n]
	end

	return nets
end

function del_network(self, n)
	local r = _uci:delete("network", n)
	if r then
		_uci:delete_all("network", "alias",
			function(s) return (s.interface == n) end)

		_uci:delete_all("network", "route",
			function(s) return (s.interface == n) end)

		_uci:delete_all("network", "route6",
			function(s) return (s.interface == n) end)

		_uci:foreach("wireless", "wifi-iface",
			function(s)
				local net
				local rest = { }
				for net in utl.imatch(s.network) do
					if net ~= n then
						rest[#rest+1] = net
					end
				end
				if #rest > 0 then
					_uci:set("wireless", s['.name'], "network",
					              table.concat(rest, " "))
				else
					_uci:delete("wireless", s['.name'], "network")
				end
			end)
	end
	return r
end

function rename_network(self, old, new)
	local r
	if new and #new > 0 and new:match("^[a-zA-Z0-9_]+$") and not self:get_network(new) then
		r = _uci:section("network", "interface", new, _uci:get_all("network", old))

		if r then
			_uci:foreach("network", "alias",
				function(s)
					if s.interface == old then
						_uci:set("network", s['.name'], "interface", new)
					end
				end)

			_uci:foreach("network", "route",
				function(s)
					if s.interface == old then
						_uci:set("network", s['.name'], "interface", new)
					end
				end)

			_uci:foreach("network", "route6",
				function(s)
					if s.interface == old then
						_uci:set("network", s['.name'], "interface", new)
					end
				end)

			_uci:foreach("wireless", "wifi-iface",
				function(s)
					local net
					local list = { }
					for net in utl.imatch(s.network) do
						if net == old then
							list[#list+1] = new
						else
							list[#list+1] = net
						end
					end
					if #list > 0 then
						_uci:set("wireless", s['.name'], "network",
						              table.concat(list, " "))
					end
				end)

			_uci:delete("network", old)
		end
	end
	return r or false
end

function get_interface(self, i)
	if _interfaces[i] or _wifi_iface(i) then
		return interface(i)
	else
		local ifc
		local num = { }
		_uci:foreach("wireless", "wifi-iface",
			function(s)
				if s.device then
					num[s.device] = num[s.device] and num[s.device] + 1 or 1
					if s['.name'] == i then
						ifc = interface(
							"%s.network%d" %{s.device, num[s.device] })
						return false
					end
				end
			end)
		return ifc
	end
end

local function swdev_from_board_json()
	local boardinfo = jsc.parse(nfs.readfile("/etc/board.json") or "")
	if type(boardinfo) == "table" and type(boardinfo.network) == "table" then
		local net, val
		for net, val in pairs(boardinfo.network) do
			if type(val) == "table" and type(val.ifname) == "string" and
			   val.create_vlan == true
			then
				return val.ifname
			end
		end
	end
	return nil
end

function get_interfaces(self)
	local iface
	local ifaces = { }
	local seen = { }
	local nfs = { }
	local baseof = { }

	-- find normal interfaces
	_uci:foreach("network", "interface",
		function(s)
			for iface in utl.imatch(s.ifname) do
				if not _iface_ignore(iface) and not _iface_virtual(iface) and not _wifi_iface(iface) then
					seen[iface] = true
					nfs[iface] = interface(iface)
				end
			end
		end)

	for iface in utl.kspairs(_interfaces) do
		if not (seen[iface] or _iface_ignore(iface) or _iface_virtual(iface) or _wifi_iface(iface)) then
			nfs[iface] = interface(iface)
		end
	end

	-- find vlan interfaces
	_uci:foreach("network", "switch_vlan",
		function(s)
			if not s.device then
				return
			end

			local base = baseof[s.device]
			if not base then
				if not s.device:match("^eth%d") then
					local l
					for l in utl.execi("swconfig dev %q help 2>/dev/null" % s.device) do
						if not base then
							base = l:match("^%w+: (%w+)")
						end
					end
					if not base or not base:match("^eth%d") then
						base = swdev_from_board_json() or "eth0"
					end
				else
					base = s.device
				end
				baseof[s.device] = base
			end

			local vid = tonumber(s.vid or s.vlan)
			if vid ~= nil and vid >= 0 and vid <= 4095 then
				local iface = "%s.%d" %{ base, vid }
				if not seen[iface] then
					seen[iface] = true
					nfs[iface] = interface(iface)
				end
			end
		end)

	for iface in utl.kspairs(nfs) do
		ifaces[#ifaces+1] = nfs[iface]
	end

	-- find wifi interfaces
	local num = { }
	local wfs = { }
	_uci:foreach("wireless", "wifi-iface",
		function(s)
			if s.device then
				num[s.device] = num[s.device] and num[s.device] + 1 or 1
				local i = "%s.network%d" %{ s.device, num[s.device] }
				wfs[i] = interface(i)
			end
		end)

	for iface in utl.kspairs(wfs) do
		ifaces[#ifaces+1] = wfs[iface]
	end

	return ifaces
end

function ignore_interface(self, x)
	return _iface_ignore(x)
end

function get_wifidev(self, dev)
	if _uci:get("wireless", dev) == "wifi-device" then
		return wifidev(dev)
	end
end

function get_wifidevs(self)
	local devs = { }
	local wfd  = { }

	_uci:foreach("wireless", "wifi-device",
		function(s) wfd[#wfd+1] = s['.name'] end)

	local dev
	for _, dev in utl.vspairs(wfd) do
		devs[#devs+1] = wifidev(dev)
	end

	return devs
end

function get_wifinet(self, net)
	local wnet = _wifi_lookup(net)
	if wnet then
		return wifinet(wnet)
	end
end

function add_wifinet(self, net, options)
	if type(options) == "table" and options.device and
		_uci:get("wireless", options.device) == "wifi-device"
	then
		local wnet = _uci:section("wireless", "wifi-iface", nil, options)
		return wifinet(wnet)
	end
end

function del_wifinet(self, net)
	local wnet = _wifi_lookup(net)
	if wnet then
		_uci:delete("wireless", wnet)
		return true
	end
	return false
end

function get_status_by_route(self, addr, mask)
	local _, object
	for _, object in ipairs(utl.ubus()) do
		local net = object:match("^network%.interface%.(.+)")
		if net then
			local s = utl.ubus(object, "status", {})
			if s and s.route then
				local rt
				for _, rt in ipairs(s.route) do
					if not rt.table and rt.target == addr and rt.mask == mask then
						return net, s
					end
				end
			end
		end
	end
end

function get_status_by_address(self, addr)
	local _, object
	for _, object in ipairs(utl.ubus()) do
		local net = object:match("^network%.interface%.(.+)")
		if net then
			local s = utl.ubus(object, "status", {})
			if s and s['ipv4-address'] then
				local a
				for _, a in ipairs(s['ipv4-address']) do
					if a.address == addr then
						return net, s
					end
				end
			end
			if s and s['ipv6-address'] then
				local a
				for _, a in ipairs(s['ipv6-address']) do
					if a.address == addr then
						return net, s
					end
				end
			end
		end
	end
end

function get_wannet(self)
	local net, stat = self:get_status_by_route("0.0.0.0", 0)
	return net and network(net, stat.proto)
end

function get_wandev(self)
	local _, stat = self:get_status_by_route("0.0.0.0", 0)
	return stat and interface(stat.l3_device or stat.device)
end

function get_wan6net(self)
	local net, stat = self:get_status_by_route("::", 0)
	return net and network(net, stat.proto)
end

function get_wan6dev(self)
	local _, stat = self:get_status_by_route("::", 0)
	return stat and interface(stat.l3_device or stat.device)
end


function network(name, proto)
	if name then
		local p = proto or _uci:get("network", name, "proto")
		local c = p and _protocols[p] or protocol
		return c(name)
	end
end

function protocol.__init__(self, name)
	self.sid = name
end

function protocol._get(self, opt)
	local v = _uci:get("network", self.sid, opt)
	if type(v) == "table" then
		return table.concat(v, " ")
	end
	return v or ""
end

function protocol._ubus(self, field)
	if not _ubusnetcache[self.sid] then
		_ubusnetcache[self.sid] = utl.ubus("network.interface.%s" % self.sid,
		                                   "status", { })
	end
	if _ubusnetcache[self.sid] and field then
		return _ubusnetcache[self.sid][field]
	end
	return _ubusnetcache[self.sid]
end

function protocol.get(self, opt)
	return _get("network", self.sid, opt)
end

function protocol.set(self, opt, val)
	return _set("network", self.sid, opt, val)
end

function protocol.ifname(self)
	local ifname
	if self:is_floating() then
		ifname = self:_ubus("l3_device")
	else
		ifname = self:_ubus("device")
	end
	if not ifname then
		local num = { }
		_uci:foreach("wireless", "wifi-iface",
			function(s)
				if s.device then
					num[s.device] = num[s.device]
						and num[s.device] + 1 or 1

					local net
					for net in utl.imatch(s.network) do
						if net == self.sid then
							ifname = "%s.network%d" %{ s.device, num[s.device] }
							return false
						end
					end
				end
			end)
	end
	return ifname
end

function protocol.proto(self)
	return "none"
end

function protocol.get_i18n(self)
	local p = self:proto()
	if p == "none" then
		return lng.translate("Unmanaged")
	elseif p == "static" then
		return lng.translate("Static address")
	elseif p == "dhcp" then
		return lng.translate("DHCP client")
	else
		return lng.translate("Unknown")
	end
end

function protocol.type(self)
	return self:_get("type")
end

function protocol.name(self)
	return self.sid
end

function protocol.uptime(self)
	return self:_ubus("uptime") or 0
end

function protocol.expires(self)
	local u = self:_ubus("uptime")
	local d = self:_ubus("data")

	if type(u) == "number" and type(d) == "table" and
	   type(d.leasetime) == "number"
	then
		local r = (d.leasetime - (u % d.leasetime))
		return r > 0 and r or 0
	end

	return -1
end

function protocol.metric(self)
	return self:_ubus("metric") or 0
end

function protocol.ipaddr(self)
	local addrs = self:_ubus("ipv4-address")
	return addrs and #addrs > 0 and addrs[1].address
end

function protocol.ipaddrs(self)
	local addrs = self:_ubus("ipv4-address")
	local rv = { }

	if type(addrs) == "table" then
		local n, addr
		for n, addr in ipairs(addrs) do
			rv[#rv+1] = "%s/%d" %{ addr.address, addr.mask }
		end
	end

	return rv
end

function protocol.netmask(self)
	local addrs = self:_ubus("ipv4-address")
	return addrs and #addrs > 0 and
		ipc.IPv4("0.0.0.0/%d" % addrs[1].mask):mask():string()
end

function protocol.gwaddr(self)
	local _, route
	for _, route in ipairs(self:_ubus("route") or { }) do
		if route.target == "0.0.0.0" and route.mask == 0 then
			return route.nexthop
		end
	end
end

function protocol.dnsaddrs(self)
	local dns = { }
	local _, addr
	for _, addr in ipairs(self:_ubus("dns-server") or { }) do
		if not addr:match(":") then
			dns[#dns+1] = addr
		end
	end
	return dns
end

function protocol.ip6addr(self)
	local addrs = self:_ubus("ipv6-address")
	if addrs and #addrs > 0 then
		return "%s/%d" %{ addrs[1].address, addrs[1].mask }
	else
		addrs = self:_ubus("ipv6-prefix-assignment")
		if addrs and #addrs > 0 then
			return "%s/%d" %{ addrs[1].address, addrs[1].mask }
		end
	end
end

function protocol.ip6addrs(self)
	local addrs = self:_ubus("ipv6-address")
	local rv = { }
	local n, addr

	if type(addrs) == "table" then
		for n, addr in ipairs(addrs) do
			rv[#rv+1] = "%s/%d" %{ addr.address, addr.mask }
		end
	end

	addrs = self:_ubus("ipv6-prefix-assignment")

	if type(addrs) == "table" then
		for n, addr in ipairs(addrs) do
			rv[#rv+1] = "%s1/%d" %{ addr.address, addr.mask }
		end
	end

	return rv
end

function protocol.gw6addr(self)
	local _, route
	for _, route in ipairs(self:_ubus("route") or { }) do
		if route.target == "::" and route.mask == 0 then
			return ipc.IPv6(route.nexthop):string()
		end
	end
end

function protocol.dns6addrs(self)
	local dns = { }
	local _, addr
	for _, addr in ipairs(self:_ubus("dns-server") or { }) do
		if addr:match(":") then
			dns[#dns+1] = addr
		end
	end
	return dns
end

function protocol.is_bridge(self)
	return (not self:is_virtual() and self:type() == "bridge")
end

function protocol.opkg_package(self)
	return nil
end

function protocol.is_installed(self)
	return true
end

function protocol.is_virtual(self)
	return false
end

function protocol.is_floating(self)
	return false
end

function protocol.is_empty(self)
	if self:is_floating() then
		return false
	else
		local rv = true

		if (self:_get("ifname") or ""):match("%S+") then
			rv = false
		end

		_uci:foreach("wireless", "wifi-iface",
			function(s)
				local n
				for n in utl.imatch(s.network) do
					if n == self.sid then
						rv = false
						return false
					end
				end
			end)

		return rv
	end
end

function protocol.add_interface(self, ifname)
	ifname = _M:ifnameof(ifname)
	if ifname and not self:is_floating() then
		-- if its a wifi interface, change its network option
		local wif = _wifi_lookup(ifname)
		if wif then
			_append("wireless", wif, "network", self.sid)

		-- add iface to our iface list
		else
			_append("network", self.sid, "ifname", ifname)
		end
	end
end

function protocol.del_interface(self, ifname)
	ifname = _M:ifnameof(ifname)
	if ifname and not self:is_floating() then
		-- if its a wireless interface, clear its network option
		local wif = _wifi_lookup(ifname)
		if wif then _filter("wireless", wif, "network", self.sid) end

		-- remove the interface
		_filter("network", self.sid, "ifname", ifname)
	end
end

function protocol.get_interface(self)
	if self:is_virtual() then
		_tunnel[self:proto() .. "-" .. self.sid] = true
		return interface(self:proto() .. "-" .. self.sid, self)
	elseif self:is_bridge() then
		_bridge["br-" .. self.sid] = true
		return interface("br-" .. self.sid, self)
	else
		local ifn = nil
		local num = { }
		for ifn in utl.imatch(_uci:get("network", self.sid, "ifname")) do
			ifn = ifn:match("^[^:/]+")
			return ifn and interface(ifn, self)
		end
		ifn = nil
		_uci:foreach("wireless", "wifi-iface",
			function(s)
				if s.device then
					num[s.device] = num[s.device] and num[s.device] + 1 or 1

					local net
					for net in utl.imatch(s.network) do
						if net == self.sid then
							ifn = "%s.network%d" %{ s.device, num[s.device] }
							return false
						end
					end
				end
			end)
		return ifn and interface(ifn, self)
	end
end

function protocol.get_interfaces(self)
	if self:is_bridge() or (self:is_virtual() and not self:is_floating()) then
		local ifaces = { }

		local ifn
		local nfs = { }
		for ifn in utl.imatch(self:get("ifname")) do
			ifn = ifn:match("^[^:/]+")
			nfs[ifn] = interface(ifn, self)
		end

		for ifn in utl.kspairs(nfs) do
			ifaces[#ifaces+1] = nfs[ifn]
		end

		local num = { }
		local wfs = { }
		_uci:foreach("wireless", "wifi-iface",
			function(s)
				if s.device then
					num[s.device] = num[s.device] and num[s.device] + 1 or 1

					local net
					for net in utl.imatch(s.network) do
						if net == self.sid then
							ifn = "%s.network%d" %{ s.device, num[s.device] }
							wfs[ifn] = interface(ifn, self)
						end
					end
				end
			end)

		for ifn in utl.kspairs(wfs) do
			ifaces[#ifaces+1] = wfs[ifn]
		end

		return ifaces
	end
end

function protocol.contains_interface(self, ifname)
	ifname = _M:ifnameof(ifname)
	if not ifname then
		return false
	elseif self:is_virtual() and self:proto() .. "-" .. self.sid == ifname then
		return true
	elseif self:is_bridge() and "br-" .. self.sid == ifname then
		return true
	else
		local ifn
		for ifn in utl.imatch(self:get("ifname")) do
			ifn = ifn:match("[^:]+")
			if ifn == ifname then
				return true
			end
		end

		local wif = _wifi_lookup(ifname)
		if wif then
			local n
			for n in utl.imatch(_uci:get("wireless", wif, "network")) do
				if n == self.sid then
					return true
				end
			end
		end
	end

	return false
end

function protocol.adminlink(self)
	return dsp.build_url("admin", "network", "network", self.sid)
end


interface = utl.class()

function interface.__init__(self, ifname, network)
	local wif = _wifi_lookup(ifname)
	if wif then
		self.wif    = wifinet(wif)
		self.ifname = _wifi_state("section", wif, "ifname")
	end

	self.ifname  = self.ifname or ifname
	self.dev     = _interfaces[self.ifname]
	self.network = network
end

function interface._ubus(self, field)
	if not _ubusdevcache[self.ifname] then
		_ubusdevcache[self.ifname] = utl.ubus("network.device", "status",
		                                      { name = self.ifname })
	end
	if _ubusdevcache[self.ifname] and field then
		return _ubusdevcache[self.ifname][field]
	end
	return _ubusdevcache[self.ifname]
end

function interface.name(self)
	return self.wif and self.wif:ifname() or self.ifname
end

function interface.mac(self)
	local mac = self:_ubus("macaddr")
	return mac and mac:upper()
end

function interface.ipaddrs(self)
	return self.dev and self.dev.ipaddrs or { }
end

function interface.ip6addrs(self)
	return self.dev and self.dev.ip6addrs or { }
end

function interface.type(self)
	if self.wif or _wifi_iface(self.ifname) then
		return "wifi"
	elseif _bridge[self.ifname] then
		return "bridge"
	elseif _tunnel[self.ifname] then
		return "tunnel"
	elseif self.ifname:match("%.") then
		return "vlan"
	elseif _switch[self.ifname] then
		return "switch"
	else
		return "ethernet"
	end
end

function interface.shortname(self)
	if self.wif then
		return "%s %q" %{
			self.wif:active_mode(),
			self.wif:active_ssid() or self.wif:active_bssid()
		}
	else
		return self.ifname
	end
end

function interface.get_i18n(self)
	if self.wif then
		return "%s: %s %q" %{
			lng.translate("Wireless Network"),
			self.wif:active_mode(),
			self.wif:active_ssid() or self.wif:active_bssid()
		}
	else
		return "%s: %q" %{ self:get_type_i18n(), self:name() }
	end
end

function interface.get_type_i18n(self)
	local x = self:type()
	if x == "wifi" then
		return lng.translate("Wireless Adapter")
	elseif x == "bridge" then
		return lng.translate("Bridge")
	elseif x == "switch" then
		return lng.translate("Ethernet Switch")
	elseif x == "vlan" then
		return lng.translate("VLAN Interface")
	elseif x == "tunnel" then
		return lng.translate("Tunnel Interface")
	else
		return lng.translate("Ethernet Adapter")
	end
end

function interface.adminlink(self)
	if self.wif then
		return self.wif:adminlink()
	end
end

function interface.ports(self)
	local members = self:_ubus("bridge-members")
	if members then
		local _, iface
		local ifaces = { }
		for _, iface in ipairs(members) do
			ifaces[#ifaces+1] = interface(iface)
		end
	end
end

function interface.bridge_id(self)
	if self.br then
		return self.br.id
	else
		return nil
	end
end

function interface.bridge_stp(self)
	if self.br then
		return self.br.stp
	else
		return false
	end
end

function interface.is_up(self)
	return self:_ubus("up") or false
end

function interface.is_bridge(self)
	return (self:type() == "bridge")
end

function interface.is_bridgeport(self)
	return self.dev and self.dev.bridge and true or false
end

function interface.tx_bytes(self)
	local stat = self:_ubus("statistics")
	return stat and stat.tx_bytes or 0
end

function interface.rx_bytes(self)
	local stat = self:_ubus("statistics")
	return stat and stat.rx_bytes or 0
end

function interface.tx_packets(self)
	local stat = self:_ubus("statistics")
	return stat and stat.tx_packets or 0
end

function interface.rx_packets(self)
	local stat = self:_ubus("statistics")
	return stat and stat.rx_packets or 0
end

function interface.get_network(self)
	return self:get_networks()[1]
end

function interface.get_networks(self)
	if not self.networks then
		local nets = { }
		local _, net
		for _, net in ipairs(_M:get_networks()) do
			if net:contains_interface(self.ifname) or
			   net:ifname() == self.ifname
			then
				nets[#nets+1] = net
			end
		end
		table.sort(nets, function(a, b) return a.sid < b.sid end)
		self.networks = nets
		return nets
	else
		return self.networks
	end
end

function interface.get_wifinet(self)
	return self.wif
end


wifidev = utl.class()

function wifidev.__init__(self, dev)
	self.sid    = dev
	self.iwinfo = dev and sys.wifi.getiwinfo(dev) or { }
end

function wifidev.get(self, opt)
	return _get("wireless", self.sid, opt)
end

function wifidev.set(self, opt, val)
	return _set("wireless", self.sid, opt, val)
end

function wifidev.name(self)
	return self.sid
end

function wifidev.hwmodes(self)
	local l = self.iwinfo.hwmodelist
	if l and next(l) then
		return l
	else
		return { b = true, g = true }
	end
end

function wifidev.get_i18n(self)
	local t = "Generic"
	if self.iwinfo.type == "wl" then
		t = "Broadcom"
	elseif self.iwinfo.type == "madwifi" then
		t = "Atheros"
	end

	local m = ""
	local l = self:hwmodes()
	if l.a then m = m .. "a" end
	if l.b then m = m .. "b" end
	if l.g then m = m .. "g" end
	if l.n then m = m .. "n" end
	if l.ac then m = "ac" end

	return "%s 802.11%s Wireless Controller (%s)" %{ t, m, self:name() }
end

function wifidev.is_up(self)
	if _ubuswificache[self.sid] then
		return (_ubuswificache[self.sid].up == true)
	end

	return false
end

function wifidev.get_wifinet(self, net)
	if _uci:get("wireless", net) == "wifi-iface" then
		return wifinet(net)
	else
		local wnet = _wifi_lookup(net)
		if wnet then
			return wifinet(wnet)
		end
	end
end

function wifidev.get_wifinets(self)
	local nets = { }

	_uci:foreach("wireless", "wifi-iface",
		function(s)
			if s.device == self.sid then
				nets[#nets+1] = wifinet(s['.name'])
			end
		end)

	return nets
end

function wifidev.add_wifinet(self, options)
	options = options or { }
	options.device = self.sid

	local wnet = _uci:section("wireless", "wifi-iface", nil, options)
	if wnet then
		return wifinet(wnet, options)
	end
end

function wifidev.del_wifinet(self, net)
	if utl.instanceof(net, wifinet) then
		net = net.sid
	elseif _uci:get("wireless", net) ~= "wifi-iface" then
		net = _wifi_lookup(net)
	end

	if net and _uci:get("wireless", net, "device") == self.sid then
		_uci:delete("wireless", net)
		return true
	end

	return false
end


wifinet = utl.class()

function wifinet.__init__(self, net, data)
	self.sid = net

	local n = 0
	local num = { }
	local netid, sid
	_uci:foreach("wireless", "wifi-iface",
		function(s)
			n = n + 1
			if s.device then
				num[s.device] = num[s.device] and num[s.device] + 1 or 1
				if s['.name'] == self.sid then
					sid = "@wifi-iface[%d]" % n
					netid = "%s.network%d" %{ s.device, num[s.device] }
					return false
				end
			end
		end)

	if sid then
		local _, k, r, i
		for k, r in pairs(_ubuswificache) do
			if type(r) == "table" and
			   type(r.interfaces) == "table"
			then
				for _, i in ipairs(r.interfaces) do
					if type(i) == "table" and i.section == sid then
						self._ubusdata = {
							radio = k,
							dev = r,
							net = i
						}
					end
				end
			end
		end
	end

	local dev = _wifi_state("section", self.sid, "ifname") or netid

	self.netid  = netid
	self.wdev   = dev
	self.iwinfo = dev and sys.wifi.getiwinfo(dev) or { }
end

function wifinet.ubus(self, ...)
	local n, v = self._ubusdata
	for n = 1, select('#', ...) do
		if type(v) == "table" then
			v = v[select(n, ...)]
		else
			return nil
		end
	end
	return v
end

function wifinet.get(self, opt)
	return _get("wireless", self.sid, opt)
end

function wifinet.set(self, opt, val)
	return _set("wireless", self.sid, opt, val)
end

function wifinet.mode(self)
	return self:ubus("net", "config", "mode") or self:get("mode") or "ap"
end

function wifinet.ssid(self)
	return self:ubus("net", "config", "ssid") or self:get("ssid")
end

function wifinet.bssid(self)
	return self:ubus("net", "config", "bssid") or self:get("bssid")
end

function wifinet.network(self)
	local net, networks = nil, { }
	for net in utl.imatch(self:ubus("net", "config", "network") or self:get("network")) do
		networks[#networks+1] = net
	end
	return networks
end

function wifinet.id(self)
	return self.netid
end

function wifinet.name(self)
	return self.sid
end

function wifinet.ifname(self)
	local ifname = self:ubus("net", "ifname") or self.iwinfo.ifname
	if not ifname or ifname:match("^wifi%d") or ifname:match("^radio%d") then
		ifname = self.wdev
	end
	return ifname
end

function wifinet.get_device(self)
	local dev = self:ubus("radio") or self:get("device")
	return dev and wifidev(dev) or nil
end

function wifinet.is_up(self)
	local ifc = self:get_interface()
	return (ifc and ifc:is_up() or false)
end

function wifinet.active_mode(self)
	local m = self.iwinfo.mode or self:ubus("net", "config", "mode") or self:get("mode") or "ap"

	if     m == "ap"      then m = "Master"
	elseif m == "sta"     then m = "Client"
	elseif m == "adhoc"   then m = "Ad-Hoc"
	elseif m == "mesh"    then m = "Mesh"
	elseif m == "monitor" then m = "Monitor"
	end

	return m
end

function wifinet.active_mode_i18n(self)
	return lng.translate(self:active_mode())
end

function wifinet.active_ssid(self)
	return self.iwinfo.ssid or self:ubus("net", "config", "ssid") or self:get("ssid")
end

function wifinet.active_bssid(self)
	return self.iwinfo.bssid or self:ubus("net", "config", "bssid") or self:get("bssid")
end

function wifinet.active_encryption(self)
	local enc = self.iwinfo and self.iwinfo.encryption
	return enc and enc.description or "-"
end

function wifinet.assoclist(self)
	return self.iwinfo.assoclist or { }
end

function wifinet.frequency(self)
	local freq = self.iwinfo.frequency
	if freq and freq > 0 then
		return "%.03f" % (freq / 1000)
	end
end

function wifinet.bitrate(self)
	local rate = self.iwinfo.bitrate
	if rate and rate > 0 then
		return (rate / 1000)
	end
end

function wifinet.channel(self)
	return self.iwinfo.channel or self:ubus("dev", "config", "channel") or
		tonumber(self:get("channel"))
end

function wifinet.signal(self)
	return self.iwinfo.signal or 0
end

function wifinet.noise(self)
	return self.iwinfo.noise or 0
end

function wifinet.country(self)
	return self.iwinfo.country or self:ubus("dev", "config", "country") or "00"
end

function wifinet.txpower(self)
	local pwr = (self.iwinfo.txpower or 0)
	return pwr + self:txpower_offset()
end

function wifinet.txpower_offset(self)
	return self.iwinfo.txpower_offset or 0
end

function wifinet.signal_level(self, s, n)
	if self:active_bssid() ~= "00:00:00:00:00:00" then
		local signal = s or self:signal()
		local noise  = n or self:noise()

		if signal < 0 and noise < 0 then
			local snr = -1 * (noise - signal)
			return math.floor(snr / 5)
		else
			return 0
		end
	else
		return -1
	end
end

function wifinet.signal_percent(self)
	local qc = self.iwinfo.quality or 0
	local qm = self.iwinfo.quality_max or 0

	if qc > 0 and qm > 0 then
		return math.floor((100 / qm) * qc)
	else
		return 0
	end
end

function wifinet.shortname(self)
	return "%s %q" %{
		lng.translate(self:active_mode()),
		self:active_ssid() or self:active_bssid()
	}
end

function wifinet.get_i18n(self)
	return "%s: %s %q (%s)" %{
		lng.translate("Wireless Network"),
		lng.translate(self:active_mode()),
		self:active_ssid() or self:active_bssid(),
		self:ifname()
	}
end

function wifinet.adminlink(self)
	return dsp.build_url("admin", "network", "wireless", self.netid)
end

function wifinet.get_network(self)
	return self:get_networks()[1]
end

function wifinet.get_networks(self)
	local nets = { }
	local net
	for net in utl.imatch(self:ubus("net", "config", "network") or self:get("network")) do
		if _uci:get("network", net) == "interface" then
			nets[#nets+1] = network(net)
		end
	end
	table.sort(nets, function(a, b) return a.sid < b.sid end)
	return nets
end

function wifinet.get_interface(self)
	return interface(self:ifname())
end


-- setup base protocols
_M:register_protocol("static")
_M:register_protocol("dhcp")
_M:register_protocol("none")

-- load protocol extensions
local exts = nfs.dir(utl.libpath() .. "/model/network")
if exts then
	local ext
	for ext in exts do
		if ext:match("%.lua$") then
			require("luci.model.network." .. ext:gsub("%.lua$", ""))
		end
	end
end<|MERGE_RESOLUTION|>--- conflicted
+++ resolved
@@ -22,13 +22,8 @@
 
 
 IFACE_PATTERNS_VIRTUAL  = { }
-<<<<<<< HEAD
-IFACE_PATTERNS_IGNORE   = { "^wmaster%d", "^wifi%d", "^hwsim%d", "^imq%d", "^ifb%d", "^mon%.wlan%d", "^sit%d", "^gre%d", "^lo$" }
+IFACE_PATTERNS_IGNORE   = { "^wmaster%d", "^wifi%d", "^hwsim%d", "^imq%d", "^ifb%d", "^mon%.wlan%d", "^sit%d", "^gre%d", "^gretap%d", "^ip6gre%d", "^ip6tnl%d", "^tunl%d", "^lo$" }
 IFACE_PATTERNS_WIRELESS = { "^wlan%d", "^wl%d", "^ath%d", "^%w+%.network%d", "^ra%d", "^rai%d", "^apcli%d", "^apclii%d" }
-=======
-IFACE_PATTERNS_IGNORE   = { "^wmaster%d", "^wifi%d", "^hwsim%d", "^imq%d", "^ifb%d", "^mon%.wlan%d", "^sit%d", "^gre%d", "^gretap%d", "^ip6gre%d", "^ip6tnl%d", "^tunl%d", "^lo$" }
-IFACE_PATTERNS_WIRELESS = { "^wlan%d", "^wl%d", "^ath%d", "^%w+%.network%d" }
->>>>>>> 313e325a
 
 
 protocol = utl.class()
