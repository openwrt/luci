msgid ""
msgstr ""
"Project-Id-Version: PACKAGE VERSION\n"
"Report-Msgid-Bugs-To: \n"
"POT-Creation-Date: 2009-06-10 03:40+0200\n"
"PO-Revision-Date: 2013-12-22 17:11+0200\n"
"Last-Translator: goofy <pierre.gaufillet@gmail.com>\n"
"Language-Team: LANGUAGE <LL@li.org>\n"
"Language: fr\n"
"MIME-Version: 1.0\n"
"Content-Type: text/plain; charset=UTF-8\n"
"Content-Transfer-Encoding: 8bit\n"
"Plural-Forms: nplurals=2; plural=(n > 1);\n"
"X-Generator: Pootle 2.0.6\n"

msgid "%.1f dB"
msgstr ""

msgid "%s is untagged in multiple VLANs!"
msgstr ""

msgid "(%d minute window, %d second interval)"
msgstr "(fenêtre de %d minutes, intervalle de %d secondes)"

msgid "(%s available)"
msgstr "(%s disponible)"

msgid "(empty)"
msgstr "(vide)"

msgid "(no interfaces attached)"
msgstr "(pas d'interface connectée)"

msgid "-- Additional Field --"
msgstr "-- Champ Supplémentaire --"

msgid "-- Please choose --"
msgstr "-- Choisir --"

msgid "-- custom --"
msgstr "-- autre --"

msgid "-- match by device --"
msgstr ""

msgid "-- match by label --"
msgstr ""

msgid "-- match by uuid --"
msgstr ""

msgid "-- please select --"
msgstr ""

msgid "1 Minute Load:"
msgstr "Charge sur 1 minute :"

msgid "15 Minute Load:"
msgstr "Charge sur 15 minutes :"

msgid "4-character hexadecimal ID"
msgstr ""

msgid "464XLAT (CLAT)"
msgstr ""

msgid "5 Minute Load:"
msgstr "Charge sur 5 minutes :"

msgid "6-octet identifier as a hex string - no colons"
msgstr ""

msgid "802.11r Fast Transition"
msgstr ""

msgid "802.11w Association SA Query maximum timeout"
msgstr ""

msgid "802.11w Association SA Query retry timeout"
msgstr ""

msgid "802.11w Management Frame Protection"
msgstr ""

msgid "802.11w maximum timeout"
msgstr ""

msgid "802.11w retry timeout"
msgstr ""

msgid "<abbr title=\"Basic Service Set Identifier\">BSSID</abbr>"
msgstr "<abbr title=\"Basic Service Set Identifier\">BSSID</abbr>"

msgid "<abbr title=\"Domain Name System\">DNS</abbr> query port"
msgstr "Port des requêtes <abbr title=\"Domain Name System\">DNS</abbr>"

msgid "<abbr title=\"Domain Name System\">DNS</abbr> server port"
msgstr "Port du serveur <abbr title=\"Domain Name System\">DNS</abbr>"

msgid ""
"<abbr title=\"Domain Name System\">DNS</abbr> servers will be queried in the "
"order of the resolvfile"
msgstr ""
"Les serveurs <abbr title=\"Domain Name System\">DNS</abbr> seront<br/"
">interrogés dans l'ordre du fichier de résolution"

msgid "<abbr title=\"Extended Service Set Identifier\">ESSID</abbr>"
msgstr "<abbr title=\"Extended Service Set Identifier\">ESSID</abbr>"

msgid "<abbr title=\"Internet Protocol Version 4\">IPv4</abbr>-Address"
msgstr "Adresse <abbr title=\"Internet Protocol Version 4\">IPv4</abbr>"

msgid "<abbr title=\"Internet Protocol Version 4\">IPv4</abbr>-Gateway"
msgstr "Passerelle <abbr title=\"Internet Protocol Version 4\">IPv4</abbr>"

msgid "<abbr title=\"Internet Protocol Version 4\">IPv4</abbr>-Netmask"
msgstr "Masque réseau <abbr title=\"Internet Protocol Version 4\">IPv4</abbr>"

msgid ""
"<abbr title=\"Internet Protocol Version 6\">IPv6</abbr>-Address or Network "
"(CIDR)"
msgstr ""
"Adresse ou réseau <abbr title=\"Internet Protocol Version 6\">IPv6</abbr> "
"(notation CIDR)"

msgid "<abbr title=\"Internet Protocol Version 6\">IPv6</abbr>-Gateway"
msgstr "Passerelle <abbr title=\"Internet Protocol Version 6\">IPv6</abbr>"

msgid "<abbr title=\"Internet Protocol Version 6\">IPv6</abbr>-Suffix (hex)"
msgstr ""

msgid "<abbr title=\"Light Emitting Diode\">LED</abbr> Configuration"
msgstr ""
"Configuration des <abbr title=\"Diode Électro-Luminescente\">DEL</abbr>s"

msgid "<abbr title=\"Light Emitting Diode\">LED</abbr> Name"
msgstr "Nom de la <abbr title=\"Diode Électro-Luminescente\">DEL</abbr>"

msgid "<abbr title=\"Media Access Control\">MAC</abbr>-Address"
msgstr "Adresse <abbr title=\"Media Access Control\">MAC</abbr>"

msgid "<abbr title=\"The DHCP Unique Identifier\">DUID</abbr>"
msgstr ""

msgid ""
"<abbr title=\"maximal\">Max.</abbr> <abbr title=\"Dynamic Host Configuration "
"Protocol\">DHCP</abbr> leases"
msgstr ""
"Nombre de baux <abbr title=\"Dynamic Host Configuration Protocol\">DHCP</"
"abbr> maximum"

msgid ""
"<abbr title=\"maximal\">Max.</abbr> <abbr title=\"Extension Mechanisms for "
"Domain Name System\">EDNS0</abbr> packet size"
msgstr ""
"taille maximum des paquets <abbr title=\"Extension Mechanisms for Domain "
"Name System\">EDNS0</abbr>"

msgid "<abbr title=\"maximal\">Max.</abbr> concurrent queries"
msgstr "Maximum de requêtes concurrentes"

msgid "<abbr title='Pairwise: %s / Group: %s'>%s - %s</abbr>"
msgstr "<abbr title='Pairwise: %s / Group: %s'>%s - %s</abbr>"

msgid ""
"<br/>Note: you need to manually restart the cron service if the crontab file "
"was empty before editing."
msgstr ""

msgid "A43C + J43 + A43"
msgstr ""

msgid "A43C + J43 + A43 + V43"
msgstr ""

msgid "ADSL"
msgstr ""

msgid "ANSI T1.413"
msgstr ""

msgid "APN"
msgstr "APN"

msgid "ARP retry threshold"
msgstr "Niveau de ré-essai ARP"

msgid "ATM (Asynchronous Transfer Mode)"
msgstr ""

msgid "ATM Bridges"
msgstr "Ponts ATM"

msgid "ATM Virtual Channel Identifier (VCI)"
msgstr ""
"Identifiant de canal virtuel (<abbr title=\"Virtual Channel Idendifier"
"\">VCI</abbr>) ATM"

msgid "ATM Virtual Path Identifier (VPI)"
msgstr ""
"Identifiant de chemin virtuel (<abbr title=\"Virtual Path Idendifier\">VPI</"
"abbr>) ATM"

msgid ""
"ATM bridges expose encapsulated ethernet in AAL5 connections as virtual "
"Linux network interfaces which can be used in conjunction with DHCP or PPP "
"to dial into the provider network."
msgstr ""
"Les ponts ATM présentent l'Ethernet encapsulé dans des connexions AAL5 comme "
"des interfaces réseau virtuelles Linux qui peuvent être utilisées avec DHCP "
"ou PPP pour se connecter au réseau du fournisseur d'accès."

msgid "ATM device number"
msgstr "Numéro de périphérique ATM"

msgid "ATU-C System Vendor ID"
msgstr ""

msgid "Access Concentrator"
msgstr "Concentrateur d'accès"

msgid "Access Point"
msgstr "Point d'accès"

msgid "Actions"
msgstr "Actions"

msgid "Active <abbr title=\"Internet Protocol Version 4\">IPv4</abbr>-Routes"
msgstr "Routes <abbr title=\"Internet Protocol Version 4\">IPv4</abbr> actives"

msgid "Active <abbr title=\"Internet Protocol Version 6\">IPv6</abbr>-Routes"
msgstr "Routes <abbr title=\"Internet Protocol Version 6\">IPv6</abbr> actives"

msgid "Active Connections"
msgstr "Connexions actives"

msgid "Active DHCP Leases"
msgstr "Bails DHCP actifs"

msgid "Active DHCPv6 Leases"
msgstr "Bails DHCPv6 actifs"

msgid "Ad-Hoc"
msgstr "Ad-hoc"

msgid "Add"
msgstr "Ajouter"

msgid "Add local domain suffix to names served from hosts files"
msgstr ""
"Ajouter le suffixe du domaine local aux noms résolus d'après le fichier hosts"

msgid "Add new interface..."
msgstr "Ajout d'une nouvelle interface..."

msgid "Additional Hosts files"
msgstr "Fichiers hosts supplémetaires"

msgid "Additional servers file"
msgstr ""

msgid "Address"
msgstr "Adresse"

msgid "Address to access local relay bridge"
msgstr "Adresse pour accéder au pont-relais local"

msgid "Administration"
msgstr "Administration"

msgid "Advanced Settings"
msgstr "Paramètres avancés"

msgid "Aggregate Transmit Power(ACTATP)"
msgstr ""

msgid "Alert"
msgstr "Alerte"

msgid "Alias interface"
msgstr ""

msgid ""
"Allocate IP addresses sequentially, starting from the lowest available "
"address"
msgstr ""

msgid "Allocate IP sequentially"
msgstr ""

msgid "Allow <abbr title=\"Secure Shell\">SSH</abbr> password authentication"
msgstr ""
"Autoriser l'authentification <abbr title=\"Secure Shell\">SSH</abbr> par mot "
"de passe"

msgid "Allow all except listed"
msgstr "Autoriser tout sauf ce qui est listé"

msgid "Allow legacy 802.11b rates"
msgstr ""

msgid "Allow listed only"
msgstr "Autoriser seulement ce qui est listé"

msgid "Allow localhost"
msgstr "Autoriser l'hôte local"

msgid "Allow remote hosts to connect to local SSH forwarded ports"
msgstr ""
"Permettre à des hôtes distants de se conecter à des ports SSH locaux "
"correspondants (« forwarded »)"

msgid "Allow root logins with password"
msgstr "Autoriser les connexions administrateur avec mot de passe"

msgid "Allow the <em>root</em> user to login with password"
msgstr ""
"Autoriser l'utilisateur <em>root</em> à se connecter avec un mot de passe"

msgid ""
"Allow upstream responses in the 127.0.0.0/8 range, e.g. for RBL services"
msgstr ""
"Autorise les réponses de l'amont dans la plage 127.0.0.0/8, par ex. pour les "
"services RBL"

msgid "Allowed IPs"
msgstr ""

msgid "Always announce default router"
msgstr ""

msgid "Annex"
msgstr ""

msgid "Annex A + L + M (all)"
msgstr ""

msgid "Annex A G.992.1"
msgstr ""

msgid "Annex A G.992.2"
msgstr ""

msgid "Annex A G.992.3"
msgstr ""

msgid "Annex A G.992.5"
msgstr ""

msgid "Annex B (all)"
msgstr ""

msgid "Annex B G.992.1"
msgstr ""

msgid "Annex B G.992.3"
msgstr ""

msgid "Annex B G.992.5"
msgstr ""

msgid "Annex J (all)"
msgstr ""

msgid "Annex L G.992.3 POTS 1"
msgstr ""

msgid "Annex M (all)"
msgstr ""

msgid "Annex M G.992.3"
msgstr ""

msgid "Annex M G.992.5"
msgstr ""

msgid "Announce as default router even if no public prefix is available."
msgstr ""

msgid "Announced DNS domains"
msgstr ""

msgid "Announced DNS servers"
msgstr ""

msgid "Anonymous Identity"
msgstr ""

msgid "Anonymous Mount"
msgstr ""

msgid "Anonymous Swap"
msgstr ""

msgid "Antenna 1"
msgstr "Antenne 1"

msgid "Antenna 2"
msgstr "Antenne 2"

msgid "Antenna Configuration"
msgstr "Configuration de l'antenne"

msgid "Any zone"
msgstr "N'importe quelle zone"

msgid "Apply request failed with status <code>%h</code>"
msgstr ""

msgid "Apply unchecked"
msgstr ""

msgid "Architecture"
msgstr ""

msgid ""
"Assign a part of given length of every public IPv6-prefix to this interface"
msgstr ""

msgid "Assign interfaces..."
msgstr "Affecte les interfaces…"

msgid ""
"Assign prefix parts using this hexadecimal subprefix ID for this interface."
msgstr ""

msgid "Associated Stations"
msgstr "Équipements associés"

msgid "Associations"
msgstr ""

msgid "Auth Group"
msgstr ""

msgid "Authentication"
msgstr "Authentification"

msgid "Authentication Type"
msgstr ""

msgid "Authoritative"
msgstr "Autoritaire"

msgid "Authorization Required"
msgstr "Autorisation requise"

msgid "Auto Refresh"
msgstr "Rafraîchissement automatique"

msgid "Automatic"
msgstr ""

msgid "Automatic Homenet (HNCP)"
msgstr ""

msgid "Automatically check filesystem for errors before mounting"
msgstr ""

msgid "Automatically mount filesystems on hotplug"
msgstr ""

msgid "Automatically mount swap on hotplug"
msgstr ""

msgid "Automount Filesystem"
msgstr ""

msgid "Automount Swap"
msgstr ""

msgid "Available"
msgstr "Disponible"

msgid "Available packages"
msgstr "Paquets disponibles"

msgid "Average:"
msgstr "Moyenne :"

msgid "B43 + B43C"
msgstr ""

msgid "B43 + B43C + V43"
msgstr ""

msgid "BR / DMR / AFTR"
msgstr ""

msgid "BSSID"
msgstr "BSSID"

msgid "Back"
msgstr "Retour"

msgid "Back to Overview"
msgstr "Retour à la vue générale"

msgid "Back to configuration"
msgstr "Retour à la configuration"

msgid "Back to overview"
msgstr "Retour à la vue générale"

msgid "Back to scan results"
msgstr "Retour aux résultats de la recherche"

msgid "Backup"
msgstr "Sauvegarder"

msgid "Backup / Flash Firmware"
msgstr "Sauvegarde / Mise à jour du micrologiciel"

msgid "Backup file list"
msgstr "Liste des fichiers de sauvegarde"

msgid "Bad address specified!"
msgstr "Adresse spécifiée incorrecte!"

msgid "Band"
msgstr ""

msgid ""
"Below is the determined list of files to backup. It consists of changed "
"configuration files marked by opkg, essential base files and the user "
"defined backup patterns."
msgstr ""
"Voici la liste des fichiers à sauvegarder. Elle est constituée des fichiers "
"de configuration modifiés marqués par opkg, des fichiers de base essentiels, "
"et des motifs de sauvegarde définis par l'utilisateur."

msgid "Bind interface"
msgstr ""

msgid "Bind only to specific interfaces rather than wildcard address."
msgstr ""

msgid "Bind the tunnel to this interface (optional)."
msgstr ""

msgid "Bitrate"
msgstr "Débit"

msgid "Bogus NX Domain Override"
msgstr "Contourne les «  NX Domain » bogués"

msgid "Bridge"
msgstr "Pont"

msgid "Bridge interfaces"
msgstr "Interfaces en pont"

msgid "Bridge unit number"
msgstr "Numéro d'unité du pont"

msgid "Bring up on boot"
msgstr "L'activer au démarrage"

msgid "Broadcom 802.11%s Wireless Controller"
msgstr "Contrôleur sans fil Broadcom 802.11%s"

msgid "Broadcom BCM%04x 802.11 Wireless Controller"
msgstr "Contrôleur sans fil Broadcom BCM%04x 802.11"

msgid "Buffered"
msgstr "Temporisé"

msgid ""
"Build/distribution specific feed definitions. This file will NOT be "
"preserved in any sysupgrade."
msgstr ""

msgid "CA certificate; if empty it will be saved after the first connection."
msgstr ""

msgid "CPU usage (%)"
msgstr "Utilisation CPU (%)"

msgid "Call failed"
msgstr ""

msgid "Cancel"
msgstr "Annuler"

msgid "Category"
msgstr ""

msgid "Chain"
msgstr "Chaîne"

msgid "Changes"
msgstr "Changements"

msgid "Changes applied."
msgstr "Changements appliqués."

msgid "Changes have been reverted."
msgstr ""

msgid "Changes the administrator password for accessing the device"
msgstr "Change le mot de passe administrateur pour accéder à l'équipement"

msgid "Channel"
msgstr "Canal"

msgid ""
"Channel %d is not available in the %s regulatory domain and has been auto-"
"adjusted to %d."
msgstr ""

msgid "Check"
msgstr "Vérification"

msgid "Check filesystems before mount"
msgstr ""

msgid "Check this option to delete the existing networks from this radio."
msgstr ""

msgid "Checksum"
msgstr "Somme de contrôle"

msgid ""
"Choose the firewall zone you want to assign to this interface. Select "
"<em>unspecified</em> to remove the interface from the associated zone or "
"fill out the <em>create</em> field to define a new zone and attach the "
"interface to it."
msgstr ""
"Choisissez la zone de pare-feu à laquelle vous voulez affecter cette "
"interface. Sélectionnez <em>non précisé</em> pour retirer l'interface de la "
"zone associée, ou remplissez le champ <em>créer</em> pour définir une "
"nouvelle zone et y inclure cette interface."

msgid ""
"Choose the network(s) you want to attach to this wireless interface or fill "
"out the <em>create</em> field to define a new network."
msgstr ""
"Choisissez le(s) réseau(x)  que vous souhaitez attachez a cette interface "
"sans-fil ou remplissez le <em>créer</em>  champ pour définir un nouveau "
"réseau. "

msgid "Cipher"
msgstr "Code de chiffrement"

msgid "Cisco UDP encapsulation"
msgstr ""

msgid ""
"Click \"Generate archive\" to download a tar archive of the current "
"configuration files."
msgstr ""
"Cliquer sur \"Construire l'archive\" pour télécharger une archive tar des "
"fichiers de la configuration actuelle."

msgid "Client"
msgstr "Client"

msgid "Client ID to send when requesting DHCP"
msgstr "Identifiant client à envoyer dans les requêtes DHCP"

msgid ""
"Close inactive connection after the given amount of seconds, use 0 to "
"persist connection"
msgstr ""
"Fermer une connexion inactive après le délai donné en secondes, mettre 0 "
"pour garder les connexions"

msgid "Close list..."
msgstr "Fermer la liste…"

msgid "Collecting data..."
msgstr "Récupération de données..."

msgid "Command"
msgstr "Commande"

msgid "Common Configuration"
msgstr "Configuration commune"

msgid ""
"Complicates key reinstallation attacks on the client side by disabling "
"retransmission of EAPOL-Key frames that are used to install keys. This "
"workaround might cause interoperability issues and reduced robustness of key "
"negotiation especially in environments with heavy traffic load."
msgstr ""

msgid "Configuration"
msgstr "Configuration"

msgid "Configuration failed"
msgstr ""

msgid "Configuration files will be kept."
msgstr "Les fichiers de configuration seront préservés."

msgid "Configuration has been applied."
msgstr ""

msgid "Configuration has been rolled back!"
msgstr ""

msgid "Confirmation"
msgstr "Confirmation"

msgid "Connect"
msgstr "Se connecter"

msgid "Connected"
msgstr "Connecté"

msgid "Connection Limit"
msgstr "Limite de connexion"

<<<<<<< HEAD
=======
msgid "Connection attempt failed"
msgstr ""

>>>>>>> b38306dc
msgid "Connections"
msgstr "Connexions"

msgid ""
"Could not regain access to the device after applying the configuration "
"changes. You might need to reconnect if you modified network related "
"settings such as the IP address or wireless security credentials."
msgstr ""

msgid "Country"
msgstr "Pays"

msgid "Country Code"
msgstr "Code pays"

msgid "Cover the following interface"
msgstr "Couvre l'interface suivante"

msgid "Cover the following interfaces"
msgstr "Couvre les interfaces suivantes"

msgid "Create / Assign firewall-zone"
msgstr "Créer / Assigner une zone du pare-feu"

msgid "Create Interface"
msgstr "Créer une interface"

msgid "Create a bridge over multiple interfaces"
msgstr "Créer un pont par dessus plusieurs interfaces"

msgid "Critical"
msgstr "Critique"

msgid "Cron Log Level"
msgstr "Niveau de journalisation de Cron"

msgid "Custom Interface"
msgstr "Interface spécifique"

msgid "Custom delegated IPv6-prefix"
msgstr ""

msgid ""
"Custom feed definitions, e.g. private feeds. This file can be preserved in a "
"sysupgrade."
msgstr ""

msgid "Custom feeds"
msgstr ""

msgid ""
"Custom files (certificates, scripts) may remain on the system. To prevent "
"this, perform a factory-reset first."
msgstr ""

msgid ""
"Customizes the behaviour of the device <abbr title=\"Light Emitting Diode"
"\">LED</abbr>s if possible."
msgstr ""
"Personnaliser le comportement des <abbr title=\"Diode Électro-Luminescente"
"\">DEL</abbr>s si possible."

msgid "DHCP Server"
msgstr "Serveur DHCP"

msgid "DHCP and DNS"
msgstr "DHCP et DNS"

msgid "DHCP client"
msgstr "client DHCP"

msgid "DHCP-Options"
msgstr "Options DHCP"

msgid "DHCPv6 client"
msgstr ""

msgid "DHCPv6-Mode"
msgstr ""

msgid "DHCPv6-Service"
msgstr ""

msgid "DNS"
msgstr "DNS"

msgid "DNS forwardings"
msgstr "transmissions DNS"

msgid "DNS-Label / FQDN"
msgstr ""

msgid "DNSSEC"
msgstr ""

msgid "DNSSEC check unsigned"
msgstr ""

msgid "DPD Idle Timeout"
msgstr ""

msgid "DS-Lite AFTR address"
msgstr ""

msgid "DSL"
msgstr ""

msgid "DSL Status"
msgstr ""

msgid "DSL line mode"
msgstr ""

msgid "DUID"
msgstr "DUID"

msgid "Data Rate"
msgstr ""

msgid "Debug"
msgstr "Deboguage"

msgid "Default %d"
msgstr "%d par défaut"

msgid "Default gateway"
msgstr "Passerelle par défaut"

msgid "Default is stateless + stateful"
msgstr ""

msgid "Default state"
msgstr "État par défaut"

msgid "Define a name for this network."
msgstr "Donne un nom à ce réseau."

msgid ""
"Define additional DHCP options, for example "
"\"<code>6,192.168.2.1,192.168.2.2</code>\" which advertises different DNS "
"servers to clients."
msgstr ""
"Définir des options DHCP supplémentaires, par exemple "
"\"<code>6,192.168.2.1,192.168.2.2</code>\" qui publie différents serveurs "
"DNS à ses clients."

msgid "Delete"
msgstr "Effacer"

msgid "Delete this network"
msgstr "Supprimer ce réseau"

msgid "Description"
msgstr "Description"

msgid "Design"
msgstr "Apparence"

msgid "Destination"
msgstr "Destination"

msgid "Device"
msgstr "Équipement"

msgid "Device Configuration"
msgstr "Configuration de l'équipement"

msgid "Device is rebooting..."
msgstr ""

msgid "Device unreachable!"
msgstr ""

msgid "Device unreachable! Still waiting for device..."
msgstr ""

msgid "Diagnostics"
msgstr "Diagnostics"

msgid "Dial number"
msgstr ""

msgid "Directory"
msgstr "Répertoire"

msgid "Disable"
msgstr "Désactiver"

msgid ""
"Disable <abbr title=\"Dynamic Host Configuration Protocol\">DHCP</abbr> for "
"this interface."
msgstr ""
"Désactiver <abbr title=\"Dynamic Host Configuration Protocol\">DHCP</abbr> "
"pour cette interface."

msgid "Disable DNS setup"
msgstr "Désactiver la configuration DNS"

msgid "Disable Encryption"
msgstr ""

msgid "Disable this network"
msgstr ""

msgid "Disabled"
msgstr "Désactivé"

msgid "Disabled (default)"
msgstr ""

msgid "Discard upstream RFC1918 responses"
msgstr "Jeter les réponses en RFC1918 amont"

msgid "Disconnection attempt failed"
msgstr ""

msgid "Dismiss"
msgstr ""

msgid "Displaying only packages containing"
msgstr "N'afficher que les paquets contenant"

msgid "Distance Optimization"
msgstr "Optimisation de la distance"

msgid "Distance to farthest network member in meters."
msgstr "Distance au membre du réseau le plus éloigné, en mètres."

msgid "Distribution feeds"
msgstr ""

msgid "Diversity"
msgstr "Diversité"

msgid ""
"Dnsmasq is a combined <abbr title=\"Dynamic Host Configuration Protocol"
"\">DHCP</abbr>-Server and <abbr title=\"Domain Name System\">DNS</abbr>-"
"Forwarder for <abbr title=\"Network Address Translation\">NAT</abbr> "
"firewalls"
msgstr ""
"Dnsmasq est un serveur <abbr title=\"Dynamic Host Configuration Protocol"
"\">DHCP</abbr> combiné à un relais <abbr title=\"Domain Name System\">DNS</"
"abbr> pour les pare-feu <abbr title=\"Network Address Translation\">NAT</"
"abbr>"

msgid "Do not cache negative replies, e.g. for not existing domains"
msgstr ""
"Ne pas mettre en cache les réponses négatives, par ex. pour des domaines "
"inexistants"

msgid "Do not forward requests that cannot be answered by public name servers"
msgstr ""
"Ne pas transmettre les requêtes qui ne peuvent être résolues par les "
"serveurs de noms publics"

msgid "Do not forward reverse lookups for local networks"
msgstr ""
"Ne pas transmettre les requêtes de recherche inverse pour les réseaux locaux"

msgid "Domain required"
msgstr "Domaine nécessaire"

msgid "Domain whitelist"
msgstr "Liste blanche de domaines"

msgid "Don't Fragment"
msgstr ""

msgid ""
"Don't forward <abbr title=\"Domain Name System\">DNS</abbr>-Requests without "
"<abbr title=\"Domain Name System\">DNS</abbr>-Name"
msgstr ""
"Ne pas transmettre de requêtes <abbr title=\"Domain Name System\">DNS</abbr> "
"sans nom <abbr title=\"Domain Name System\">DNS</abbr>"

msgid "Down"
msgstr ""

msgid "Download and install package"
msgstr "Télécharge et installe le paquet"

msgid "Download backup"
msgstr "Télécharger la sauvegarde"

msgid "Downstream SNR offset"
msgstr ""

msgid "Dropbear Instance"
msgstr "Session Dropbear"

msgid ""
"Dropbear offers <abbr title=\"Secure Shell\">SSH</abbr> network shell access "
"and an integrated <abbr title=\"Secure Copy\">SCP</abbr> server"
msgstr ""
"Dropbear est un serveur <abbr title=\"Secure Shell\">SSH</abbr> et intègre "
"un serveur <abbr title=\"Secure Copy\">SCP</abbr>"

msgid "Dual-Stack Lite (RFC6333)"
msgstr ""

msgid "Dynamic <abbr title=\"Dynamic Host Configuration Protocol\">DHCP</abbr>"
msgstr ""
"<abbr title=\"Dynamic Host Configuration Protocol\">DHCP</abbr> dynamique"

msgid "Dynamic tunnel"
msgstr "Tunnel dynamique"

msgid ""
"Dynamically allocate DHCP addresses for clients. If disabled, only clients "
"having static leases will be served."
msgstr ""
"Alloue dynamiquement des adresses pour les clients du DHCP. Si désactivé, "
"seuls les clients ayant des baux statiques seront gérés."

msgid "EA-bits length"
msgstr ""

msgid "EAP-Method"
msgstr "Méthode EAP"

msgid "Edit"
msgstr "Éditer"

msgid ""
"Edit the raw configuration data above to fix any error and hit \"Save\" to "
"reload the page."
msgstr ""

msgid "Edit this interface"
msgstr "Éditer cette interface"

msgid "Edit this network"
msgstr "Éditer ce réseau"

msgid "Emergency"
msgstr "Urgence"

msgid "Enable"
msgstr "Activer"

msgid ""
"Enable <abbr title=\"Internet Group Management Protocol\">IGMP</abbr> "
"snooping"
msgstr ""

msgid "Enable <abbr title=\"Spanning Tree Protocol\">STP</abbr>"
msgstr "Activer le protocole <abbr title=\"Spanning Tree Protocol\">STP</abbr>"

msgid "Enable HE.net dynamic endpoint update"
msgstr "Activer la mise à jour dynamique de l'extrémité du tunnel chez HE.net"

msgid "Enable IPv6 negotiation"
msgstr ""

msgid "Enable IPv6 negotiation on the PPP link"
msgstr "Activer la négociation IPv6 sur le lien PPP"

msgid "Enable Jumbo Frame passthrough"
msgstr "Activer la circulation de très grandes trames (Jumbo)"

msgid "Enable NTP client"
msgstr "Activer client NTP"

msgid "Enable Single DES"
msgstr ""

msgid "Enable TFTP server"
msgstr "Activer le serveur TFTP"

msgid "Enable VLAN functionality"
msgstr "Acviter la gestion des VLANs"

msgid "Enable WPS pushbutton, requires WPA(2)-PSK"
msgstr ""

msgid "Enable key reinstallation (KRACK) countermeasures"
msgstr ""

msgid "Enable learning and aging"
msgstr "Activer l'apprentissage et la péremption"

msgid "Enable mirroring of incoming packets"
msgstr ""

msgid "Enable mirroring of outgoing packets"
msgstr ""

msgid "Enable the DF (Don't Fragment) flag of the encapsulating packets."
msgstr ""

msgid "Enable this mount"
msgstr "Activer ce montage"

msgid "Enable this network"
msgstr ""

msgid "Enable this swap"
msgstr "Activer cette mémoire d'échange (swap)"

msgid "Enable/Disable"
msgstr "Activer/Désactiver"

msgid "Enabled"
msgstr "Activé"

msgid "Enables IGMP snooping on this bridge"
msgstr ""

msgid ""
"Enables fast roaming among access points that belong to the same Mobility "
"Domain"
msgstr ""

msgid "Enables the Spanning Tree Protocol on this bridge"
msgstr ""
"Activer le protocole <abbr title=\"Spanning Tree Protocol\">STP</abbr> sur "
"ce pont"

msgid "Encapsulation mode"
msgstr "Mode encapsulé"

msgid "Encryption"
msgstr "Chiffrement"

msgid "Endpoint Host"
msgstr ""

msgid "Endpoint Port"
msgstr ""

msgid "Enter custom value"
msgstr ""

msgid "Enter custom values"
msgstr ""

msgid "Erasing..."
msgstr "Effacement…"

msgid "Error"
msgstr "Erreur"

msgid "Errored seconds (ES)"
msgstr ""

msgid "Ethernet Adapter"
msgstr "Module Ethernet"

msgid "Ethernet Switch"
msgstr "Commutateur Ethernet"

msgid "Exclude interfaces"
msgstr ""

msgid "Expand hosts"
msgstr "Étendre le nom d'hôte"

msgid "Expires"
msgstr "Expire"

#, fuzzy
msgid ""
"Expiry time of leased addresses, minimum is 2 minutes (<code>2m</code>)."
msgstr ""
"Délai d'expiration des adresses allouées, le minimum est de 2 minutes "
"(<code>2m</code>)."

msgid "External"
msgstr ""

msgid "External R0 Key Holder List"
msgstr ""

msgid "External R1 Key Holder List"
msgstr ""

msgid "External system log server"
msgstr "Serveur distant de journaux système"

msgid "External system log server port"
msgstr "Port du serveur distant de journaux système"

msgid "External system log server protocol"
msgstr ""

msgid "Extra SSH command options"
msgstr ""

msgid "FT over DS"
msgstr ""

msgid "FT over the Air"
msgstr ""

msgid "FT protocol"
msgstr ""

msgid "Failed to confirm apply within %ds, waiting for rollback…"
msgstr ""

msgid "File"
msgstr "Fichier"

msgid "Filename of the boot image advertised to clients"
msgstr "Nom de fichier d'une image de démarrage publiée aux clients"

msgid "Filesystem"
msgstr "Système de fichiers"

msgid "Filter"
msgstr "Filtrer"

msgid "Filter private"
msgstr "Filtrer les requêtes privées"

msgid "Filter useless"
msgstr "Filtrer les requêtes inutiles"

msgid "Finalizing failed"
msgstr ""

msgid ""
"Find all currently attached filesystems and swap and replace configuration "
"with defaults based on what was detected"
msgstr ""

msgid "Find and join network"
msgstr "Cherche et rejoint un réseau"

msgid "Find package"
msgstr "Trouver un paquet"

msgid "Finish"
msgstr "Terminer"

msgid "Firewall"
msgstr "Pare-feu"

msgid "Firewall Mark"
msgstr ""

msgid "Firewall Settings"
msgstr "Paramètres du pare-feu"

msgid "Firewall Status"
msgstr "État du pare-feu"

msgid "Firmware File"
msgstr ""

msgid "Firmware Version"
msgstr "Version du micrologiciel"

msgid "Fixed source port for outbound DNS queries"
msgstr "Port source fixe pour les requêtes DNS sortantes"

msgid "Flash Firmware"
msgstr "Mise à jour du micrologiciel"

msgid "Flash image..."
msgstr "Écriture de l'image…"

msgid "Flash new firmware image"
msgstr "Écrire l'image du nouveau micrologiciel"

msgid "Flash operations"
msgstr "Opérations d'écriture"

msgid "Flashing..."
msgstr "Écriture…"

msgid "Force"
msgstr "Forcer"

msgid "Force CCMP (AES)"
msgstr "Forcer CCMP (AES)"

msgid "Force DHCP on this network even if another server is detected."
msgstr "Force le DHCP sur ce réseau même si un autre serveur est détecté."

msgid "Force TKIP"
msgstr "Forcer TKIP"

msgid "Force TKIP and CCMP (AES)"
msgstr "Forcer TKIP et CCMP (AES)"

msgid "Force link"
msgstr ""

msgid "Force use of NAT-T"
msgstr ""

msgid "Form token mismatch"
msgstr ""

msgid "Forward DHCP traffic"
msgstr "Transmettre le trafic DHCP"

msgid "Forward Error Correction Seconds (FECS)"
msgstr ""

msgid "Forward broadcast traffic"
msgstr "Transmettre le trafic de diffusion"

msgid "Forward mesh peer traffic"
msgstr ""

msgid "Forwarding mode"
msgstr "Mode de transmission"

msgid "Fragmentation Threshold"
msgstr "Seuil de fragmentation"

msgid "Frame Bursting"
msgstr "Rafale de trames"

msgid "Free"
msgstr "Libre"

msgid "Free space"
msgstr "Espace libre"

msgid ""
"Further information about WireGuard interfaces and peers at <a href=\"http://"
"wireguard.com\">wireguard.com</a>."
msgstr ""

msgid "GHz"
msgstr "Ghz"

msgid "GPRS only"
msgstr "seulement GPRS"

msgid "Gateway"
msgstr "Passerelle"

msgid "Gateway address is invalid"
msgstr ""

msgid "Gateway ports"
msgstr "Ports de la passerelle"

msgid "General Settings"
msgstr "Paramètres généraux"

msgid "General Setup"
msgstr "Configuration générale"

msgid "General options for opkg"
msgstr ""

msgid "Generate Config"
msgstr ""

msgid "Generate PMK locally"
msgstr ""

msgid "Generate archive"
msgstr "Construire l'archive"

msgid "Generic 802.11%s Wireless Controller"
msgstr "Contrôleur sans fil générique 802.11%s"

msgid "Given password confirmation did not match, password not changed!"
msgstr ""
"La confirmation du nouveau mot de passe ne correspond pas, changement "
"annulé !"

msgid "Global Settings"
msgstr ""

msgid "Global network options"
msgstr ""

msgid "Go to password configuration..."
msgstr "Aller à la configuration du mot de passe…"

msgid "Go to relevant configuration page"
msgstr "Aller à la page de configuration correspondante"

msgid "Group Password"
msgstr ""

msgid "Guest"
msgstr ""

msgid "HE.net password"
msgstr "Mot de passe HE.net"

msgid "HE.net username"
msgstr ""

msgid "HT mode (802.11n)"
msgstr ""

msgid "Hang Up"
msgstr "Signal (HUP)"

msgid "Header Error Code Errors (HEC)"
msgstr ""

msgid ""
"Here you can configure the basic aspects of your device like its hostname or "
"the timezone."
msgstr ""
"Ici, vous pouvez configurer les aspects basiques de votre routeur comme son "
"nom ou son fuseau horaire."

msgid ""
"Here you can paste public SSH-Keys (one per line) for SSH public-key "
"authentication."
msgstr ""
"Vous pouvez copier ici des clés SSH publiques (une par ligne) pour une "
"authentification SSH sur clés publiques."

msgid "Hide <abbr title=\"Extended Service Set Identifier\">ESSID</abbr>"
msgstr "Cacher le ESSID"

msgid "Host"
msgstr ""

msgid "Host entries"
msgstr "Entrées d'hôtes"

msgid "Host expiry timeout"
msgstr "Délai d'expiration pour les hôtes"

msgid "Host-<abbr title=\"Internet Protocol Address\">IP</abbr> or Network"
msgstr "adresse IP ou réseau"

msgid "Host-Uniq tag content"
msgstr ""

msgid "Hostname"
msgstr "Nom d'hôte"

msgid "Hostname to send when requesting DHCP"
msgstr "Nom d'hôte à envoyer dans une requête DHCP"

msgid "Hostnames"
msgstr "Noms d'hôtes"

msgid "Hybrid"
msgstr ""

msgid "IKE DH Group"
msgstr ""

msgid "IP Addresses"
msgstr ""

msgid "IP address"
msgstr "Adresse IP"

msgid "IP address in invalid"
msgstr ""

msgid "IP address is missing"
msgstr ""

msgid "IPv4"
msgstr "IPv4"

msgid "IPv4 Firewall"
msgstr "Pare-feu IPv4"

msgid "IPv4 Upstream"
msgstr ""

msgid "IPv4 address"
msgstr "Adresse IPv4"

msgid "IPv4 and IPv6"
msgstr "IPv4 et IPv6"

msgid "IPv4 assignment length"
msgstr ""

msgid "IPv4 broadcast"
msgstr "Diffusion IPv4"

msgid "IPv4 gateway"
msgstr "Passerelle IPv4"

msgid "IPv4 netmask"
msgstr "Masque-réseau IPv4"

msgid "IPv4 only"
msgstr "IPv4 seulement"

msgid "IPv4 prefix"
msgstr ""

msgid "IPv4 prefix length"
msgstr "longueur du préfixe IPv4"

msgid "IPv4-Address"
msgstr "Adresse IPv4"

msgid "IPv4-in-IPv4 (RFC2003)"
msgstr ""

msgid "IPv6"
msgstr "IPv6"

msgid "IPv6 Firewall"
msgstr "Pare-feu IPv6"

msgid "IPv6 Neighbours"
msgstr ""

msgid "IPv6 Settings"
msgstr ""

msgid "IPv6 ULA-Prefix"
msgstr ""

msgid "IPv6 Upstream"
msgstr ""

msgid "IPv6 address"
msgstr "Adresse IPv6"

msgid "IPv6 assignment hint"
msgstr ""

msgid "IPv6 assignment length"
msgstr ""

msgid "IPv6 gateway"
msgstr "Passerelle IPv6"

msgid "IPv6 only"
msgstr "IPv6 seulement"

msgid "IPv6 prefix"
msgstr "Préfixe IPv6"

msgid "IPv6 prefix length"
msgstr "longueur du préfixe IPv6"

msgid "IPv6 routed prefix"
msgstr ""

msgid "IPv6 suffix"
msgstr ""

msgid "IPv6-Address"
msgstr "Adresse IPv6"

msgid "IPv6-PD"
msgstr ""

msgid "IPv6-in-IPv4 (RFC4213)"
msgstr "IPv6 dans IPv4 (RFC 4213)"

msgid "IPv6-over-IPv4 (6rd)"
msgstr "IPv6 sur IPv4 (6ème)"

msgid "IPv6-over-IPv4 (6to4)"
msgstr "IPv6 sur IPv4 (6 vers 4)"

msgid "Identity"
msgstr "Identité"

msgid "If checked, 1DES is enabled"
msgstr ""

msgid "If checked, encryption is disabled"
msgstr ""

msgid ""
"If specified, mount the device by its UUID instead of a fixed device node"
msgstr ""
"Monte le périphérique identifié par cet UUID au lieu d'un nom de "
"périphérique fixe"

msgid ""
"If specified, mount the device by the partition label instead of a fixed "
"device node"
msgstr ""
"Monte le périphérique identifié par cette étiquette au lieu d'un nom de "
"périphérique fixe"

msgid "If unchecked, no default route is configured"
msgstr "Décoché, aucune route par défaut n'est configurée"

msgid "If unchecked, the advertised DNS server addresses are ignored"
msgstr "Décoché, les adresses des serveurs DNS publiés sont ignorées"

msgid ""
"If your physical memory is insufficient unused data can be temporarily "
"swapped to a swap-device resulting in a higher amount of usable <abbr title="
"\"Random Access Memory\">RAM</abbr>. Be aware that swapping data is a very "
"slow process as the swap-device cannot be accessed with the high datarates "
"of the <abbr title=\"Random Access Memory\">RAM</abbr>."
msgstr ""
"Si la mémoire physique n'est pas en quantité suffisante, les données "
"inutilisées peuvent être temporairement transférée sur une partition "
"d'échange, relevant la quantité de RAM disponible. Ce processus est lent car "
"la mémoire d'échange ne peut être accédée aux taux de transfert de la RAM."

msgid "Ignore <code>/etc/hosts</code>"
msgstr "Ignorer /etc/hosts"

msgid "Ignore interface"
msgstr "Ignorer l'interface"

msgid "Ignore resolve file"
msgstr "Ignorer le fichier de résolution"

msgid "Image"
msgstr "Image"

msgid "In"
msgstr "Entrée"

msgid ""
"In order to prevent unauthorized access to the system, your request has been "
"blocked. Click \"Continue »\" below to return to the previous page."
msgstr ""

msgid "Inactivity timeout"
msgstr "Délai d'inactivité"

msgid "Inbound:"
msgstr "Intérieur :"

msgid "Info"
msgstr "Info"

msgid "Initialization failure"
msgstr ""

msgid "Initscript"
msgstr "Script d'initialisation"

msgid "Initscripts"
msgstr "Scripts d'initialisation"

msgid "Install"
msgstr "Installer"

msgid "Install iputils-traceroute6 for IPv6 traceroute"
msgstr ""

msgid "Install package %q"
msgstr "Installer le paquet %q"

msgid "Install protocol extensions..."
msgstr "Installation des extensions de protocole…"

msgid "Installed packages"
msgstr "Paquets installés"

msgid "Interface"
msgstr "Interface"

msgid "Interface %q device auto-migrated from %q to %q."
msgstr ""

msgid "Interface Configuration"
msgstr "Configuration de l'interface"

msgid "Interface Overview"
msgstr "Vue d'ensemble de l'interface"

msgid "Interface is reconnecting..."
msgstr "L'interface se reconnecte…"

msgid "Interface name"
msgstr ""

msgid "Interface not present or not connected yet."
msgstr "L'interface n'est pas présente ou pas encore connectée."

msgid "Interfaces"
msgstr "Interfaces"

msgid "Internal"
msgstr ""

msgid "Internal Server Error"
msgstr "Erreur Serveur Interne"

msgid "Invalid"
msgstr "Erreur : donnée entrée invalide"

msgid "Invalid VLAN ID given! Only IDs between %d and %d are allowed."
msgstr ""
"Identifiant VLAN invalide !Seuls les IDs entre %d et %d sont autorisés."

msgid "Invalid VLAN ID given! Only unique IDs are allowed"
msgstr ""
"Identifiant VLAN donné invalide ! Seuls les identifiants uniques sont "
"autorisés"

msgid "Invalid username and/or password! Please try again."
msgstr "Nom d'utilisateur et/ou mot de passe invalides ! Réessayez !"

msgid "Isolate Clients"
msgstr ""

#, fuzzy
msgid ""
"It appears that you are trying to flash an image that does not fit into the "
"flash memory, please verify the image file!"
msgstr ""
"Il semble que vous essayez de programmer votre routeur avec une image qui ne "
"tient pas dans sa mémoire flash, vérifiez s'il vous plait votre fichier-"
"image !"

msgid "JavaScript required!"
msgstr "Nécessite un Script Java !"

msgid "Join Network"
msgstr "Rejoindre un réseau"

msgid "Join Network: Wireless Scan"
msgstr "Rejoindre un réseau : recherche des réseaux sans-fil"

msgid "Joining Network: %q"
msgstr ""

msgid "Keep settings"
msgstr "Garder le paramètrage"

msgid "Kernel Log"
msgstr "Journal du noyau"

msgid "Kernel Version"
msgstr "Version du noyau"

msgid "Key"
msgstr "Clé"

msgid "Key #%d"
msgstr "Clé n° %d"

msgid "Kill"
msgstr "Tuer"

msgid "L2TP"
msgstr "L2TP"

msgid "L2TP Server"
msgstr "Serveur L2TP"

msgid "LCP echo failure threshold"
msgstr "Seuil d'erreur des échos LCP"

msgid "LCP echo interval"
msgstr "Intervalle entre échos LCP"

msgid "LLC"
msgstr "LLC"

msgid "Label"
msgstr "Étiquette"

msgid "Language"
msgstr "Langue"

msgid "Language and Style"
msgstr "Langue et apparence"

msgid "Latency"
msgstr ""

msgid "Leaf"
msgstr ""

msgid "Lease time"
msgstr ""

msgid "Lease validity time"
msgstr "Durée de validité d'un bail"

msgid "Leasefile"
msgstr "Fichier de baux"

msgid "Leasetime remaining"
msgstr "Durée de validité"

msgid "Leave empty to autodetect"
msgstr "Laisser vide pour l'auto-détection"

msgid "Leave empty to use the current WAN address"
msgstr "Laisser vide pour utiliser l'adresse WAN actuelle"

msgid "Legend:"
msgstr "Légende :"

msgid "Limit"
msgstr "Limite"

msgid "Limit DNS service to subnets interfaces on which we are serving DNS."
msgstr ""

msgid "Limit listening to these interfaces, and loopback."
msgstr ""

msgid "Line Attenuation (LATN)"
msgstr ""

msgid "Line Mode"
msgstr ""

msgid "Line State"
msgstr ""

msgid "Line Uptime"
msgstr ""

msgid "Link On"
msgstr "Lien établi"

msgid ""
"List of <abbr title=\"Domain Name System\">DNS</abbr> servers to forward "
"requests to"
msgstr ""
"Liste des serveurs auquels sont transmis les requêtes <abbr title=\"Domain "
"Name System\">DNS</abbr>"

msgid ""
"List of R0KHs in the same Mobility Domain. <br />Format: MAC-address,NAS-"
"Identifier,128-bit key as hex string. <br />This list is used to map R0KH-ID "
"(NAS Identifier) to a destination MAC address when requesting PMK-R1 key "
"from the R0KH that the STA used during the Initial Mobility Domain "
"Association."
msgstr ""

msgid ""
"List of R1KHs in the same Mobility Domain. <br />Format: MAC-address,R1KH-ID "
"as 6 octets with colons,128-bit key as hex string. <br />This list is used "
"to map R1KH-ID to a destination MAC address when sending PMK-R1 key from the "
"R0KH. This is also the list of authorized R1KHs in the MD that can request "
"PMK-R1 keys."
msgstr ""

msgid "List of SSH key files for auth"
msgstr ""

msgid "List of domains to allow RFC1918 responses for"
msgstr "Liste des domaines où sont permises les réponses de type RFC1918"

msgid "List of hosts that supply bogus NX domain results"
msgstr ""
"Liste des hôtes qui fournissent des résultats avec des « NX domain » bogués"

msgid "Listen Interfaces"
msgstr ""

msgid "Listen Port"
msgstr ""

msgid "Listen only on the given interface or, if unspecified, on all"
msgstr "Écouter seulement sur l'interface spécifié, sinon sur toutes"

msgid "Listening port for inbound DNS queries"
msgstr "Port d'écoute des requêtes DNS entrantes"

msgid "Load"
msgstr "Charger"

msgid "Load Average"
msgstr "Charge moyenne"

msgid "Loading"
msgstr "Chargement"

msgid "Local IP address is invalid"
msgstr ""

msgid "Local IP address to assign"
msgstr ""

msgid "Local IPv4 address"
msgstr "Adresse IPv4 locale"

msgid "Local IPv6 address"
msgstr "Adresse IPv6 locale"

msgid "Local Service Only"
msgstr ""

msgid "Local Startup"
msgstr "Démarrage local"

msgid "Local Time"
msgstr "Heure Locale"

msgid "Local domain"
msgstr "Domaine local"

#, fuzzy
msgid ""
"Local domain specification. Names matching this domain are never forwarded "
"and are resolved from DHCP or hosts files only"
msgstr ""
"Domaine local à préciser. Les noms correspondants à ce domaine ne sont "
"jamais transmis, mais résolus seulement depuis le serveur DHCP ou le fichier "
"Hosts"

msgid "Local domain suffix appended to DHCP names and hosts file entries"
msgstr ""
"Suffixe du domaine local ajouté aux noms du serveur DHCP et du fichier Hosts"

msgid "Local server"
msgstr "Serveur local"

msgid ""
"Localise hostname depending on the requesting subnet if multiple IPs are "
"available"
msgstr ""
"Trouve le nom d'hôte suivant le sous-réseau d'où vient la requête si "
"plusieurs adresses IPs sont possibles"

msgid "Localise queries"
msgstr "Localiser les requêtes"

msgid "Locked to channel %s used by: %s"
msgstr ""

msgid "Log output level"
msgstr "Niveau de journalisation"

msgid "Log queries"
msgstr "Journaliser les requêtes"

msgid "Logging"
msgstr "Journalisation"

msgid "Login"
msgstr "Connexion"

msgid "Logout"
msgstr "Déconnexion"

msgid "Loss of Signal Seconds (LOSS)"
msgstr ""

msgid "Lowest leased address as offset from the network address."
msgstr ""
"Adresse allouée la plus basse, spécifiée par un décalage à partir de "
"l'adresse réseau."

msgid "MAC-Address"
msgstr "Adresse MAC"

msgid "MAC-Address Filter"
msgstr "Filtrage par adresses MAC"

msgid "MAC-Filter"
msgstr "Filtrage par adresses MAC"

msgid "MAC-List"
msgstr "Liste des adresses MAC"

msgid "MAP / LW4over6"
msgstr ""

msgid "MAP rule is invalid"
msgstr ""

msgid "MB/s"
msgstr "MB/s"

msgid "MD5"
msgstr ""

msgid "MHz"
msgstr "MHz"

msgid "MTU"
msgstr "MTU"

msgid ""
"Make sure to clone the root filesystem using something like the commands "
"below:"
msgstr ""

msgid "Manual"
msgstr ""

msgid "Max. Attainable Data Rate (ATTNDR)"
msgstr ""

msgid "Maximum allowed number of active DHCP leases"
msgstr "Nombre maximum de baux DHCP actifs"

msgid "Maximum allowed number of concurrent DNS queries"
msgstr "Nombre maximum de requêtes DNS au même moment"

msgid "Maximum allowed size of EDNS.0 UDP packets"
msgstr "Taille maximum autorisée des paquets UDP EDNS.0"

msgid "Maximum amount of seconds to wait for the modem to become ready"
msgstr "Délai d'attente maximum que le modem soit prêt"

msgid ""
"Maximum length of the name is 15 characters including the automatic protocol/"
"bridge prefix (br-, 6in4-, pppoe- etc.)"
msgstr ""

msgid "Maximum number of leased addresses."
msgstr "Nombre maximum d'adresses allouées."

msgid "Mbit/s"
msgstr "Mbit/s"

msgid "Memory"
msgstr "Mémoire"

msgid "Memory usage (%)"
msgstr "Utilisation Mémoire (%)"

msgid "Mesh Id"
msgstr ""

msgid "Metric"
msgstr "Metrique"

msgid "Mirror monitor port"
msgstr ""

msgid "Mirror source port"
msgstr ""

msgid "Missing protocol extension for proto %q"
msgstr "Extention de protocole manquante pour le proto %q"

msgid "Mobility Domain"
msgstr ""

msgid "Mode"
msgstr "Mode"

msgid "Model"
msgstr ""

msgid "Modem device"
msgstr "Interface Modem"

msgid "Modem information query failed"
msgstr ""

msgid "Modem init timeout"
msgstr "Délai max. d'initialisation du modem"

msgid "Monitor"
msgstr "Monitor"

msgid "Mount Entry"
msgstr "Montage"

msgid "Mount Point"
msgstr "Point de montage"

msgid "Mount Points"
msgstr "Point de montage"

msgid "Mount Points - Mount Entry"
msgstr "Points de montage - élément à monter"

msgid "Mount Points - Swap Entry"
msgstr "Points de montage - partition d'échange"

msgid ""
"Mount Points define at which point a memory device will be attached to the "
"filesystem"
msgstr ""
"Les points de montage définissent l'attachement d'un périphérique au système "
"de fichier"

msgid "Mount filesystems not specifically configured"
msgstr ""

msgid "Mount options"
msgstr "Options de montage"

msgid "Mount point"
msgstr "Point de montage"

msgid "Mount swap not specifically configured"
msgstr ""

msgid "Mounted file systems"
msgstr "Systèmes de fichiers montés"

msgid "Move down"
msgstr "Descendre"

msgid "Move up"
msgstr "Monter"

msgid "Multicast address"
msgstr "Adresse multidiffusion"

msgid "NAS ID"
msgstr "NAS ID"

msgid "NAT-T Mode"
msgstr ""

msgid "NAT64 Prefix"
msgstr ""

msgid "NCM"
msgstr ""

msgid "NDP-Proxy"
msgstr ""

msgid "NT Domain"
msgstr ""

msgid "NTP server candidates"
msgstr "Serveurs NTP candidats"

msgid "Name"
msgstr "Nom"

msgid "Name of the new interface"
msgstr "Nom de la nouvelle interface"

msgid "Name of the new network"
msgstr "Nom du nouveau réseau"

msgid "Navigation"
msgstr "Navigation"

msgid "Netmask"
msgstr "Masque de réseau"

msgid "Network"
msgstr "Réseau"

msgid "Network Utilities"
msgstr "Utilitaires réseau"

msgid "Network boot image"
msgstr "Image de démarrage réseau"

msgid "Network device is not present"
msgstr ""

msgid "Network without interfaces."
msgstr "Réseau sans interfaces."

msgid "Next »"
msgstr "Prochain »"

msgid "No DHCP Server configured for this interface"
msgstr "Aucun serveur DHCP configuré sur cette interface"

msgid "No NAT-T"
msgstr ""

msgid "No chains in this table"
msgstr "Aucune chaîne dans cette table"

msgid "No files found"
msgstr "Aucun fichier trouvé"

msgid "No information available"
msgstr "Information indisponible"

msgid "No matching prefix delegation"
msgstr ""

msgid "No negative cache"
msgstr "Pas de cache négatif"

msgid "No network configured on this device"
msgstr "Ce périphérique n'a aucune adresse configurée"

msgid "No network name specified"
msgstr "Aucun nom de réseau donné"

msgid "No package lists available"
msgstr "Aucune liste de paquets disponible"

msgid "No password set!"
msgstr "Pas de mot de passe positionné !"

msgid "No rules in this chain"
msgstr "Aucune règle dans cette chaîne"

msgid "No zone assigned"
msgstr "Aucune zone attribuée"

msgid "Noise"
msgstr "Bruit"

msgid "Noise Margin (SNR)"
msgstr ""

msgid "Noise:"
msgstr "Bruit :"

msgid "Non Pre-emtive CRC errors (CRC_P)"
msgstr ""

msgid "Non-wildcard"
msgstr ""

msgid "None"
msgstr "Vide"

msgid "Normal"
msgstr "Normal"

msgid "Not Found"
msgstr "Pas trouvé"

msgid "Not associated"
msgstr "Pas associé"

msgid "Not connected"
msgstr "Non connecté"

msgid "Note: Configuration files will be erased."
msgstr "Note : les fichiers de configuration seront effacés."

msgid "Note: interface name length"
msgstr ""

msgid "Notice"
msgstr "Note"

msgid "Nslookup"
msgstr "Nslookup"

msgid "Number of cached DNS entries (max is 10000, 0 is no caching)"
msgstr ""

msgid "OK"
msgstr "OK"

msgid "OPKG-Configuration"
msgstr "Configuration OPKG"

msgid "Obfuscated Group Password"
msgstr ""

msgid "Obfuscated Password"
msgstr ""

msgid "Obtain IPv6-Address"
msgstr ""

msgid "Off-State Delay"
msgstr "Durée éteinte"

msgid ""
"On this page you can configure the network interfaces. You can bridge "
"several interfaces by ticking the \"bridge interfaces\" field and enter the "
"names of several network interfaces separated by spaces. You can also use "
"<abbr title=\"Virtual Local Area Network\">VLAN</abbr> notation "
"<samp>INTERFACE.VLANNR</samp> (<abbr title=\"for example\">e.g.</abbr>: "
"<samp>eth0.1</samp>)."
msgstr ""
"Dans cette page vous pourrez configurer les interfaces réseaux. Vous pouvez "
"bridger différentes interfaces en cochant le champ \"bridger les interfaces"
"\" et en saisissant les noms des interfaces réseau séparées par des espaces. "
"Vous pouvez aussi utiliser la notation VLAN, INTERFACE.VLANNB (ex : eth0.1)."

msgid "On-State Delay"
msgstr "Durée allumée"

msgid "One of hostname or mac address must be specified!"
msgstr "Il faut indiquer un nom d'hôte ou une adresse MAC !"

msgid "One or more fields contain invalid values!"
msgstr "Un ou plusieurs champs contiennent des valeurs incorrectes !"

msgid "One or more invalid/required values on tab"
msgstr ""

msgid "One or more required fields have no value!"
msgstr "Un ou plusieurs champs n'ont pas de valeur !"

msgid "Open list..."
msgstr "Ouvrir la liste…"

msgid "OpenConnect (CISCO AnyConnect)"
msgstr ""

msgid "Operating frequency"
msgstr ""

msgid "Option changed"
msgstr "Option modifiée"

msgid "Option removed"
msgstr "Option retirée"

msgid "Optional"
msgstr ""

msgid ""
"Optional. 32-bit mark for outgoing encrypted packets. Enter value in hex, "
"starting with <code>0x</code>."
msgstr ""

msgid ""
"Optional. Allowed values: 'eui64', 'random', fixed value like '::1' or "
"'::1:2'. When IPv6 prefix (like 'a:b:c:d::') is received from a delegating "
"server, use the suffix (like '::1') to form the IPv6 address ('a:b:c:d::1') "
"for the interface."
msgstr ""

msgid ""
"Optional. Base64-encoded preshared key. Adds in an additional layer of "
"symmetric-key cryptography for post-quantum resistance."
msgstr ""

msgid "Optional. Create routes for Allowed IPs for this peer."
msgstr ""

msgid "Optional. Description of peer."
msgstr ""

msgid ""
"Optional. Host of peer. Names are resolved prior to bringing up the "
"interface."
msgstr ""

msgid "Optional. Maximum Transmission Unit of tunnel interface."
msgstr ""

msgid "Optional. Port of peer."
msgstr ""

msgid ""
"Optional. Seconds between keep alive messages. Default is 0 (disabled). "
"Recommended value if this device is behind a NAT is 25."
msgstr ""

msgid "Optional. UDP port used for outgoing and incoming packets."
msgstr ""

msgid "Options"
msgstr "Options"

msgid "Other:"
msgstr "Autres :"

msgid "Out"
msgstr "Sortie"

msgid "Outbound:"
msgstr "Extérieur :"

msgid "Output Interface"
msgstr ""

msgid "Override MAC address"
msgstr "Modifier l'adresse MAC"

msgid "Override MTU"
msgstr "Modifier le MTU"

msgid "Override TOS"
msgstr ""

msgid "Override TTL"
msgstr ""

msgid "Override default interface name"
msgstr ""

msgid "Override the gateway in DHCP responses"
msgstr "Modifier la passerelle dans les réponses DHCP"

msgid ""
"Override the netmask sent to clients. Normally it is calculated from the "
"subnet that is served."
msgstr ""
"Remplacer le masque réseau envoyés aux clients. Il est normalement calculé à "
"partir du sous-réseau géré."

msgid "Override the table used for internal routes"
msgstr "Modifier la table utilisée pour les routes internes"

msgid "Overview"
msgstr "Vue d'ensemble"

msgid "Owner"
msgstr "Propriétaire"

msgid "PAP/CHAP password"
msgstr "Mot de passe PAP/CHAP"

msgid "PAP/CHAP username"
msgstr "Identifiant PAP/CHAP"

msgid "PID"
msgstr "PID"

msgid "PIN"
msgstr "code PIN"

msgid "PIN code rejected"
msgstr ""

msgid "PMK R1 Push"
msgstr ""

msgid "PPP"
msgstr "PPP"

msgid "PPPoA Encapsulation"
msgstr "PPPoA Encapsulation"

msgid "PPPoATM"
msgstr "PPPoATM"

msgid "PPPoE"
msgstr "PPPoE"

msgid "PPPoSSH"
msgstr ""

msgid "PPtP"
msgstr "PPtP"

msgid "PSID offset"
msgstr ""

msgid "PSID-bits length"
msgstr ""

msgid "PTM/EFM (Packet Transfer Mode)"
msgstr ""

msgid "Package libiwinfo required!"
msgstr "Nécessite le paquet libiwinfo !"

msgid "Package lists are older than 24 hours"
msgstr "Les listes de paquets ont plus de 24 heures"

msgid "Package name"
msgstr "Nom du paquet"

msgid "Packets"
msgstr "Paquets"

msgid "Part of zone %q"
msgstr "Fait partie de la zone %q"

msgid "Password"
msgstr "Mot de passe"

msgid "Password authentication"
msgstr "Authentification par mot de passe"

msgid "Password of Private Key"
msgstr "Mot de passe de la clé privée"

msgid "Password of inner Private Key"
msgstr ""

msgid "Password successfully changed!"
msgstr "Mot de passe changé avec succès !"

msgid "Password2"
msgstr ""

msgid "Path to CA-Certificate"
msgstr "Chemin de la CA"

msgid "Path to Client-Certificate"
msgstr "Chemin du certificat-client"

msgid "Path to Private Key"
msgstr "Chemin de la clé privée"

msgid "Path to inner CA-Certificate"
msgstr ""

msgid "Path to inner Client-Certificate"
msgstr ""

msgid "Path to inner Private Key"
msgstr ""

msgid "Peak:"
msgstr "Pic :"

msgid "Peer IP address to assign"
msgstr ""

msgid "Peer address is missing"
msgstr ""

msgid "Peers"
msgstr ""

msgid "Perfect Forward Secrecy"
msgstr ""

msgid "Perform reboot"
msgstr "Redémarrer"

msgid "Perform reset"
msgstr "Réinitialiser"

msgid "Persistent Keep Alive"
msgstr ""

msgid "Phy Rate:"
msgstr "Débit de la puce:"

msgid "Physical Settings"
msgstr "Paramètres physiques"

msgid "Ping"
msgstr "Ping"

msgid "Pkts."
msgstr "Pqts."

msgid "Please enter your username and password."
msgstr "Saisissez votre nom d'utilisateur et mot de passe."

msgid "Policy"
msgstr "Politique"

msgid "Port"
msgstr "Port"

msgid "Port status:"
msgstr "Statut du port :"

msgid "Power Management Mode"
msgstr ""

msgid "Pre-emtive CRC errors (CRCP_P)"
msgstr ""

msgid "Prefer LTE"
msgstr ""

msgid "Prefer UMTS"
msgstr ""

msgid "Prefix Delegated"
msgstr ""

msgid "Preshared Key"
msgstr ""

msgid ""
"Presume peer to be dead after given amount of LCP echo failures, use 0 to "
"ignore failures"
msgstr ""
"Suppose que le distant a disparu une fois le nombre donné d'erreurs d'échos "
"LCP ; utiliser 0 pour ignorer ces erreurs"

msgid "Prevent listening on these interfaces."
msgstr ""

msgid "Prevents client-to-client communication"
msgstr "Empêche la communication directe entre clients"

msgid "Private Key"
msgstr ""

msgid "Proceed"
msgstr "Continuer"

msgid "Processes"
msgstr "Processus"

msgid "Profile"
msgstr ""

msgid "Prot."
msgstr "Prot."

msgid "Protocol"
msgstr "Protocole"

msgid "Protocol family"
msgstr "Famille du protocole"

msgid "Protocol of the new interface"
msgstr "Protocole de la nouvelle interface"

msgid "Protocol support is not installed"
msgstr "La gestion du protocole n'est pas installée"

msgid "Provide NTP server"
msgstr "Fournir serveur NTP"

msgid "Provide new network"
msgstr "Donner un nouveau réseau"

msgid "Pseudo Ad-Hoc (ahdemo)"
msgstr "Pseudo Ad-Hoc (ahdemo)"

msgid "Public Key"
msgstr ""

msgid "Public prefix routed to this device for distribution to clients."
msgstr ""

msgid "QMI Cellular"
msgstr ""

msgid "Quality"
msgstr "Qualitée"

msgid "R0 Key Lifetime"
msgstr ""

msgid "R1 Key Holder"
msgstr ""

msgid "RFC3947 NAT-T mode"
msgstr ""

msgid "RTS/CTS Threshold"
msgstr "Seuil RTS/CTS"

msgid "RX"
msgstr "Reçu"

msgid "RX Rate"
msgstr "Débit en réception"

msgid "Radius-Accounting-Port"
msgstr "Port de la comptabilisation Radius"

msgid "Radius-Accounting-Secret"
msgstr "Secret de la comptabilisation Radius"

msgid "Radius-Accounting-Server"
msgstr "Serveur de la comptabilisation Radius"

msgid "Radius-Authentication-Port"
msgstr "Port de l'authentification Radius"

msgid "Radius-Authentication-Secret"
msgstr "Secret de l'authentification Radius"

msgid "Radius-Authentication-Server"
msgstr "Serveur de l'authentification Radius"

msgid "Raw hex-encoded bytes. Leave empty unless your ISP require this"
msgstr ""

msgid ""
"Read <code>/etc/ethers</code> to configure the <abbr title=\"Dynamic Host "
"Configuration Protocol\">DHCP</abbr>-Server"
msgstr "Lire /etc/ethers pour configurer le serveur DHCP"

msgid ""
"Really delete this interface? The deletion cannot be undone! You might lose "
"access to this device if you are connected via this interface"
msgstr ""

msgid ""
"Really delete this wireless network? The deletion cannot be undone! You "
"might lose access to this device if you are connected via this network."
msgstr ""
"Voulez-vous vraiment supprimer ce réseau sans-fil? L'effacement ne peut être "
"annulé!\n"
"Vous pourriez perdre l'accès à l'équipement si vous y êtes connecté par ce "
"réseau."

msgid "Really reset all changes?"
msgstr "Voulez-vous vraiment ré-initialiser toutes les modifications ?"

msgid "Really switch protocol?"
msgstr "Voulez-vous vraiment changer de protocole ?"

msgid "Realtime Connections"
msgstr "Connexions temps-réel"

msgid "Realtime Graphs"
msgstr "Graphiques temps-réel"

msgid "Realtime Load"
msgstr "Charge temps-réel"

msgid "Realtime Traffic"
msgstr "Trafic temps-réel"

msgid "Realtime Wireless"
msgstr "Qualité de réception actuelle"

msgid "Reassociation Deadline"
msgstr ""

msgid "Rebind protection"
msgstr "Protection contre l'attaque « rebind »"

msgid "Reboot"
msgstr "Redémarrage"

msgid "Rebooting..."
msgstr "Redémarre…"

msgid "Reboots the operating system of your device"
msgstr "Redémarrage du système d'exploitation de votre équipement"

msgid "Receive"
msgstr "Reçoit"

msgid "Receiver Antenna"
msgstr "Antenne émettrice"

msgid "Recommended. IP addresses of the WireGuard interface."
msgstr ""

msgid "Reconnect this interface"
msgstr "Reconnecter cet interface"

msgid "References"
msgstr "Références"

msgid "Relay"
msgstr "Relais"

msgid "Relay Bridge"
msgstr "Pont-relais"

msgid "Relay between networks"
msgstr "Relais entre réseaux"

msgid "Relay bridge"
msgstr "Pont-relais"

msgid "Remote IPv4 address"
msgstr "Adresse IPv4 distante"

msgid "Remote IPv4 address or FQDN"
msgstr ""

msgid "Remove"
msgstr "Désinstaller"

msgid "Repeat scan"
msgstr "Répéter la recherche"

msgid "Replace entry"
msgstr "Remplacer l'entrée"

msgid "Replace wireless configuration"
msgstr "Remplacer la configuration sans-fil"

msgid "Request IPv6-address"
msgstr ""

msgid "Request IPv6-prefix of length"
msgstr ""

msgid "Required"
msgstr ""

msgid "Required for certain ISPs, e.g. Charter with DOCSIS 3"
msgstr "Nécessaire avec certains FAIs, par ex. : Charter avec DOCSIS 3"

msgid "Required. Base64-encoded private key for this interface."
msgstr ""

msgid "Required. Base64-encoded public key of peer."
msgstr ""

msgid ""
"Required. IP addresses and prefixes that this peer is allowed to use inside "
"the tunnel. Usually the peer's tunnel IP addresses and the networks the peer "
"routes through the tunnel."
msgstr ""

msgid ""
"Requires the 'full' version of wpad/hostapd and support from the wifi driver "
"<br />(as of Feb 2017: ath9k and ath10k, in LEDE also mwlwifi and mt76)"
msgstr ""

msgid ""
"Requires upstream supports DNSSEC; verify unsigned domain responses really "
"come from unsigned domains"
msgstr ""

msgid "Reset"
msgstr "Remise à zéro"

msgid "Reset Counters"
msgstr "Remise à zéro des compteurs"

msgid "Reset to defaults"
msgstr "Ré-initialisation"

msgid "Resolv and Hosts Files"
msgstr "Fichiers Resolv et Hosts"

msgid "Resolve file"
msgstr "Fichier de résolution des noms"

msgid "Restart"
msgstr "Redémarrer"

msgid "Restart Firewall"
msgstr "Redémarrer le pare-feu"

msgid "Restart radio interface"
msgstr ""

msgid "Restore"
msgstr "Restaurer"

msgid "Restore backup"
msgstr "Restaurer une sauvegarde"

msgid "Reveal/hide password"
msgstr "Montrer/cacher le mot de passe"

msgid "Revert"
msgstr "Revenir"

msgid "Revert changes"
msgstr ""

msgid "Revert request failed with status <code>%h</code>"
msgstr ""

msgid "Reverting configuration…"
msgstr ""

msgid "Root"
msgstr "Racine"

msgid "Root directory for files served via TFTP"
msgstr "Répertoire racine des fichiers fournis par TFTP"

msgid "Root preparation"
msgstr ""

msgid "Route Allowed IPs"
msgstr ""

msgid "Route type"
msgstr ""

msgid "Router Advertisement-Service"
msgstr ""

msgid "Router Password"
msgstr "Mot de passe du routeur"

msgid "Routes"
msgstr "Routes"

msgid ""
"Routes specify over which interface and gateway a certain host or network "
"can be reached."
msgstr ""
"Avec les routes statiques vous pouvez spécifier à travers quelle interface "
"ou passerelle un réseau peut être contacté."

msgid "Run a filesystem check before mounting the device"
msgstr ""
"Faire un vérification du système de fichiers avant de monter le périphérique"

msgid "Run filesystem check"
msgstr "Faire une vérification du système de fichiers"

msgid "SHA256"
msgstr ""

msgid "SNR"
msgstr ""

msgid "SSH Access"
msgstr "Accès SSH"

msgid "SSH server address"
msgstr ""

msgid "SSH server port"
msgstr ""

msgid "SSH username"
msgstr ""

msgid "SSH-Keys"
msgstr "Clés SSH"

msgid "SSID"
msgstr "SSID"

msgid "Save"
msgstr "Sauvegarder"

msgid "Save & Apply"
msgstr "Sauvegarder et Appliquer"

msgid "Scan"
msgstr "Scan"

msgid "Scheduled Tasks"
msgstr "Tâches Régulières"

msgid "Section added"
msgstr "Section ajoutée"

msgid "Section removed"
msgstr "Section retirée"

msgid "See \"mount\" manpage for details"
msgstr "Voir le manuel de « mount » pour les détails"

msgid ""
"Send LCP echo requests at the given interval in seconds, only effective in "
"conjunction with failure threshold"
msgstr ""
"Envoyer des demandes d'échos LCP à intervalles donnés, en secondes ; utile "
"uniqument associé à un seuil d'erreurs"

msgid "Separate Clients"
msgstr "Isoler les clients"

msgid "Server Settings"
msgstr "Paramètres du serveur"

msgid "Service Name"
msgstr "Nom du service"

msgid "Service Type"
msgstr "Type du service"

msgid "Services"
msgstr "Services"

msgid ""
"Set interface properties regardless of the link carrier (If set, carrier "
"sense events do not invoke hotplug handlers)."
msgstr ""

#, fuzzy
msgid "Set up Time Synchronization"
msgstr "Configurer la synchronisation de l'heure"

msgid "Setting PLMN failed"
msgstr ""

msgid "Setting operation mode failed"
msgstr ""

msgid "Setup DHCP Server"
msgstr "Configurer le serveur DHCP"

msgid "Severely Errored Seconds (SES)"
msgstr ""

msgid "Short GI"
msgstr ""

msgid "Show current backup file list"
msgstr "Afficher la liste des fichiers de la sauvegarde actuelle"

msgid "Shutdown this interface"
msgstr "Arrêter cet interface"

msgid "Signal"
msgstr "Signal"

msgid "Signal Attenuation (SATN)"
msgstr ""

msgid "Signal:"
msgstr "Signal :"

msgid "Size"
msgstr "Taille"

msgid "Size (.ipk)"
msgstr ""

msgid "Size of DNS query cache"
msgstr ""

msgid "Skip"
msgstr "Passer au suivant"

msgid "Skip to content"
msgstr "Skip to content"

msgid "Skip to navigation"
msgstr "Skip to navigation"

msgid "Slot time"
msgstr "Tranche de temps"

msgid "Software"
msgstr "Logiciels"

msgid "Software VLAN"
msgstr ""

msgid "Some fields are invalid, cannot save values!"
msgstr "Certains champs sont invalides, ne peut sauvegarder les valeurs !"

msgid "Sorry, the object you requested was not found."
msgstr "Désolé, l'objet que vous avez demandé n'as pas été trouvé."

msgid "Sorry, the server encountered an unexpected error."
msgstr "Désolé, le serveur à rencontré une erreur inattendue."

msgid ""
"Sorry, there is no sysupgrade support present; a new firmware image must be "
"flashed manually. Please refer to the wiki for device specific install "
"instructions."
msgstr ""
"Désolé, il n'y a pas de gestion de mise à jour disponible, une nouvelle "
"image du micrologiciel doit être écrite manuellement. Reportez-vous S.V.P. "
"au wiki pour connaître les instructions d'installation spécifiques à votre "
"matériel."

msgid "Source"
msgstr "Source"

msgid "Specifies the directory the device is attached to"
msgstr "Indique le répertoire auquel le périphérique est rattaché"

msgid "Specifies the listening port of this <em>Dropbear</em> instance"
msgstr "Indique le port d'écoute de cette instance <em>Dropbear</em>"

msgid ""
"Specifies the maximum amount of failed ARP requests until hosts are presumed "
"to be dead"
msgstr ""
"Indique le nombre de requêtes ARP ratées au delà duquel les hôtes seront "
"supposés disparus"

msgid ""
"Specifies the maximum amount of seconds after which hosts are presumed to be "
"dead"
msgstr "Indique le délai après quoi les hôtes seront supposés disparus"

msgid "Specify a TOS (Type of Service)."
msgstr ""

msgid ""
"Specify a TTL (Time to Live) for the encapsulating packet other than the "
"default (64)."
msgstr ""

msgid ""
"Specify an MTU (Maximum Transmission Unit) other than the default (1280 "
"bytes)."
msgstr ""

msgid "Specify the secret encryption key here."
msgstr "Spécifiez ici la clé secrète de chiffrage."

msgid "Start"
msgstr "Démarrer"

msgid "Start priority"
msgstr "Priorité de démarrage"

msgid "Starting configuration apply…"
msgstr ""

msgid "Startup"
msgstr "Démarrage"

msgid "Static IPv4 Routes"
msgstr "Routes IPv4 statiques"

msgid "Static IPv6 Routes"
msgstr "Routes IPv6 statiques"

msgid "Static Leases"
msgstr "Baux Statiques"

msgid "Static Routes"
msgstr "Routes statiques"

msgid "Static address"
msgstr "Adresse statique"

msgid ""
"Static leases are used to assign fixed IP addresses and symbolic hostnames "
"to DHCP clients. They are also required for non-dynamic interface "
"configurations where only hosts with a corresponding lease are served."
msgstr ""
"Les baux statiques sont utilisés pour donner des adresses IP fixes et des "
"noms symboliques à des clients DHCP. Il sont également nécessaires pour les "
"interfaces sans configuration dynamique où l'on fournit un bail aux seuls "
"hôtes configurés."

msgid "Status"
msgstr "Status"

msgid "Stop"
msgstr "Arrêter"

msgid "Strict order"
msgstr "Ordre stricte"

msgid "Submit"
msgstr "Soumettre"

msgid "Suppress logging"
msgstr ""

msgid "Suppress logging of the routine operation of these protocols"
msgstr ""

msgid "Swap"
msgstr ""

msgid "Swap Entry"
msgstr "Élement de partition d'échange"

msgid "Switch"
msgstr "Commutateur"

msgid "Switch %q"
msgstr "Commutateur %q"

msgid "Switch %q (%s)"
msgstr "Commutateur %q (%s)"

msgid ""
"Switch %q has an unknown topology - the VLAN settings might not be accurate."
msgstr ""

msgid "Switch Port Mask"
msgstr ""

msgid "Switch VLAN"
msgstr ""

msgid "Switch protocol"
msgstr "Protocole du commutateur"

msgid "Sync with browser"
msgstr "Synchro avec le navigateur"

msgid "Synchronizing..."
msgstr "Synchronisation…"

msgid "System"
msgstr "Système"

msgid "System Log"
msgstr "Journal système"

msgid "System Properties"
msgstr "Propriétés système"

msgid "System log buffer size"
msgstr "Taille du tampon du journal système"

msgid "TCP:"
msgstr "TCP :"

msgid "TFTP Settings"
msgstr "Paramètres TFTP"

msgid "TFTP server root"
msgstr "Racine du serveur TFTP"

msgid "TX"
msgstr "Transmis"

msgid "TX Rate"
msgstr "Débit en émission"

msgid "Table"
msgstr "Table"

msgid "Target"
msgstr "Cible"

msgid "Target network"
msgstr ""

msgid "Terminate"
msgstr "Terminer"

#, fuzzy
msgid ""
"The <em>Device Configuration</em> section covers physical settings of the "
"radio hardware such as channel, transmit power or antenna selection which "
"are shared among all defined wireless networks (if the radio hardware is "
"multi-SSID capable). Per network settings like encryption or operation mode "
"are grouped in the <em>Interface Configuration</em>."
msgstr ""
"La section <em>Configuration de l'équipement</em> couvre les paramètres "
"physiques du matériel radio comme le canal, la puissance d'émission ou la "
"sélection de l'antenne, qui sont partagés entre tous les réseaux sans-fil "
"définis (si le matériel radio gère plusieurs réseaux SSID). Les paramètres "
"dépendant de chaque réseau comme le chiffrage ou le mode de fonctionnement "
"sont groupés dans <em>Configuration de l'interface</em>."

msgid ""
"The <em>libiwinfo-lua</em> package is not installed. You must install this "
"component for working wireless configuration!"
msgstr ""
"Le paquet <em>libiwinfo-lua</em> n'est pas installé. Vous devez l'installer "
"pour une configuration sans-fil fonctionnelle !"

msgid ""
"The HE.net endpoint update configuration changed, you must now use the plain "
"username instead of the user ID!"
msgstr ""

msgid ""
"The IPv4 address or the fully-qualified domain name of the remote tunnel end."
msgstr ""

msgid ""
"The IPv6 prefix assigned to the provider, usually ends with <code>::</code>"
msgstr ""
"Le préfixe IPv6 attribué par le fournisseur, se termine généralement par "
"<code>::</code>"

msgid ""
"The allowed characters are: <code>A-Z</code>, <code>a-z</code>, <code>0-9</"
"code> and <code>_</code>"
msgstr ""
"Les caractères autorisés sont : <code>A-Z</code>, <code>a-z</code>, "
"<code>0-9</code> et <code>_</code>"

msgid "The backup archive does not appear to be a valid gzip file."
msgstr ""

msgid "The configuration file could not be loaded due to the following error:"
msgstr ""

msgid ""
"The device could not be reached within %d seconds after applying the pending "
"changes, which caused the configuration to be rolled back for safety "
"reasons. If you believe that the configuration changes are correct "
"nonetheless, perform an unchecked configuration apply. Alternatively, you "
"can dismiss this warning and edit changes before attempting to apply again, "
"or revert all pending changes to keep the currently working configuration "
"state."
msgstr ""

msgid ""
"The device file of the memory or partition (<abbr title=\"for example\">e.g."
"</abbr> <code>/dev/sda1</code>)"
msgstr "Le périphérique de bloc contenant la partition (ex : /dev/sda1)"

msgid ""
"The filesystem that was used to format the memory (<abbr title=\"for example"
"\">e.g.</abbr> <samp><abbr title=\"Third Extended Filesystem\">ext3</abbr></"
"samp>)"
msgstr ""
"Le système de fichiers utilisé pour formatter le support de stockage (ex : "
"ext3)"

msgid ""
"The flash image was uploaded. Below is the checksum and file size listed, "
"compare them with the original file to ensure data integrity.<br /> Click "
"\"Proceed\" below to start the flash procedure."
msgstr ""
"L'image du micrologiciel a été chargée. Ci-dessous la taille et la somme de "
"contrôle de cette image, comparez-les avec le fichier original pour vous "
"assurer de son intégrité.<br /> Cliquez sur \"Continuer\" pour lancer la "
"procédure d'écriture."

msgid "The following changes have been reverted"
msgstr "Les changements suivants ont été annulés"

msgid "The following rules are currently active on this system."
msgstr "Les règles suivantes sont actuellement actives sur ce système."

msgid "The given network name is not unique"
msgstr "Le nom de réseau donné n'est pas unique"

#, fuzzy
msgid ""
"The hardware is not multi-SSID capable and the existing configuration will "
"be replaced if you proceed."
msgstr ""
"Le matériel ne sait pas gérer plusieurs SSID et la configuration existante "
"sera remplacée si vous continuez."

msgid ""
"The length of the IPv4 prefix in bits, the remainder is used in the IPv6 "
"addresses."
msgstr ""
"La longueur du préfixe IPv4 en bits, le reste est utilisé dans les adresses "
"IPv6"

msgid "The length of the IPv6 prefix in bits"
msgstr "La longueur du préfixe IPv6 en bits"

msgid "The local IPv4 address over which the tunnel is created (optional)."
msgstr ""

msgid ""
"The network ports on this device can be combined to several <abbr title="
"\"Virtual Local Area Network\">VLAN</abbr>s in which computers can "
"communicate directly with each other. <abbr title=\"Virtual Local Area "
"Network\">VLAN</abbr>s are often used to separate different network "
"segments. Often there is by default one Uplink port for a connection to the "
"next greater network like the internet and other ports for a local network."
msgstr ""
"Les ports de votre équipement peuvent être configurés pour combiner "
"plusieurs <abbr title=\"Virtual Local Area Network\">VLANs</abbr> dans "
"lesquels les machines connectées peuvent dialoguer directement l'une avec "
"l'autre. Les <abbr title=\"Virtual Local Area Network\">VLAN</abbr>s sont "
"souvent utilisés pour séparer différences sous-réseaux. Bien souvent il y a "
"un port d'uplink pour une connexion vers un réseau plus vaste, comme "
"internet et les autres ports sont réservés au réseau local."

msgid "The selected protocol needs a device assigned"
msgstr "Le protocole sélectionné nécessite l'attribution d'un périphérique"

msgid "The submitted security token is invalid or already expired!"
msgstr ""

msgid ""
"The system is erasing the configuration partition now and will reboot itself "
"when finished."
msgstr ""
"Le système est en train d'effacer la partition de configuration et "
"redémarrera tout seul une fois cela fini."

#, fuzzy
msgid ""
"The system is flashing now.<br /> DO NOT POWER OFF THE DEVICE!<br /> Wait a "
"few minutes before you try to reconnect. It might be necessary to renew the "
"address of your computer to reach the device again, depending on your "
"settings."
msgstr ""
"The system is flashing now.<br /> DO NOT POWER OFF THE DEVICE!<br /> Wait a "
"few minutes until you try to reconnect. It might be necessary to renew the "
"address of your computer to reach the device again, depending on your "
"settings."

msgid ""
"The uploaded image file does not contain a supported format. Make sure that "
"you choose the generic image format for your platform."
msgstr ""
"The uploaded image file does not contain a supported format. Make sure that "
"you choose the generic image format for your platform."

msgid "There are no active leases."
msgstr "Il n'y a aucun bail actif."

msgid "There are no changes to apply."
msgstr ""

msgid "There are no pending changes to revert!"
msgstr "Il n'y a aucun changement à annuler !"

msgid "There are no pending changes!"
msgstr "Il n'y a aucun changement en attente !"

msgid ""
"There is no device assigned yet, please attach a network device in the "
"\"Physical Settings\" tab"
msgstr ""
"Il n'y a aucun périphérique attribué pour l'instant, liez s.v.p. un "
"périphérique réseau dans l'onglet \"Paramètres du matériel\""

msgid ""
"There is no password set on this router. Please configure a root password to "
"protect the web interface and enable SSH."
msgstr ""
"Ce routeur n'a pas de mot de passe configuré. Veuillez configurer un mot de "
"passe pour l'utilisateur root pour protéger l'accès de votre interface web "
"et activer l'accès par SSH."

msgid "This IPv4 address of the relay"
msgstr "L'adresse IPv4 du relais"

msgid ""
"This file may contain lines like 'server=/domain/1.2.3.4' or "
"'server=1.2.3.4' fordomain-specific or full upstream <abbr title=\"Domain "
"Name System\">DNS</abbr> servers."
msgstr ""

msgid ""
"This is a list of shell glob patterns for matching files and directories to "
"include during sysupgrade. Modified files in /etc/config/ and certain other "
"configurations are automatically preserved."
msgstr ""
"Voici la liste des motifs de type glob shell utilisés pour sélectionner les "
"fichiers et répertoires à inclure durant la mise à jour système. Les "
"fichiers modifiés dans /etc/config/ et certains autres sont automatiquement "
"conservés."

msgid ""
"This is either the \"Update Key\" configured for the tunnel or the account "
"password if no update key has been configured"
msgstr ""

msgid ""
"This is the content of /etc/rc.local. Insert your own commands here (in "
"front of 'exit 0') to execute them at the end of the boot process."
msgstr ""
"Voici le contenu de /etc/rc.local. Placez-y vos propres commandes (avant le "
"« exit 0 ») pour qu'ils soient exécutés en fin de démarrage."

msgid ""
"This is the local endpoint address assigned by the tunnel broker, it usually "
"ends with <code>...:2/64</code>"
msgstr ""
"Il s'agit de l'adresse de l'extrémité locale attribuée par le fournisseur de "
"tunnels, elle se termine habituellement avec <code>...:2/64</code>"

msgid ""
"This is the only <abbr title=\"Dynamic Host Configuration Protocol\">DHCP</"
"abbr> in the local network"
msgstr "C'est le seul serveur DHCP sur le réseau local"

msgid "This is the plain username for logging into the account"
msgstr ""

msgid ""
"This is the prefix routed to you by the tunnel broker for use by clients"
msgstr ""

msgid "This is the system crontab in which scheduled tasks can be defined."
msgstr ""
"Ceci est le système crontab avec lequel sont définies les tâches récurrentes."

msgid ""
"This is usually the address of the nearest PoP operated by the tunnel broker"
msgstr ""
"Il s'agit habituellement de l'adresse du plus proche PoP géré par le "
"fournisseur de tunnels"

msgid ""
"This list gives an overview over currently running system processes and "
"their status."
msgstr ""
"Cette liste donne une vue d'ensemble des processus en exécution et leur "
"statut."

msgid "This page gives an overview over currently active network connections."
msgstr ""
"Cette page donne une vue d'ensemble des connexions réseaux actuellement "
"actives."

msgid "This section contains no values yet"
msgstr "Cette section ne contient pas encore de valeur"

msgid "Time Synchronization"
msgstr "Synchronisation de l'heure"

msgid "Time Synchronization is not configured yet."
msgstr "La synchronisation de l'heure n'est pas encore configurée."

msgid "Timezone"
msgstr "Fuseau horaire"

msgid ""
"To restore configuration files, you can upload a previously generated backup "
"archive here. To reset the firmware to its initial state, click \"Perform "
"reset\" (only possible with squashfs images)."
msgstr ""
"Pour restaurer les fichiers de configuration, vous pouvez charger ici une "
"archive de sauvegarde construite précédemment. Pour réinitialiser le "
"micrologiciel dans son état initial, cliquer sur \"Réinitialiser\" (possible "
"seulement avec les images de type squashfs)."

msgid "Tone"
msgstr ""

msgid "Total Available"
msgstr "Total disponible"

msgid "Traceroute"
msgstr "Traceroute"

msgid "Traffic"
msgstr "Trafic"

msgid "Transfer"
msgstr "Transfert"

msgid "Transmission Rate"
msgstr "Débit d'émission"

msgid "Transmit"
msgstr "Transmet"

msgid "Transmit Power"
msgstr "Puissance d'émission"

msgid "Transmitter Antenna"
msgstr "Antenne émettrice"

msgid "Trigger"
msgstr "Déclenchement"

msgid "Trigger Mode"
msgstr "Mode de déclenchement"

msgid "Tunnel ID"
msgstr "ID du tunnel"

msgid "Tunnel Interface"
msgstr "Interface du tunnel"

msgid "Tunnel Link"
msgstr ""

msgid "Tx-Power"
msgstr "Puissance d'émission"

msgid "Type"
msgstr "Type"

msgid "UDP:"
msgstr "UDP :"

msgid "UMTS only"
msgstr "seulement UMTS"

msgid "UMTS/GPRS/EV-DO"
msgstr "UMTS/GPRS/EV-DO"

msgid "USB Device"
msgstr "Périphérique USB"

msgid "USB Ports"
msgstr ""

msgid "UUID"
msgstr "UUID"

msgid "Unable to determine device name"
msgstr ""

msgid "Unable to determine external IP address"
msgstr ""

msgid "Unable to determine upstream interface"
msgstr ""

msgid "Unable to dispatch"
msgstr "Impossible d'envoyer"

msgid "Unable to obtain client ID"
msgstr ""

msgid "Unable to resolve AFTR host name"
msgstr ""

msgid "Unable to resolve peer host name"
msgstr ""

msgid "Unavailable Seconds (UAS)"
msgstr ""

msgid "Unknown"
msgstr "Inconnu"

msgid "Unknown Error, password not changed!"
msgstr "Erreur inconnue, mot de passe inchangé !"

msgid "Unknown error (%s)"
msgstr ""

msgid "Unmanaged"
msgstr "non-géré"

msgid "Unmount"
msgstr ""

msgid "Unsaved Changes"
msgstr "Changements non appliqués"

msgid "Unsupported MAP type"
msgstr ""

msgid "Unsupported modem"
msgstr ""

msgid "Unsupported protocol type."
msgstr "Type de protocole non pris en charge."

msgid "Up"
msgstr ""

msgid "Update lists"
msgstr "Mettre les listes à jour"

msgid ""
"Upload a sysupgrade-compatible image here to replace the running firmware. "
"Check \"Keep settings\" to retain the current configuration (requires a "
"compatible firmware image)."
msgstr ""
"Envoyer ici une image compatible avec le système de mise à jour pour "
"remplacer le micrologiciel actuel. Cochez \"Garder la configuration\" pour "
"maintenir la configuration actuelle (nécessite une image de micrologiciel "
"compatible)."

msgid "Upload archive..."
msgstr "Envoi de l'archive…"

msgid "Uploaded File"
msgstr "Fichier Uploadé"

msgid "Uptime"
msgstr "Uptime"

msgid "Use <code>/etc/ethers</code>"
msgstr "Utiliser /etc/ethers"

msgid "Use DHCP gateway"
msgstr "Utiliser la passerelle DHCP"

msgid "Use DNS servers advertised by peer"
msgstr "Utiliser les serveurs DNS publiés par le distant"

msgid "Use ISO/IEC 3166 alpha2 country codes."
msgstr "Utiliser les codes-pays ISO/IEC 3166 alpha2."

msgid "Use MTU on tunnel interface"
msgstr "Utiliser le MTU sur l'interface du tunnel"

msgid "Use TTL on tunnel interface"
msgstr "Utiliser le TTL sur l'interface du tunnel"

msgid "Use as external overlay (/overlay)"
msgstr ""

msgid "Use as root filesystem (/)"
msgstr ""

msgid "Use broadcast flag"
msgstr "Utiliser une marque de diffusion"

msgid "Use builtin IPv6-management"
msgstr ""

msgid "Use custom DNS servers"
msgstr "Utiliser des serveurs DNS spécifiques"

msgid "Use default gateway"
msgstr "Utiliser la passerelle par défaut"

msgid "Use gateway metric"
msgstr "Utiliser la métrique de la passerelle"

msgid "Use routing table"
msgstr "Utiliser la table de routage"

msgid ""
"Use the <em>Add</em> Button to add a new lease entry. The <em>MAC-Address</"
"em> identifies the host, the <em>IPv4-Address</em> specifies the fixed "
"address to use, and the <em>Hostname</em> is assigned as a symbolic name to "
"the requesting host. The optional <em>Lease time</em> can be used to set non-"
"standard host-specific lease time, e.g. 12h, 3d or infinite."
msgstr ""
"Utiliser le bouton <em>Ajouter</em> pour créer un nouveau bail. "
"L'<em>adresse MAC</em> identifie l'hôte, l'<em>adresse IPv4</em> décrit "
"l'adresse fixe à utiliser et le <em>nom d'hôte</em> sera le nom symbolique "
"attribué à l'hôte qui fait la demande."

msgid "Used"
msgstr "Utilisé"

msgid "Used Key Slot"
msgstr "Clé utilisée"

msgid ""
"Used for two different purposes: RADIUS NAS ID and 802.11r R0KH-ID. Not "
"needed with normal WPA(2)-PSK."
msgstr ""

msgid "User certificate (PEM encoded)"
msgstr ""

msgid "User key (PEM encoded)"
msgstr ""

msgid "Username"
msgstr "Nom d'utilisateur"

msgid "VC-Mux"
msgstr "VC-Mux"

msgid "VDSL"
msgstr ""

msgid "VLANs on %q"
msgstr "VLANs sur %q"

msgid "VLANs on %q (%s)"
msgstr "VLANs sur %q (%s)"

msgid "VPN Local address"
msgstr ""

msgid "VPN Local port"
msgstr ""

msgid "VPN Server"
msgstr "Serveur VPN"

msgid "VPN Server port"
msgstr ""

msgid "VPN Server's certificate SHA1 hash"
msgstr ""

msgid "VPNC (CISCO 3000 (and others) VPN)"
msgstr ""

msgid "Vendor"
msgstr ""

msgid "Vendor Class to send when requesting DHCP"
msgstr "Classe de fournisseur à envoyer dans les requêtes DHCP"

msgid "Verify"
msgstr "Vérifier"

msgid "Version"
msgstr "Version"

msgid "Virtual dynamic interface"
msgstr ""

msgid "WDS"
msgstr "WDS"

msgid "WEP Open System"
msgstr "Système ouvert WEP"

msgid "WEP Shared Key"
msgstr "Clé partagée WEP"

msgid "WEP passphrase"
msgstr "Mot de passe WEP"

msgid "WMM Mode"
msgstr "Mode WMM"

msgid "WPA passphrase"
msgstr "Mot de passe WPA"

msgid ""
"WPA-Encryption requires wpa_supplicant (for client mode) or hostapd (for AP "
"and ad-hoc mode) to be installed."
msgstr ""
"Le chiffrage WPA nécessite l'installation du paquet wpa_supplicant (en mode "
"client) ou hostapd (en mode Point d'accès ou Ad-hoc)."

msgid "Waiting for changes to be applied..."
msgstr "En attente de l'application des changements..."

msgid "Waiting for command to complete..."
msgstr "En attente de la fin de la commande..."

msgid "Waiting for configuration to get applied… %ds"
msgstr ""

msgid "Waiting for device..."
msgstr ""

msgid "Warning"
msgstr "Attention"

msgid "Warning: There are unsaved changes that will get lost on reboot!"
msgstr ""

msgid ""
"When using a PSK, the PMK can be generated locally without inter AP "
"communications"
msgstr ""

msgid "Width"
msgstr ""

msgid "WireGuard VPN"
msgstr ""

msgid "Wireless"
msgstr "Sans-fil"

msgid "Wireless Adapter"
msgstr "Module Wi-Fi"

msgid "Wireless Network"
msgstr "Réseau sans-fil"

msgid "Wireless Overview"
msgstr "Présentation des réseaux sans-fil"

msgid "Wireless Security"
msgstr "Sécurité des réseaux sans-fil"

msgid "Wireless is disabled"
msgstr "Le Wi-Fi est désactivé"

msgid "Wireless is not associated"
msgstr "Le Wi-Fi est non associé"

msgid "Wireless is restarting..."
msgstr "Le Wi-Fi est ré-initialisé…"

msgid "Wireless network is disabled"
msgstr "Le réseau Wi-Fi est désactivé"

msgid "Wireless network is enabled"
msgstr "Le réseau Wi-Fi est activé"

msgid "Write received DNS requests to syslog"
msgstr "Écrire les requêtes DNS reçues dans syslog"

msgid "Write system log to file"
msgstr ""

msgid ""
"You can enable or disable installed init scripts here. Changes will applied "
"after a device reboot.<br /><strong>Warning: If you disable essential init "
"scripts like \"network\", your device might become inaccessible!</strong>"
msgstr ""
"Vous pouvez ici activer ou désactiver les scripts d'initialisation "
"installés. Les changements seront pris en compte après un redémarrage.<br/"
"><strong>Attention: Si vous désactivez des scripts essentiels comme \"réseau"
"\", votre équipement pourrait ne plus être accessible&#160;!</strong>"

msgid ""
"You must enable JavaScript in your browser or LuCI will not work properly."
msgstr ""
"Vous devez activer JavaScript dans votre navigateur pour que LuCI fonctionne "
"correctement."

msgid ""
"Your Internet Explorer is too old to display this page correctly. Please "
"upgrade it to at least version 7 or use another browser like Firefox, Opera "
"or Safari."
msgstr ""

msgid "any"
msgstr "n'importe lequel"

msgid "auto"
msgstr "auto"

msgid "baseT"
msgstr "baseT"

msgid "bridged"
msgstr "ponté"

msgid "create"
msgstr ""

msgid "create:"
msgstr "créer:"

msgid "creates a bridge over specified interface(s)"
msgstr "créer un bridge entre plusieurs interfaces"

msgid "dB"
msgstr "dB"

msgid "dBm"
msgstr "dBm"

msgid "disable"
msgstr "désactiver"

msgid "disabled"
msgstr ""

msgid "expired"
msgstr "expiré"

msgid ""
"file where given <abbr title=\"Dynamic Host Configuration Protocol\">DHCP</"
"abbr>-leases will be stored"
msgstr "fichier dans lequel les baux DHCP seront stockés"

msgid "forward"
msgstr "transfert"

msgid "full-duplex"
msgstr "full-duplex"

msgid "half-duplex"
msgstr "half-duplex"

msgid "hidden"
msgstr "cacher"

msgid "hybrid mode"
msgstr ""

msgid "if target is a network"
msgstr "si la destination est un réseau"

msgid "input"
msgstr "entrée"

msgid "kB"
msgstr "kB"

msgid "kB/s"
msgstr "kB/s"

msgid "kbit/s"
msgstr "kbit/s"

msgid "local <abbr title=\"Domain Name System\">DNS</abbr> file"
msgstr "fichier de résolution local"

msgid "minutes"
msgstr ""

msgid "no"
msgstr "non"

msgid "no link"
msgstr "pas de lien"

msgid "none"
msgstr "aucun"

msgid "not present"
msgstr ""

msgid "off"
msgstr "Arrêté"

msgid "on"
msgstr "Actif"

msgid "open"
msgstr "ouvrir"

msgid "output"
msgstr ""

msgid "overlay"
msgstr ""

msgid "random"
msgstr ""

msgid "relay mode"
msgstr ""

msgid "routed"
msgstr "routé"

msgid "server mode"
msgstr ""

msgid "stateful-only"
msgstr ""

msgid "stateless"
msgstr ""

msgid "stateless + stateful"
msgstr ""

msgid "tagged"
msgstr "marqué"

msgid "time units (TUs / 1.024 ms) [1000-65535]"
msgstr ""

msgid "unknown"
msgstr "inconnu"

msgid "unlimited"
msgstr "non limité"

msgid "unspecified"
msgstr "non précisé"

msgid "unspecified -or- create:"
msgstr "non précisé -ou- créer :"

msgid "untagged"
msgstr "non marqué"

msgid "yes"
msgstr "oui"

msgid "« Back"
msgstr "« Retour"

#~ msgid "Activate this network"
#~ msgstr "Activer ce réseau"

#~ msgid "Hermes 802.11b Wireless Controller"
#~ msgstr "Contrôleur sans fil Hermes 802.11b"

#~ msgid "Interface is shutting down..."
#~ msgstr "L'interface s'arrête…"

#~ msgid "Interface reconnected"
#~ msgstr "Interface reconnectée"

#~ msgid "Interface shut down"
#~ msgstr "Interface arrêtée"

#~ msgid "Prism2/2.5/3 802.11b Wireless Controller"
#~ msgstr "Contrôleur sans fil Prism2/2.5/3 802.11b"

#~ msgid "RaLink 802.11%s Wireless Controller"
#~ msgstr "Contrôleur sans fil RaLink 802.11%s"

#~ msgid ""
#~ "Really shutdown interface \"%s\"? You might lose access to this device if "
#~ "you are connected via this interface."
#~ msgstr ""
#~ "Voulez-vous vraiment arrêter l'interface %s ?\n"
#~ "Vous pourriez perdre l'accès à l'équipement si vous y êtes connecté par "
#~ "cette interface."

#~ msgid "Reconnecting interface"
#~ msgstr "Reconnecte cet interface"

#~ msgid "Shutdown this network"
#~ msgstr "Arrêter ce réseau"

#~ msgid "Wireless restarted"
#~ msgstr "Wi-Fi ré-initialisé"

#~ msgid "Wireless shut down"
#~ msgstr "Wi-Fi arrêté"

#~ msgid "DHCP Leases"
#~ msgstr "Baux DHCP"

#~ msgid "DHCPv6 Leases"
#~ msgstr "Bails DHCPv6"

#~ msgid ""
#~ "Really delete this interface? The deletion cannot be undone! You might "
#~ "lose access to this device if you are connected via this interface."
#~ msgstr ""
#~ "Voulez-vous vraiment supprimer cette interface? L'effacement ne peut être "
#~ "annulé!\n"
#~ "Vous pourriez perdre l'accès à l'équipement si vous y êtes connecté par "
#~ "cette interface."

#~ msgid ""
#~ "Really shut down network? You might lose access to this device if you are "
#~ "connected via this interface."
#~ msgstr ""
#~ "Voulez-vous vraiment arrêter l'interface %s ?\n"
#~ "Vous pourriez perdre l'accès à l'équipement si vous y êtes connecté par "
#~ "cette interface."

#~ msgid "Sort"
#~ msgstr "Trier"

#~ msgid "help"
#~ msgstr "aide"

#~ msgid "IPv4 WAN Status"
#~ msgstr "État IPv4 du WAN"

#~ msgid "IPv6 WAN Status"
#~ msgstr "État IPv6 du WAN"

#~ msgid "Apply"
#~ msgstr "Appliquer"

#~ msgid "Applying changes"
#~ msgstr "Changements en cours"

#~ msgid "Configuration applied."
#~ msgstr "Configuration appliquée."

#~ msgid "Save &#38; Apply"
#~ msgstr "Sauvegarder et appliquer"

#~ msgid "The following changes have been committed"
#~ msgstr "Les changements suivants ont été appliqués"

#~ msgid "There are no pending changes to apply!"
#~ msgstr "Il n'y a aucun changement en attente d'être appliqués !"

#~ msgid "Action"
#~ msgstr "Action"

#~ msgid "Buttons"
#~ msgstr "Boutons"

#~ msgid "Handler"
#~ msgstr "Gestionnaire"

#~ msgid "Maximum hold time"
#~ msgstr "Temps de maintien maximum"

#~ msgid "Minimum hold time"
#~ msgstr "Temps de maintien mimimum"

#~ msgid "Path to executable which handles the button event"
#~ msgstr "Chemin du programme exécutable gérant les évènements liés au bouton"

#~ msgid "Specifies the button state to handle"
#~ msgstr "Indique l'état du bouton à gérer"

#~ msgid "This page allows the configuration of custom button actions"
#~ msgstr ""
#~ "Cette page permet la configuration d'actions spécifiques des boutons"

#~ msgid "Leasetime"
#~ msgstr "Durée du bail"

#, fuzzy
#~ msgid "automatic"
#~ msgstr "statique"

#~ msgid "AR Support"
#~ msgstr "Gestion du mode AR"

#~ msgid "Atheros 802.11%s Wireless Controller"
#~ msgstr "Contrôleur sans fil Atheros 802.11%s "

#~ msgid "Background Scan"
#~ msgstr "Recherche en arrière-plan"

#~ msgid "Compression"
#~ msgstr "Compression"

#~ msgid "Disable HW-Beacon timer"
#~ msgstr "Désactiver l'émission périodique de balises wifi (« HW-Beacon »)"

#~ msgid "Do not send probe responses"
#~ msgstr "Ne pas envoyer de réponses de test"

#~ msgid "Fast Frames"
#~ msgstr "Trames rapides"

#~ msgid "Maximum Rate"
#~ msgstr "Débit maximum"

#~ msgid "Minimum Rate"
#~ msgstr "Débit minimum"

#~ msgid "Multicast Rate"
#~ msgstr "Débit multidiffusion"

#~ msgid "Outdoor Channels"
#~ msgstr "Canaux en extérieur"

#~ msgid "Regulatory Domain"
#~ msgstr "Domaine de certification"

#~ msgid "Separate WDS"
#~ msgstr "WDS séparé"

#~ msgid "Static WDS"
#~ msgstr "WDS statique"

#~ msgid "Turbo Mode"
#~ msgstr "Mode Turbo"

#~ msgid "XR Support"
#~ msgstr "Gestion du mode XR"

#~ msgid "An additional network will be created if you leave this unchecked."
#~ msgstr "Un réseau supplémentaire sera créé si vous laissé ceci décoché."

#~ msgid "Join Network: Settings"
#~ msgstr "Rejoindre un réseau : paramètres"

#~ msgid "CPU"
#~ msgstr "CPU"

#~ msgid "Port %d"
#~ msgstr "Port %d"

#~ msgid "Port %d is untagged in multiple VLANs!"
#~ msgstr "Le port %d n'est pas marqué dans plusieurs VLANs !"

#~ msgid "VLAN Interface"
#~ msgstr "Interface du VLAN"<|MERGE_RESOLUTION|>--- conflicted
+++ resolved
@@ -711,12 +711,6 @@
 msgid "Connection Limit"
 msgstr "Limite de connexion"
 
-<<<<<<< HEAD
-=======
-msgid "Connection attempt failed"
-msgstr ""
-
->>>>>>> b38306dc
 msgid "Connections"
 msgstr "Connexions"
 
