msgid ""
msgstr ""
"Project-Id-Version: PACKAGE VERSION\n"
"PO-Revision-Date: 2014-05-21 10:34+0200\n"
"Last-Translator: omnistack <omnistack@gmail.com>\n"
"Language-Team: none\n"
"Language: zh_TW\n"
"MIME-Version: 1.0\n"
"Content-Type: text/plain; charset=UTF-8\n"
"Content-Transfer-Encoding: 8bit\n"
"Plural-Forms: nplurals=1; plural=0;\n"
"X-Generator: Pootle 2.0.6\n"

msgid "%.1f dB"
msgstr ""

msgid "%s is untagged in multiple VLANs!"
msgstr ""

msgid "(%d minute window, %d second interval)"
msgstr "(%d 分鐘訊息, %d 秒更新)"

msgid "(%s available)"
msgstr "(%s 可用)"

msgid "(empty)"
msgstr "(空白)"

msgid "(no interfaces attached)"
msgstr "(未連接界面)"

msgid "-- Additional Field --"
msgstr "-- 更多選項 --"

msgid "-- Please choose --"
msgstr "-- 請選擇 --"

msgid "-- custom --"
msgstr "-- 自訂 --"

msgid "-- match by device --"
msgstr ""

msgid "-- match by label --"
msgstr ""

msgid "-- match by uuid --"
msgstr ""

msgid "-- please select --"
msgstr ""

msgid "1 Minute Load:"
msgstr "1分鐘負載"

msgid "15 Minute Load:"
msgstr "15分鐘負載"

msgid "4-character hexadecimal ID"
msgstr ""

msgid "464XLAT (CLAT)"
msgstr ""

msgid "5 Minute Load:"
msgstr "5分鐘負載"

msgid "6-octet identifier as a hex string - no colons"
msgstr ""

msgid "802.11r Fast Transition"
msgstr ""

msgid "802.11w Association SA Query maximum timeout"
msgstr ""

msgid "802.11w Association SA Query retry timeout"
msgstr ""

msgid "802.11w Management Frame Protection"
msgstr ""

msgid "802.11w maximum timeout"
msgstr ""

msgid "802.11w retry timeout"
msgstr ""

msgid "<abbr title=\"Basic Service Set Identifier\">BSSID</abbr>"
msgstr "<abbr title=\"Basic Service Set Identifier\">BSSID</abbr>"

msgid "<abbr title=\"Domain Name System\">DNS</abbr> query port"
msgstr "<abbr title=\"Domain Name System\">DNS</abbr> 查詢通訊埠"

msgid "<abbr title=\"Domain Name System\">DNS</abbr> server port"
msgstr "<abbr title=\"Domain Name System\">DNS</abbr> 伺服器通訊埠"

msgid ""
"<abbr title=\"Domain Name System\">DNS</abbr> servers will be queried in the "
"order of the resolvfile"
msgstr "將會按照指定的順序查詢<abbr title=\"Domain Name System\">DNS</abbr>"

msgid "<abbr title=\"Extended Service Set Identifier\">ESSID</abbr>"
msgstr "<abbr title=\"Extended Service Set Identifier\">ESSID</abbr>"

msgid "<abbr title=\"Internet Protocol Version 4\">IPv4</abbr>-Address"
msgstr "<abbr title=\"Internet Protocol Version 4\">IPv4</abbr>-位置"

msgid "<abbr title=\"Internet Protocol Version 4\">IPv4</abbr>-Gateway"
msgstr "<abbr title=\"Internet Protocol Version 4\">IPv4</abbr>-閘道"

msgid "<abbr title=\"Internet Protocol Version 4\">IPv4</abbr>-Netmask"
msgstr "<abbr title=\"Internet Protocol Version 4\">IPv4</abbr>-遮罩"

msgid ""
"<abbr title=\"Internet Protocol Version 6\">IPv6</abbr>-Address or Network "
"(CIDR)"
msgstr ""
"<abbr title=\"Internet Protocol Version 6\">IPv6</abbr>-位置或網路(CIDR)"

msgid "<abbr title=\"Internet Protocol Version 6\">IPv6</abbr>-Gateway"
msgstr "<abbr title=\"Internet Protocol Version 6\">IPv6</abbr>-閘道"

msgid "<abbr title=\"Internet Protocol Version 6\">IPv6</abbr>-Suffix (hex)"
msgstr ""

msgid "<abbr title=\"Light Emitting Diode\">LED</abbr> Configuration"
msgstr "<abbr title=\"Light Emitting Diode\">LED</abbr> 設定"

msgid "<abbr title=\"Light Emitting Diode\">LED</abbr> Name"
msgstr "<abbr title=\"Light Emitting Diode\">LED</abbr> 名稱"

msgid "<abbr title=\"Media Access Control\">MAC</abbr>-Address"
msgstr "<abbr title=\"Media Access Control\">MAC</abbr>-位置"

msgid "<abbr title=\"The DHCP Unique Identifier\">DUID</abbr>"
msgstr ""

msgid ""
"<abbr title=\"maximal\">Max.</abbr> <abbr title=\"Dynamic Host Configuration "
"Protocol\">DHCP</abbr> leases"
msgstr ""
"<abbr title=\"maximal\">最大</abbr> <abbr title=\"Dynamic Host Configuration "
"Protocol\">DHCP</abbr> 分配數量"

msgid ""
"<abbr title=\"maximal\">Max.</abbr> <abbr title=\"Extension Mechanisms for "
"Domain Name System\">EDNS0</abbr> packet size"
msgstr ""
"<abbr title=\"maximal\">最大</abbr> <abbr title=\"Extension Mechanisms for "
"Domain Name System\">EDNS0</abbr> 封包大小"

msgid "<abbr title=\"maximal\">Max.</abbr> concurrent queries"
msgstr "<abbr title=\"maximal\">最大</abbr>並發查詢數"

msgid "<abbr title='Pairwise: %s / Group: %s'>%s - %s</abbr>"
msgstr "<abbr title='Pairwise: %s / Group: %s'>%s - %s</abbr>"

msgid ""
"<br/>Note: you need to manually restart the cron service if the crontab file "
"was empty before editing."
msgstr ""

msgid "A43C + J43 + A43"
msgstr ""

msgid "A43C + J43 + A43 + V43"
msgstr ""

msgid "ADSL"
msgstr ""

msgid "ANSI T1.413"
msgstr ""

msgid "APN"
msgstr "APN"

msgid "ARP retry threshold"
msgstr "ARP重試門檻"

msgid "ATM (Asynchronous Transfer Mode)"
msgstr ""

msgid "ATM Bridges"
msgstr "ATM橋接"

msgid "ATM Virtual Channel Identifier (VCI)"
msgstr "ATM虛擬通道識別(VCI)"

msgid "ATM Virtual Path Identifier (VPI)"
msgstr "ATM虛擬路徑識別(VPI)"

msgid ""
"ATM bridges expose encapsulated ethernet in AAL5 connections as virtual "
"Linux network interfaces which can be used in conjunction with DHCP or PPP "
"to dial into the provider network."
msgstr ""
"ATM橋接是以AAL5協定封裝乙太網路如同虛擬Linux網路界面卡，用於連接DHCP或PPP來撥"
"號連接到網際網路。"

msgid "ATM device number"
msgstr "ATM裝置號碼"

msgid "ATU-C System Vendor ID"
msgstr ""

msgid "Access Concentrator"
msgstr "接入集線器"

msgid "Access Point"
msgstr "存取點 (AP)"

msgid "Actions"
msgstr "動作"

msgid "Active <abbr title=\"Internet Protocol Version 4\">IPv4</abbr>-Routes"
msgstr "啟用 <abbr title=\"Internet Protocol Version 4\">IPv4</abbr>-路由"

msgid "Active <abbr title=\"Internet Protocol Version 6\">IPv6</abbr>-Routes"
msgstr "啟用 <abbr title=\"Internet Protocol Version 6\">IPv6</abbr>-路由"

msgid "Active Connections"
msgstr "啟用連線"

msgid "Active DHCP Leases"
msgstr "已分配的DHCP租用"

msgid "Active DHCPv6 Leases"
msgstr "已分配的DHCPv6租用"

msgid "Ad-Hoc"
msgstr "Ad-Hoc"

msgid "Add"
msgstr "增加"

msgid "Add local domain suffix to names served from hosts files"
msgstr "添加本地網域微碼到HOSTS檔案"

msgid "Add new interface..."
msgstr "增加新界面"

msgid "Additional Hosts files"
msgstr "額外的HOST檔案"

msgid "Additional servers file"
msgstr ""

msgid "Address"
msgstr "位置"

msgid "Address to access local relay bridge"
msgstr "存取本地中繼橋接位置"

msgid "Administration"
msgstr "管理"

msgid "Advanced Settings"
msgstr "進階設定"

msgid "Aggregate Transmit Power(ACTATP)"
msgstr ""

msgid "Alert"
msgstr "警示"

msgid "Alias interface"
msgstr ""

msgid ""
"Allocate IP addresses sequentially, starting from the lowest available "
"address"
msgstr ""

msgid "Allocate IP sequentially"
msgstr ""

msgid "Allow <abbr title=\"Secure Shell\">SSH</abbr> password authentication"
msgstr "允許 <abbr title=\"Secure Shell\">SSH</abbr> 密碼驗證"

msgid "Allow all except listed"
msgstr "僅允許列表外"

msgid "Allow legacy 802.11b rates"
msgstr ""

msgid "Allow listed only"
msgstr "僅允許列表內"

msgid "Allow localhost"
msgstr "允許本機"

msgid "Allow remote hosts to connect to local SSH forwarded ports"
msgstr "允許遠端主機連接到本機SSH轉送通訊埠"

msgid "Allow root logins with password"
msgstr "允許root登入"

msgid "Allow the <em>root</em> user to login with password"
msgstr "允許 <em>root</em> 使用者登入"

msgid ""
"Allow upstream responses in the 127.0.0.0/8 range, e.g. for RBL services"
msgstr "允許127.0.0.0/8範圍內的上游回應，例如：RBL服務"

msgid "Allowed IPs"
msgstr ""

msgid "Always announce default router"
msgstr ""

msgid "Annex"
msgstr ""

msgid "Annex A + L + M (all)"
msgstr ""

msgid "Annex A G.992.1"
msgstr ""

msgid "Annex A G.992.2"
msgstr ""

msgid "Annex A G.992.3"
msgstr ""

msgid "Annex A G.992.5"
msgstr ""

msgid "Annex B (all)"
msgstr ""

msgid "Annex B G.992.1"
msgstr ""

msgid "Annex B G.992.3"
msgstr ""

msgid "Annex B G.992.5"
msgstr ""

msgid "Annex J (all)"
msgstr ""

msgid "Annex L G.992.3 POTS 1"
msgstr ""

msgid "Annex M (all)"
msgstr ""

msgid "Annex M G.992.3"
msgstr ""

msgid "Annex M G.992.5"
msgstr ""

msgid "Announce as default router even if no public prefix is available."
msgstr ""

msgid "Announced DNS domains"
msgstr ""

msgid "Announced DNS servers"
msgstr ""

msgid "Anonymous Identity"
msgstr ""

msgid "Anonymous Mount"
msgstr ""

msgid "Anonymous Swap"
msgstr ""

msgid "Antenna 1"
msgstr "天線 1"

msgid "Antenna 2"
msgstr "天線 2"

msgid "Antenna Configuration"
msgstr "天線設定"

msgid "Any zone"
msgstr "任意區域"

msgid "Apply request failed with status <code>%h</code>"
msgstr ""

msgid "Apply unchecked"
msgstr ""

msgid "Architecture"
msgstr ""

msgid ""
"Assign a part of given length of every public IPv6-prefix to this interface"
msgstr ""

msgid "Assign interfaces..."
msgstr "分配界面..."

msgid ""
"Assign prefix parts using this hexadecimal subprefix ID for this interface."
msgstr ""

msgid "Associated Stations"
msgstr "已連接站點"

msgid "Associations"
msgstr ""

msgid "Auth Group"
msgstr ""

msgid "Authentication"
msgstr "認證"

msgid "Authentication Type"
msgstr ""

msgid "Authoritative"
msgstr "授權"

msgid "Authorization Required"
msgstr "需要授權"

msgid "Auto Refresh"
msgstr "自動更新"

msgid "Automatic"
msgstr ""

msgid "Automatic Homenet (HNCP)"
msgstr ""

msgid "Automatically check filesystem for errors before mounting"
msgstr ""

msgid "Automatically mount filesystems on hotplug"
msgstr ""

msgid "Automatically mount swap on hotplug"
msgstr ""

msgid "Automount Filesystem"
msgstr ""

msgid "Automount Swap"
msgstr ""

msgid "Available"
msgstr "可用"

msgid "Available packages"
msgstr "可用軟體包"

msgid "Average:"
msgstr "平均:"

msgid "B43 + B43C"
msgstr ""

msgid "B43 + B43C + V43"
msgstr ""

msgid "BR / DMR / AFTR"
msgstr ""

msgid "BSSID"
msgstr "BSSID"

msgid "Back"
msgstr "返回"

msgid "Back to Overview"
msgstr "返回至總覽"

msgid "Back to configuration"
msgstr "返回至設定"

msgid "Back to overview"
msgstr "返回至總覽"

msgid "Back to scan results"
msgstr "返回至掃描結果"

msgid "Backup"
msgstr "備份"

msgid "Backup / Flash Firmware"
msgstr "備份/升級韌體"

msgid "Backup file list"
msgstr "備份檔列表"

msgid "Bad address specified!"
msgstr "指定了錯誤的位置！"

msgid "Band"
msgstr ""

msgid ""
"Below is the determined list of files to backup. It consists of changed "
"configuration files marked by opkg, essential base files and the user "
"defined backup patterns."
msgstr ""
"下面是待備份的檔案清單。包含了更改的設定檔案、必要的基本檔案和使用者自訂的備"
"份檔案"

msgid "Bind interface"
msgstr ""

msgid "Bind only to specific interfaces rather than wildcard address."
msgstr ""

msgid "Bind the tunnel to this interface (optional)."
msgstr ""

msgid "Bitrate"
msgstr "傳輸速率"

msgid "Bogus NX Domain Override"
msgstr "忽略NX網域解析"

msgid "Bridge"
msgstr "橋接"

msgid "Bridge interfaces"
msgstr "橋接介面"

msgid "Bridge unit number"
msgstr "橋接單位號碼"

msgid "Bring up on boot"
msgstr "開機自動執行"

msgid "Broadcom 802.11%s Wireless Controller"
msgstr "Broadcom 802.11%s 無線控制器"

msgid "Broadcom BCM%04x 802.11 Wireless Controller"
msgstr "Broadcom BCM%04x 802.11 無線控制器"

msgid "Buffered"
msgstr "已緩衝"

msgid ""
"Build/distribution specific feed definitions. This file will NOT be "
"preserved in any sysupgrade."
msgstr ""

msgid "CA certificate; if empty it will be saved after the first connection."
msgstr ""

msgid "CPU usage (%)"
msgstr "CPU 使用率 (%)"

msgid "Call failed"
msgstr ""

msgid "Cancel"
msgstr "取消"

msgid "Category"
msgstr ""

msgid "Chain"
msgstr "鏈"

msgid "Changes"
msgstr "待修改"

msgid "Changes applied."
msgstr "修改已套用"

msgid "Changes have been reverted."
msgstr ""

msgid "Changes the administrator password for accessing the device"
msgstr "修改管理員密碼"

msgid "Channel"
msgstr "頻道"

msgid ""
"Channel %d is not available in the %s regulatory domain and has been auto-"
"adjusted to %d."
msgstr ""

msgid "Check"
msgstr "檢查"

msgid "Check filesystems before mount"
msgstr ""

msgid "Check this option to delete the existing networks from this radio."
msgstr ""

msgid "Checksum"
msgstr "效驗碼"

msgid ""
"Choose the firewall zone you want to assign to this interface. Select "
"<em>unspecified</em> to remove the interface from the associated zone or "
"fill out the <em>create</em> field to define a new zone and attach the "
"interface to it."
msgstr ""
"選擇您要指定給這介面的防火牆區. 撿選<em>unspecified</em>以便從指定區域除這個"
"介面或者填寫<em>create</em>欄以便定義附加這個介面到一個新的區域上."

msgid ""
"Choose the network(s) you want to attach to this wireless interface or fill "
"out the <em>create</em> field to define a new network."
msgstr ""
"選擇您要附加到無線網路介面的多個網路或者填寫<em>create</em> 以便定義一個新的"
"網路."

msgid "Cipher"
msgstr "暗號"

msgid "Cisco UDP encapsulation"
msgstr ""

msgid ""
"Click \"Generate archive\" to download a tar archive of the current "
"configuration files."
msgstr "按下\"壓縮檔製作\"就能下載目前設定檔的tar格式的壓縮."

msgid "Client"
msgstr "用戶端"

msgid "Client ID to send when requesting DHCP"
msgstr "當要求DHCP時要傳送的用戶識別碼ID"

msgid ""
"Close inactive connection after the given amount of seconds, use 0 to "
"persist connection"
msgstr "幾秒後關閉閒置的連線, 打0代表永遠連線"

msgid "Close list..."
msgstr "關閉清單中..."

msgid "Collecting data..."
msgstr "收集資料中..."

msgid "Command"
msgstr "指令"

msgid "Common Configuration"
msgstr "一般設定"

msgid ""
"Complicates key reinstallation attacks on the client side by disabling "
"retransmission of EAPOL-Key frames that are used to install keys. This "
"workaround might cause interoperability issues and reduced robustness of key "
"negotiation especially in environments with heavy traffic load."
msgstr ""

msgid "Configuration"
msgstr "設定"

msgid "Configuration failed"
msgstr ""

msgid "Configuration files will be kept."
msgstr "設定檔將被存檔"

msgid "Configuration has been applied."
msgstr ""

msgid "Configuration has been rolled back!"
msgstr ""

msgid "Confirmation"
msgstr "再確認"

msgid "Connect"
msgstr "連線"

msgid "Connected"
msgstr "已連線"

msgid "Connection Limit"
msgstr "連線限制"

<<<<<<< HEAD
=======
msgid "Connection attempt failed"
msgstr ""

>>>>>>> b38306dc
msgid "Connections"
msgstr "連線數"

msgid ""
"Could not regain access to the device after applying the configuration "
"changes. You might need to reconnect if you modified network related "
"settings such as the IP address or wireless security credentials."
msgstr ""

msgid "Country"
msgstr "國別"

msgid "Country Code"
msgstr "國別碼"

msgid "Cover the following interface"
msgstr "覆蓋下列介面"

msgid "Cover the following interfaces"
msgstr "覆蓋下列這些介面"

msgid "Create / Assign firewall-zone"
msgstr "建立/指定防火牆作用區"

msgid "Create Interface"
msgstr "建立介面"

msgid "Create a bridge over multiple interfaces"
msgstr "在多個介面上建立橋接"

msgid "Critical"
msgstr "緊急"

msgid "Cron Log Level"
msgstr "Cron的日誌級別"

msgid "Custom Interface"
msgstr "自訂介面"

msgid "Custom delegated IPv6-prefix"
msgstr ""

msgid ""
"Custom feed definitions, e.g. private feeds. This file can be preserved in a "
"sysupgrade."
msgstr ""

msgid "Custom feeds"
msgstr ""

msgid ""
"Custom files (certificates, scripts) may remain on the system. To prevent "
"this, perform a factory-reset first."
msgstr ""

msgid ""
"Customizes the behaviour of the device <abbr title=\"Light Emitting Diode"
"\">LED</abbr>s if possible."
msgstr ""
"如果可以的話,自定這個設備的動作 <abbr title=\"Light Emitting Diode\">LED</"
"abbr>s ."

msgid "DHCP Server"
msgstr "DHCP伺服器"

msgid "DHCP and DNS"
msgstr "DHCP 和 DNS"

msgid "DHCP client"
msgstr "DHCP用戶端"

msgid "DHCP-Options"
msgstr "DHCP選項"

msgid "DHCPv6 client"
msgstr ""

msgid "DHCPv6-Mode"
msgstr ""

msgid "DHCPv6-Service"
msgstr ""

msgid "DNS"
msgstr "網域名稱伺服器"

msgid "DNS forwardings"
msgstr "DNS封包轉發"

msgid "DNS-Label / FQDN"
msgstr ""

msgid "DNSSEC"
msgstr ""

msgid "DNSSEC check unsigned"
msgstr ""

msgid "DPD Idle Timeout"
msgstr ""

msgid "DS-Lite AFTR address"
msgstr ""

msgid "DSL"
msgstr ""

msgid "DSL Status"
msgstr ""

msgid "DSL line mode"
msgstr ""

msgid "DUID"
msgstr "DHCP獨立式別碼DUID "

msgid "Data Rate"
msgstr ""

msgid "Debug"
msgstr "除錯"

msgid "Default %d"
msgstr "預設 %d"

msgid "Default gateway"
msgstr "預設匝道器"

msgid "Default is stateless + stateful"
msgstr ""

msgid "Default state"
msgstr "預設狀態"

msgid "Define a name for this network."
msgstr "自訂這個網路名稱"

msgid ""
"Define additional DHCP options, for example "
"\"<code>6,192.168.2.1,192.168.2.2</code>\" which advertises different DNS "
"servers to clients."
msgstr ""
"定義額外的DHCP選項,例如\"<code>6,192.168.2.1,192.168.2.2</code>\"將會通告不同"
"的DNS伺服器到客戶端."

msgid "Delete"
msgstr "刪除"

msgid "Delete this network"
msgstr "刪除這個網路"

msgid "Description"
msgstr "描述"

msgid "Design"
msgstr "設計規劃"

msgid "Destination"
msgstr "目的地"

msgid "Device"
msgstr "設備"

msgid "Device Configuration"
msgstr "設定設備"

msgid "Device is rebooting..."
msgstr ""

msgid "Device unreachable!"
msgstr ""

msgid "Device unreachable! Still waiting for device..."
msgstr ""

msgid "Diagnostics"
msgstr "診斷"

msgid "Dial number"
msgstr ""

msgid "Directory"
msgstr "目錄"

msgid "Disable"
msgstr "關閉"

msgid ""
"Disable <abbr title=\"Dynamic Host Configuration Protocol\">DHCP</abbr> for "
"this interface."
msgstr ""
" 對這介面關閉 <abbr title=\"Dynamic Host Configuration Protocol\">DHCP</abbr>"

msgid "Disable DNS setup"
msgstr "關閉DNS設置"

msgid "Disable Encryption"
msgstr ""

msgid "Disable this network"
msgstr ""

msgid "Disabled"
msgstr "關閉"

msgid "Disabled (default)"
msgstr ""

msgid "Discard upstream RFC1918 responses"
msgstr "丟棄上游RFC1918 虛擬IP網路的回應"

msgid "Disconnection attempt failed"
msgstr ""

msgid "Dismiss"
msgstr ""

msgid "Displaying only packages containing"
msgstr "僅顯示內含的軟體"

msgid "Distance Optimization"
msgstr "最佳化距離"

msgid "Distance to farthest network member in meters."
msgstr "到最遠的網路距離以米表示."

msgid "Distribution feeds"
msgstr ""

msgid "Diversity"
msgstr "差異"

msgid ""
"Dnsmasq is a combined <abbr title=\"Dynamic Host Configuration Protocol"
"\">DHCP</abbr>-Server and <abbr title=\"Domain Name System\">DNS</abbr>-"
"Forwarder for <abbr title=\"Network Address Translation\">NAT</abbr> "
"firewalls"
msgstr ""
" Dnsmasq 是組合<abbr title=\"Dynamic Host Configuration Protocol\">DHCP</"
"abbr>-伺服器 和 <abbr title=\"Domain Name System\">DNS</abbr>-轉發給 <abbr "
"title=\"Network Address Translation\">NAT</abbr> 防火牆用"

msgid "Do not cache negative replies, e.g. for not existing domains"
msgstr "不快取拒絕的回應,例如.不存在的網域"

msgid "Do not forward requests that cannot be answered by public name servers"
msgstr "對不被公用名稱伺服器回應的請求不轉發"

msgid "Do not forward reverse lookups for local networks"
msgstr "對本地網域不轉發反解析鎖定"

msgid "Domain required"
msgstr "網域必要的"

msgid "Domain whitelist"
msgstr "網域白名單"

msgid "Don't Fragment"
msgstr ""

msgid ""
"Don't forward <abbr title=\"Domain Name System\">DNS</abbr>-Requests without "
"<abbr title=\"Domain Name System\">DNS</abbr>-Name"
msgstr ""
"若沒 <abbr title=\"Domain Name System\">DNS</abbr>-名稱的話,不要轉發 <abbr "
"title=\"Domain Name System\">DNS</abbr>-請求"

msgid "Down"
msgstr ""

msgid "Download and install package"
msgstr "下載並安裝軟體包"

msgid "Download backup"
msgstr "下載備份檔"

msgid "Downstream SNR offset"
msgstr ""

msgid "Dropbear Instance"
msgstr "Dropbear SSH例子"

msgid ""
"Dropbear offers <abbr title=\"Secure Shell\">SSH</abbr> network shell access "
"and an integrated <abbr title=\"Secure Copy\">SCP</abbr> server"
msgstr ""
"Dropbear 提供 <abbr title=\"Secure Shell\">SSH</abbr> 網路shell命令存取和一個"
"整合的 <abbr title=\"Secure Copy\">SCP</abbr> 伺服器"

msgid "Dual-Stack Lite (RFC6333)"
msgstr ""

msgid "Dynamic <abbr title=\"Dynamic Host Configuration Protocol\">DHCP</abbr>"
msgstr "動態 <abbr title=\"Dynamic Host Configuration Protocol\">DHCP</abbr>"

msgid "Dynamic tunnel"
msgstr "動態隧道"

msgid ""
"Dynamically allocate DHCP addresses for clients. If disabled, only clients "
"having static leases will be served."
msgstr "幫用戶端動態發配DHCP位址. 假如關閉的話,僅有有靜態位址的用戶端能被服務"

msgid "EA-bits length"
msgstr ""

msgid "EAP-Method"
msgstr "EAP協定驗證方式"

msgid "Edit"
msgstr "編輯"

msgid ""
"Edit the raw configuration data above to fix any error and hit \"Save\" to "
"reload the page."
msgstr ""

msgid "Edit this interface"
msgstr "修改這個介面"

msgid "Edit this network"
msgstr "修改這個網路"

msgid "Emergency"
msgstr "緊急"

msgid "Enable"
msgstr "啟用"

msgid ""
"Enable <abbr title=\"Internet Group Management Protocol\">IGMP</abbr> "
"snooping"
msgstr ""

msgid "Enable <abbr title=\"Spanning Tree Protocol\">STP</abbr>"
msgstr "啟用 <abbr title=\"Spanning Tree Protocol\">STP</abbr>"

msgid "Enable HE.net dynamic endpoint update"
msgstr "啟用HE.net服務代管動態更新"

msgid "Enable IPv6 negotiation"
msgstr ""

msgid "Enable IPv6 negotiation on the PPP link"
msgstr "啟用PPP連結上的IPv6交涉"

msgid "Enable Jumbo Frame passthrough"
msgstr "啟用超大訊框透穿"

msgid "Enable NTP client"
msgstr "起用NTP用戶功能"

msgid "Enable Single DES"
msgstr ""

msgid "Enable TFTP server"
msgstr "啟用TFTP伺服器"

msgid "Enable VLAN functionality"
msgstr "啟用VLAN功能"

msgid "Enable WPS pushbutton, requires WPA(2)-PSK"
msgstr ""

msgid "Enable key reinstallation (KRACK) countermeasures"
msgstr ""

msgid "Enable learning and aging"
msgstr "啟用智慧學習功能"

msgid "Enable mirroring of incoming packets"
msgstr ""

msgid "Enable mirroring of outgoing packets"
msgstr ""

msgid "Enable the DF (Don't Fragment) flag of the encapsulating packets."
msgstr ""

msgid "Enable this mount"
msgstr "啟用掛載點"

msgid "Enable this network"
msgstr ""

msgid "Enable this swap"
msgstr "啟用swap功能"

msgid "Enable/Disable"
msgstr "啟用/關閉"

msgid "Enabled"
msgstr "啟用"

msgid "Enables IGMP snooping on this bridge"
msgstr ""

msgid ""
"Enables fast roaming among access points that belong to the same Mobility "
"Domain"
msgstr ""

msgid "Enables the Spanning Tree Protocol on this bridge"
msgstr "在橋接器上啟用802.1d Spanning Tree協定"

msgid "Encapsulation mode"
msgstr "封裝模式"

msgid "Encryption"
msgstr "加密"

msgid "Endpoint Host"
msgstr ""

msgid "Endpoint Port"
msgstr ""

msgid "Enter custom value"
msgstr ""

msgid "Enter custom values"
msgstr ""

msgid "Erasing..."
msgstr "刪除中..."

msgid "Error"
msgstr "錯誤"

msgid "Errored seconds (ES)"
msgstr ""

msgid "Ethernet Adapter"
msgstr "乙太網路卡"

msgid "Ethernet Switch"
msgstr "乙太交換器"

msgid "Exclude interfaces"
msgstr ""

msgid "Expand hosts"
msgstr "延伸主機"

msgid "Expires"
msgstr "過期"

#, fuzzy
msgid ""
"Expiry time of leased addresses, minimum is 2 minutes (<code>2m</code>)."
msgstr "釋放位址的過期週期,最少兩分鐘 (<code>2m</code>)."

msgid "External"
msgstr ""

msgid "External R0 Key Holder List"
msgstr ""

msgid "External R1 Key Holder List"
msgstr ""

msgid "External system log server"
msgstr "外部系統日誌伺服器"

msgid "External system log server port"
msgstr "外部系統日誌伺服器埠號"

msgid "External system log server protocol"
msgstr ""

msgid "Extra SSH command options"
msgstr ""

msgid "FT over DS"
msgstr ""

msgid "FT over the Air"
msgstr ""

msgid "FT protocol"
msgstr ""

msgid "Failed to confirm apply within %ds, waiting for rollback…"
msgstr ""

msgid "File"
msgstr "檔案"

msgid "Filename of the boot image advertised to clients"
msgstr "開機影像檔通知給用戶端"

msgid "Filesystem"
msgstr "檔案系統"

msgid "Filter"
msgstr "過濾器"

msgid "Filter private"
msgstr "私人過濾器"

msgid "Filter useless"
msgstr "無用過濾器"

msgid "Finalizing failed"
msgstr ""

msgid ""
"Find all currently attached filesystems and swap and replace configuration "
"with defaults based on what was detected"
msgstr ""

msgid "Find and join network"
msgstr "搜尋並加入網路"

msgid "Find package"
msgstr "搜尋軟體包"

msgid "Finish"
msgstr "完成"

msgid "Firewall"
msgstr "防火牆"

msgid "Firewall Mark"
msgstr ""

msgid "Firewall Settings"
msgstr "防火牆設定"

msgid "Firewall Status"
msgstr "防火牆狀況"

msgid "Firmware File"
msgstr ""

msgid "Firmware Version"
msgstr "防火牆版本"

msgid "Fixed source port for outbound DNS queries"
msgstr "外發DNS請求的固定埠號"

msgid "Flash Firmware"
msgstr "韌體更新"

msgid "Flash image..."
msgstr "更新映像檔中..."

msgid "Flash new firmware image"
msgstr "更新新版韌體映像檔"

msgid "Flash operations"
msgstr "執行更新"

msgid "Flashing..."
msgstr "更新中..."

msgid "Force"
msgstr "強制"

msgid "Force CCMP (AES)"
msgstr "強制CCMP (AES)加密"

msgid "Force DHCP on this network even if another server is detected."
msgstr "在網路上即使偵測到其它伺服器也強制採用DHCP的設定"

msgid "Force TKIP"
msgstr "強制TKIP加密"

msgid "Force TKIP and CCMP (AES)"
msgstr "強制TKIP+CCMP (AES)加密"

msgid "Force link"
msgstr ""

msgid "Force use of NAT-T"
msgstr ""

msgid "Form token mismatch"
msgstr ""

msgid "Forward DHCP traffic"
msgstr "轉發DHCP流量"

msgid "Forward Error Correction Seconds (FECS)"
msgstr ""

msgid "Forward broadcast traffic"
msgstr "轉發廣播流量"

msgid "Forward mesh peer traffic"
msgstr ""

msgid "Forwarding mode"
msgstr "轉發模式"

msgid "Fragmentation Threshold"
msgstr "分片閥值"

msgid "Frame Bursting"
msgstr "訊框爆速"

msgid "Free"
msgstr "空閒"

msgid "Free space"
msgstr "剩餘空間"

msgid ""
"Further information about WireGuard interfaces and peers at <a href=\"http://"
"wireguard.com\">wireguard.com</a>."
msgstr ""

msgid "GHz"
msgstr "GHz"

msgid "GPRS only"
msgstr "僅用GPRS"

msgid "Gateway"
msgstr "匝道器"

msgid "Gateway address is invalid"
msgstr ""

msgid "Gateway ports"
msgstr "匝道器埠號"

msgid "General Settings"
msgstr "一般設定"

msgid "General Setup"
msgstr "一般設置"

msgid "General options for opkg"
msgstr ""

msgid "Generate Config"
msgstr ""

msgid "Generate PMK locally"
msgstr ""

msgid "Generate archive"
msgstr "製作壓縮檔"

msgid "Generic 802.11%s Wireless Controller"
msgstr "通用 802.11%s 無線控制器"

msgid "Given password confirmation did not match, password not changed!"
msgstr "鍵入的密碼不吻合,密碼將不變更"

msgid "Global Settings"
msgstr ""

msgid "Global network options"
msgstr ""

msgid "Go to password configuration..."
msgstr "到密碼設定頁"

msgid "Go to relevant configuration page"
msgstr "到相應設定頁"

msgid "Group Password"
msgstr ""

msgid "Guest"
msgstr ""

msgid "HE.net password"
msgstr " HE.net密碼"

msgid "HE.net username"
msgstr ""

msgid "HT mode (802.11n)"
msgstr ""

msgid "Hang Up"
msgstr "斷線"

msgid "Header Error Code Errors (HEC)"
msgstr ""

msgid ""
"Here you can configure the basic aspects of your device like its hostname or "
"the timezone."
msgstr "在這設置基本樣貌類似像主機名稱或者時區..等"

msgid ""
"Here you can paste public SSH-Keys (one per line) for SSH public-key "
"authentication."
msgstr "在這裡貼上公用SSH-Keys (每行一個)以便驗證"

msgid "Hide <abbr title=\"Extended Service Set Identifier\">ESSID</abbr>"
msgstr "隱藏 <abbr title=\"Extended Service Set Identifier\">ESSID</abbr>"

msgid "Host"
msgstr ""

msgid "Host entries"
msgstr "主機項目"

msgid "Host expiry timeout"
msgstr "過期主機"

msgid "Host-<abbr title=\"Internet Protocol Address\">IP</abbr> or Network"
msgstr "主機-<abbr title=\"Internet Protocol Address\">IP</abbr> 或網路"

msgid "Host-Uniq tag content"
msgstr ""

msgid "Hostname"
msgstr "主機名稱"

msgid "Hostname to send when requesting DHCP"
msgstr "當請求DHCP服務時傳送的主機名稱"

msgid "Hostnames"
msgstr "主機名稱"

msgid "Hybrid"
msgstr ""

msgid "IKE DH Group"
msgstr ""

msgid "IP Addresses"
msgstr ""

msgid "IP address"
msgstr "IP位址"

msgid "IP address in invalid"
msgstr ""

msgid "IP address is missing"
msgstr ""

msgid "IPv4"
msgstr "IPv4版"

msgid "IPv4 Firewall"
msgstr "IPv4防火牆"

msgid "IPv4 Upstream"
msgstr ""

msgid "IPv4 address"
msgstr "IPv4位址"

msgid "IPv4 and IPv6"
msgstr "IPv4和IPv6"

msgid "IPv4 assignment length"
msgstr ""

msgid "IPv4 broadcast"
msgstr "IPv4廣播"

msgid "IPv4 gateway"
msgstr "IPv4匝道器"

msgid "IPv4 netmask"
msgstr "IPv4網路遮罩"

msgid "IPv4 only"
msgstr "僅用IPv4"

msgid "IPv4 prefix"
msgstr ""

msgid "IPv4 prefix length"
msgstr "IPv4前綴長度"

msgid "IPv4-Address"
msgstr "IPv4-位址"

msgid "IPv4-in-IPv4 (RFC2003)"
msgstr ""

msgid "IPv6"
msgstr "IPv6版"

msgid "IPv6 Firewall"
msgstr "IPv6防火牆"

msgid "IPv6 Neighbours"
msgstr ""

msgid "IPv6 Settings"
msgstr ""

msgid "IPv6 ULA-Prefix"
msgstr ""

msgid "IPv6 Upstream"
msgstr ""

msgid "IPv6 address"
msgstr "IPv6位址"

msgid "IPv6 assignment hint"
msgstr ""

msgid "IPv6 assignment length"
msgstr ""

msgid "IPv6 gateway"
msgstr "IPv6匝道器"

msgid "IPv6 only"
msgstr "僅用IPv6"

msgid "IPv6 prefix"
msgstr "IPv6字首"

msgid "IPv6 prefix length"
msgstr "IPv6字首長度"

msgid "IPv6 routed prefix"
msgstr ""

msgid "IPv6 suffix"
msgstr ""

msgid "IPv6-Address"
msgstr "IPv6-位址"

msgid "IPv6-PD"
msgstr ""

msgid "IPv6-in-IPv4 (RFC4213)"
msgstr "IPv6包覆在IPv4內(RFC4213)"

msgid "IPv6-over-IPv4 (6rd)"
msgstr "IPv6凌駕IPv4外(第6版)"

msgid "IPv6-over-IPv4 (6to4)"
msgstr "IPv6凌駕IPv4外(6轉4)"

msgid "Identity"
msgstr "特性"

msgid "If checked, 1DES is enabled"
msgstr ""

msgid "If checked, encryption is disabled"
msgstr ""

msgid ""
"If specified, mount the device by its UUID instead of a fixed device node"
msgstr "假若指定的話, 掛載設備的UUID獨立設備識別碼取代固定的設備節點"

msgid ""
"If specified, mount the device by the partition label instead of a fixed "
"device node"
msgstr "假若指定的話, 掛載設備的分割標籤取代固定的設備節點"

msgid "If unchecked, no default route is configured"
msgstr "如果沒打勾點選, 將不會設置預設路由"

msgid "If unchecked, the advertised DNS server addresses are ignored"
msgstr "如果沒打勾點選, 公告的DNS伺服器位址將被忽視"

msgid ""
"If your physical memory is insufficient unused data can be temporarily "
"swapped to a swap-device resulting in a higher amount of usable <abbr title="
"\"Random Access Memory\">RAM</abbr>. Be aware that swapping data is a very "
"slow process as the swap-device cannot be accessed with the high datarates "
"of the <abbr title=\"Random Access Memory\">RAM</abbr>."
msgstr ""
"如果您的物理內存不足時,未使用的數據可以是暫時交換到導致更高的交換設備量的可用"
"<abbr title=\"Random Access Memory\">RAM</abbr>內.請注意，交換數據是一個非常"
"緩慢的過程,作為交換裝置不能用高數據速率訪問該<abbr title=\"Random Access "
"Memory\">RAM</縮寫>"

msgid "Ignore <code>/etc/hosts</code>"
msgstr ""

msgid "Ignore interface"
msgstr "被忽視的介面"

msgid "Ignore resolve file"
msgstr "被忽視的解析檔"

msgid "Image"
msgstr "映像檔"

msgid "In"
msgstr "輸入"

msgid ""
"In order to prevent unauthorized access to the system, your request has been "
"blocked. Click \"Continue »\" below to return to the previous page."
msgstr ""

msgid "Inactivity timeout"
msgstr "閒置過期"

msgid "Inbound:"
msgstr "輸入"

msgid "Info"
msgstr "訊息"

msgid "Initialization failure"
msgstr ""

msgid "Initscript"
msgstr "初始化腳本"

msgid "Initscripts"
msgstr "初始化腳本"

msgid "Install"
msgstr "安裝"

msgid "Install iputils-traceroute6 for IPv6 traceroute"
msgstr ""

msgid "Install package %q"
msgstr "安裝軟體包 %q"

msgid "Install protocol extensions..."
msgstr "安裝延伸協定中..."

msgid "Installed packages"
msgstr "安裝軟體包"

msgid "Interface"
msgstr "介面"

msgid "Interface %q device auto-migrated from %q to %q."
msgstr ""

msgid "Interface Configuration"
msgstr "介面設定"

msgid "Interface Overview"
msgstr "介面預覽"

msgid "Interface is reconnecting..."
msgstr "介面重連"

msgid "Interface name"
msgstr ""

msgid "Interface not present or not connected yet."
msgstr "介面尚未出線或者還沒連上"

msgid "Interfaces"
msgstr "介面"

msgid "Internal"
msgstr ""

msgid "Internal Server Error"
msgstr "內部伺服器發生錯誤"

msgid "Invalid"
msgstr "無效"

msgid "Invalid VLAN ID given! Only IDs between %d and %d are allowed."
msgstr "輸入的VLAN ID無效僅有介於 %d 和 %d的被允許"

msgid "Invalid VLAN ID given! Only unique IDs are allowed"
msgstr "打入的是不正確的VLAN ID!僅有獨一無二的IDs被允許"

msgid "Invalid username and/or password! Please try again."
msgstr "不正確的用戶名稱和/或者密碼!請再試一次."

msgid "Isolate Clients"
msgstr ""

#, fuzzy
msgid ""
"It appears that you are trying to flash an image that does not fit into the "
"flash memory, please verify the image file!"
msgstr "它顯示您正嘗試更新不適用於這個flash記憶體的映像檔,請檢查確認這個映像檔"

msgid "JavaScript required!"
msgstr "需要Java腳本"

msgid "Join Network"
msgstr "加入網路"

msgid "Join Network: Wireless Scan"
msgstr "加入網路:無線網路掃描"

msgid "Joining Network: %q"
msgstr ""

msgid "Keep settings"
msgstr "保持設定值"

msgid "Kernel Log"
msgstr "核心日誌"

msgid "Kernel Version"
msgstr "核心版本"

msgid "Key"
msgstr "鑰匙"

msgid "Key #%d"
msgstr "鑰匙  #%d"

msgid "Kill"
msgstr "刪除"

msgid "L2TP"
msgstr "L2TP"

msgid "L2TP Server"
msgstr "L2TP伺服器"

msgid "LCP echo failure threshold"
msgstr "LCP協定呼叫失敗次數門檻"

msgid "LCP echo interval"
msgstr "LCP協定呼叫間隔"

msgid "LLC"
msgstr "LLC邏輯鏈結控制層"

msgid "Label"
msgstr "標籤"

msgid "Language"
msgstr "語言"

msgid "Language and Style"
msgstr "語言和風格"

msgid "Latency"
msgstr ""

msgid "Leaf"
msgstr ""

msgid "Lease time"
msgstr ""

msgid "Lease validity time"
msgstr "租賃有效時間"

msgid "Leasefile"
msgstr "租賃檔案"

msgid "Leasetime remaining"
msgstr "租賃保留時間"

msgid "Leave empty to autodetect"
msgstr "保持空白以便自動偵測"

msgid "Leave empty to use the current WAN address"
msgstr "保持空白以便採用現今的寬頻位址"

msgid "Legend:"
msgstr "圖例:"

msgid "Limit"
msgstr "限制"

msgid "Limit DNS service to subnets interfaces on which we are serving DNS."
msgstr ""

msgid "Limit listening to these interfaces, and loopback."
msgstr ""

msgid "Line Attenuation (LATN)"
msgstr ""

msgid "Line Mode"
msgstr ""

msgid "Line State"
msgstr ""

msgid "Line Uptime"
msgstr ""

msgid "Link On"
msgstr "鏈接"

msgid ""
"List of <abbr title=\"Domain Name System\">DNS</abbr> servers to forward "
"requests to"
msgstr "列出 <abbr title=\"Domain Name System\">DNS</abbr> 伺服器以便轉發請求"

msgid ""
"List of R0KHs in the same Mobility Domain. <br />Format: MAC-address,NAS-"
"Identifier,128-bit key as hex string. <br />This list is used to map R0KH-ID "
"(NAS Identifier) to a destination MAC address when requesting PMK-R1 key "
"from the R0KH that the STA used during the Initial Mobility Domain "
"Association."
msgstr ""

msgid ""
"List of R1KHs in the same Mobility Domain. <br />Format: MAC-address,R1KH-ID "
"as 6 octets with colons,128-bit key as hex string. <br />This list is used "
"to map R1KH-ID to a destination MAC address when sending PMK-R1 key from the "
"R0KH. This is also the list of authorized R1KHs in the MD that can request "
"PMK-R1 keys."
msgstr ""

msgid "List of SSH key files for auth"
msgstr ""

msgid "List of domains to allow RFC1918 responses for"
msgstr "列出允許RFC1918文件虛擬IP回應的網域"

msgid "List of hosts that supply bogus NX domain results"
msgstr "列出供應偽裝NX網域成果的主機群"

msgid "Listen Interfaces"
msgstr ""

msgid "Listen Port"
msgstr ""

msgid "Listen only on the given interface or, if unspecified, on all"
msgstr "只許在給予的介面上聆聽, 如果未指定, 全都允許"

msgid "Listening port for inbound DNS queries"
msgstr "進入的DNS請求聆聽埠"

msgid "Load"
msgstr "掛載"

msgid "Load Average"
msgstr "平均掛載"

msgid "Loading"
msgstr "掛載中"

msgid "Local IP address is invalid"
msgstr ""

msgid "Local IP address to assign"
msgstr ""

msgid "Local IPv4 address"
msgstr "本地IPv4位址"

msgid "Local IPv6 address"
msgstr "本地IPv6位址"

msgid "Local Service Only"
msgstr ""

msgid "Local Startup"
msgstr "本地啟動"

msgid "Local Time"
msgstr "本地時區"

msgid "Local domain"
msgstr "本地網域"

#, fuzzy
msgid ""
"Local domain specification. Names matching this domain are never forwarded "
"and are resolved from DHCP or hosts files only"
msgstr "本地網域格式. 僅限符合從未從DHCP或hosts檔轉發和解析的網域"

msgid "Local domain suffix appended to DHCP names and hosts file entries"
msgstr "本地網域後綴附加倒DHCP名稱和hosts檔項目"

msgid "Local server"
msgstr "本地伺服器"

msgid ""
"Localise hostname depending on the requesting subnet if multiple IPs are "
"available"
msgstr "若有多個IP可用, 本地化主機名稱端看請求的子網路而言."

msgid "Localise queries"
msgstr "本地化網路請求"

msgid "Locked to channel %s used by: %s"
msgstr ""

msgid "Log output level"
msgstr "日誌輸出層級"

msgid "Log queries"
msgstr "日誌查詢"

msgid "Logging"
msgstr "日誌紀錄中"

msgid "Login"
msgstr "登入"

msgid "Logout"
msgstr "登出"

msgid "Loss of Signal Seconds (LOSS)"
msgstr ""

msgid "Lowest leased address as offset from the network address."
msgstr "最低的釋放位址從這網路位址的偏移計算"

msgid "MAC-Address"
msgstr "MAC-位址"

msgid "MAC-Address Filter"
msgstr "MAC-位址過濾"

msgid "MAC-Filter"
msgstr "MAC-過濾"

msgid "MAC-List"
msgstr "MAC-清單"

msgid "MAP / LW4over6"
msgstr ""

msgid "MAP rule is invalid"
msgstr ""

msgid "MB/s"
msgstr "MB/s"

msgid "MD5"
msgstr ""

msgid "MHz"
msgstr "MHz"

msgid "MTU"
msgstr "最大傳輸單位MTU"

msgid ""
"Make sure to clone the root filesystem using something like the commands "
"below:"
msgstr ""

msgid "Manual"
msgstr ""

msgid "Max. Attainable Data Rate (ATTNDR)"
msgstr ""

msgid "Maximum allowed number of active DHCP leases"
msgstr "允許啟用DHCP釋放的最大數量"

msgid "Maximum allowed number of concurrent DNS queries"
msgstr "允許同時齊發的DNS請求的最大數量"

msgid "Maximum allowed size of EDNS.0 UDP packets"
msgstr "允許EDNS.0 協定的UDP封包最大數量"

msgid "Maximum amount of seconds to wait for the modem to become ready"
msgstr "等待數據機待命的最大秒數"

msgid ""
"Maximum length of the name is 15 characters including the automatic protocol/"
"bridge prefix (br-, 6in4-, pppoe- etc.)"
msgstr ""

msgid "Maximum number of leased addresses."
msgstr "釋放出的位址群最大數量"

msgid "Mbit/s"
msgstr "Mbit/s"

msgid "Memory"
msgstr "記憶體"

msgid "Memory usage (%)"
msgstr "記憶體使用 (%)"

msgid "Mesh Id"
msgstr ""

msgid "Metric"
msgstr "公測單位"

msgid "Mirror monitor port"
msgstr ""

msgid "Mirror source port"
msgstr ""

msgid "Missing protocol extension for proto %q"
msgstr "協定  %q 漏失的延伸協定"

msgid "Mobility Domain"
msgstr ""

msgid "Mode"
msgstr "模式"

msgid "Model"
msgstr ""

msgid "Modem device"
msgstr "數據機設備"

msgid "Modem information query failed"
msgstr ""

msgid "Modem init timeout"
msgstr "數據機初始化終結時間"

msgid "Monitor"
msgstr "監視"

msgid "Mount Entry"
msgstr "掛載項目"

msgid "Mount Point"
msgstr "掛載點"

msgid "Mount Points"
msgstr "掛載各點"

msgid "Mount Points - Mount Entry"
msgstr "掛載各點 - 掛載項目"

msgid "Mount Points - Swap Entry"
msgstr "掛載各點 - 交換項目"

msgid ""
"Mount Points define at which point a memory device will be attached to the "
"filesystem"
msgstr "掛載各點定義所指定到記憶體設備將會被附載到檔案系統上"

msgid "Mount filesystems not specifically configured"
msgstr ""

msgid "Mount options"
msgstr "掛載選項"

msgid "Mount point"
msgstr "掛載點"

msgid "Mount swap not specifically configured"
msgstr ""

msgid "Mounted file systems"
msgstr "已掛載檔案系統"

msgid "Move down"
msgstr "往下移"

msgid "Move up"
msgstr "往上移"

msgid "Multicast address"
msgstr "多點群播位址"

msgid "NAS ID"
msgstr " 網路附存伺服器ID"

msgid "NAT-T Mode"
msgstr ""

msgid "NAT64 Prefix"
msgstr ""

msgid "NCM"
msgstr ""

msgid "NDP-Proxy"
msgstr ""

msgid "NT Domain"
msgstr ""

msgid "NTP server candidates"
msgstr "NTP伺服器備選"

msgid "Name"
msgstr "名稱"

msgid "Name of the new interface"
msgstr "新介面的名稱"

msgid "Name of the new network"
msgstr "新網路的名稱"

msgid "Navigation"
msgstr "導覽"

msgid "Netmask"
msgstr "網路遮罩"

msgid "Network"
msgstr "網路"

msgid "Network Utilities"
msgstr "網路多項工具"

msgid "Network boot image"
msgstr "網路開機映像檔"

msgid "Network device is not present"
msgstr ""

msgid "Network without interfaces."
msgstr "尚無任何介面的網路."

msgid "Next »"
msgstr "下一個 »"

msgid "No DHCP Server configured for this interface"
msgstr "在這個介面尚無DHCP伺服器"

msgid "No NAT-T"
msgstr ""

msgid "No chains in this table"
msgstr "尚未綁在這個表格中"

msgid "No files found"
msgstr "尚未發現任何檔案"

msgid "No information available"
msgstr "尚無可運用資訊"

msgid "No matching prefix delegation"
msgstr ""

msgid "No negative cache"
msgstr "尚無拒絕的快取"

msgid "No network configured on this device"
msgstr "尚無網路設定在這個介面上"

msgid "No network name specified"
msgstr "尚未指定網路名稱"

msgid "No package lists available"
msgstr "尚無列出的軟體包可運用"

msgid "No password set!"
msgstr "尚未設定密碼!"

msgid "No rules in this chain"
msgstr "尚無規則在這個鏈接上"

msgid "No zone assigned"
msgstr "尚未指定區碼"

msgid "Noise"
msgstr "噪音比"

msgid "Noise Margin (SNR)"
msgstr ""

msgid "Noise:"
msgstr "噪音比:"

msgid "Non Pre-emtive CRC errors (CRC_P)"
msgstr ""

msgid "Non-wildcard"
msgstr ""

msgid "None"
msgstr "無"

msgid "Normal"
msgstr "正常"

msgid "Not Found"
msgstr "尚未發現"

msgid "Not associated"
msgstr "尚未關聯"

msgid "Not connected"
msgstr "尚未連線"

msgid "Note: Configuration files will be erased."
msgstr "注意:設定檔將被刪除."

msgid "Note: interface name length"
msgstr ""

msgid "Notice"
msgstr "通知"

msgid "Nslookup"
msgstr "DNS偵錯Nslookup"

msgid "Number of cached DNS entries (max is 10000, 0 is no caching)"
msgstr ""

msgid "OK"
msgstr "行"

msgid "OPKG-Configuration"
msgstr "OPKG-設定值"

msgid "Obfuscated Group Password"
msgstr ""

msgid "Obfuscated Password"
msgstr ""

msgid "Obtain IPv6-Address"
msgstr ""

msgid "Off-State Delay"
msgstr "關閉狀態延遲"

msgid ""
"On this page you can configure the network interfaces. You can bridge "
"several interfaces by ticking the \"bridge interfaces\" field and enter the "
"names of several network interfaces separated by spaces. You can also use "
"<abbr title=\"Virtual Local Area Network\">VLAN</abbr> notation "
"<samp>INTERFACE.VLANNR</samp> (<abbr title=\"for example\">e.g.</abbr>: "
"<samp>eth0.1</samp>)."
msgstr ""
"在這個頁面您可以設定網路介面. 只要點下這個\"介面群橋接\"而且打入數個以空格分"
"開網路介面的名稱就可以橋接數個介面群. 您也可以使用<abbr title=\"Virtual "
"Local Area Network\">VLAN</abbr> 符號<samp>INTERFACE.VLANNR</samp> (<abbr "
"title=\"for example\">例.如</abbr>: <samp>eth0.1</samp>)."

msgid "On-State Delay"
msgstr "啟用狀態延遲"

msgid "One of hostname or mac address must be specified!"
msgstr "主機名稱或mac位址任選一個被指定"

msgid "One or more fields contain invalid values!"
msgstr "有一個以上的欄位包含失效數值!"

msgid "One or more invalid/required values on tab"
msgstr ""

msgid "One or more required fields have no value!"
msgstr "有一個以上的欄位缺乏任何數值!"

msgid "Open list..."
msgstr "開啟清單..."

msgid "OpenConnect (CISCO AnyConnect)"
msgstr ""

msgid "Operating frequency"
msgstr ""

msgid "Option changed"
msgstr "選項已變更"

msgid "Option removed"
msgstr "選項已移除"

msgid "Optional"
msgstr ""

msgid ""
"Optional. 32-bit mark for outgoing encrypted packets. Enter value in hex, "
"starting with <code>0x</code>."
msgstr ""

msgid ""
"Optional. Allowed values: 'eui64', 'random', fixed value like '::1' or "
"'::1:2'. When IPv6 prefix (like 'a:b:c:d::') is received from a delegating "
"server, use the suffix (like '::1') to form the IPv6 address ('a:b:c:d::1') "
"for the interface."
msgstr ""

msgid ""
"Optional. Base64-encoded preshared key. Adds in an additional layer of "
"symmetric-key cryptography for post-quantum resistance."
msgstr ""

msgid "Optional. Create routes for Allowed IPs for this peer."
msgstr ""

msgid "Optional. Description of peer."
msgstr ""

msgid ""
"Optional. Host of peer. Names are resolved prior to bringing up the "
"interface."
msgstr ""

msgid "Optional. Maximum Transmission Unit of tunnel interface."
msgstr ""

msgid "Optional. Port of peer."
msgstr ""

msgid ""
"Optional. Seconds between keep alive messages. Default is 0 (disabled). "
"Recommended value if this device is behind a NAT is 25."
msgstr ""

msgid "Optional. UDP port used for outgoing and incoming packets."
msgstr ""

msgid "Options"
msgstr "選項"

msgid "Other:"
msgstr "其它:"

msgid "Out"
msgstr "出"

msgid "Outbound:"
msgstr "外連:"

msgid "Output Interface"
msgstr ""

msgid "Override MAC address"
msgstr "覆蓋MAC位址"

msgid "Override MTU"
msgstr "覆蓋MTU數值"

msgid "Override TOS"
msgstr ""

msgid "Override TTL"
msgstr ""

msgid "Override default interface name"
msgstr ""

msgid "Override the gateway in DHCP responses"
msgstr "在DHCP回應中覆蓋匝道器"

msgid ""
"Override the netmask sent to clients. Normally it is calculated from the "
"subnet that is served."
msgstr "覆蓋傳送到客戶端的網路遮罩. 正常來說它會計算來自魚已存子網路."

msgid "Override the table used for internal routes"
msgstr "覆蓋之前內部使用的路由表"

msgid "Overview"
msgstr "預覽"

msgid "Owner"
msgstr "持有者"

msgid "PAP/CHAP password"
msgstr "PAP/CHAP驗證密碼"

msgid "PAP/CHAP username"
msgstr "PAP/CHAP驗證用戶名"

msgid "PID"
msgstr "PID碼"

msgid "PIN"
msgstr "PIN碼"

msgid "PIN code rejected"
msgstr ""

msgid "PMK R1 Push"
msgstr ""

msgid "PPP"
msgstr "PPP協定"

msgid "PPPoA Encapsulation"
msgstr "PPPoA配置"

msgid "PPPoATM"
msgstr "PPPoATM"

msgid "PPPoE"
msgstr "PPPoE"

msgid "PPPoSSH"
msgstr ""

msgid "PPtP"
msgstr "PPtP點對點VPN虛擬私人隧道協定"

msgid "PSID offset"
msgstr ""

msgid "PSID-bits length"
msgstr ""

msgid "PTM/EFM (Packet Transfer Mode)"
msgstr ""

msgid "Package libiwinfo required!"
msgstr "軟體包必需有libiwinfo!"

msgid "Package lists are older than 24 hours"
msgstr "軟體包列表過期24小時"

msgid "Package name"
msgstr "軟體包名稱"

msgid "Packets"
msgstr "封包"

msgid "Part of zone %q"
msgstr "區域 %q 的部分 "

msgid "Password"
msgstr "密碼"

msgid "Password authentication"
msgstr "密碼驗證"

msgid "Password of Private Key"
msgstr "私人金鑰密碼"

msgid "Password of inner Private Key"
msgstr ""

msgid "Password successfully changed!"
msgstr "密碼已變更成功!"

msgid "Password2"
msgstr ""

msgid "Path to CA-Certificate"
msgstr "CA-證書的路徑"

msgid "Path to Client-Certificate"
msgstr "用戶端-證書的路徑"

msgid "Path to Private Key"
msgstr "私人金鑰的路徑"

msgid "Path to inner CA-Certificate"
msgstr ""

msgid "Path to inner Client-Certificate"
msgstr ""

msgid "Path to inner Private Key"
msgstr ""

msgid "Peak:"
msgstr "峰值:"

msgid "Peer IP address to assign"
msgstr ""

msgid "Peer address is missing"
msgstr ""

msgid "Peers"
msgstr ""

msgid "Perfect Forward Secrecy"
msgstr ""

msgid "Perform reboot"
msgstr "執行重開"

msgid "Perform reset"
msgstr "執行重置"

msgid "Persistent Keep Alive"
msgstr ""

msgid "Phy Rate:"
msgstr "傳輸率:"

msgid "Physical Settings"
msgstr "實體設置"

msgid "Ping"
msgstr "Ping"

msgid "Pkts."
msgstr "封包數."

msgid "Please enter your username and password."
msgstr "請輸入您的用戶名稱和密碼"

msgid "Policy"
msgstr "策略"

msgid "Port"
msgstr "埠"

msgid "Port status:"
msgstr "埠狀態:"

msgid "Power Management Mode"
msgstr ""

msgid "Pre-emtive CRC errors (CRCP_P)"
msgstr ""

msgid "Prefer LTE"
msgstr ""

msgid "Prefer UMTS"
msgstr ""

msgid "Prefix Delegated"
msgstr ""

msgid "Preshared Key"
msgstr ""

msgid ""
"Presume peer to be dead after given amount of LCP echo failures, use 0 to "
"ignore failures"
msgstr "假若在給于多次的 LCP 呼叫失敗後終點將死, 使用0忽略失敗"

msgid "Prevent listening on these interfaces."
msgstr ""

msgid "Prevents client-to-client communication"
msgstr "防止用戶端對用戶端的通訊"

msgid "Private Key"
msgstr ""

msgid "Proceed"
msgstr "前進"

msgid "Processes"
msgstr "執行緒"

msgid "Profile"
msgstr ""

msgid "Prot."
msgstr "協定."

msgid "Protocol"
msgstr "協定"

msgid "Protocol family"
msgstr "協定家族"

msgid "Protocol of the new interface"
msgstr "新介面的協定家族"

msgid "Protocol support is not installed"
msgstr "支援的協定尚未安裝"

msgid "Provide NTP server"
msgstr "提供NTP伺服器"

msgid "Provide new network"
msgstr "提供新網路"

msgid "Pseudo Ad-Hoc (ahdemo)"
msgstr "偽裝Ad-Hoc (ahdemo模式)"

msgid "Public Key"
msgstr ""

msgid "Public prefix routed to this device for distribution to clients."
msgstr ""

msgid "QMI Cellular"
msgstr ""

msgid "Quality"
msgstr "品質"

msgid "R0 Key Lifetime"
msgstr ""

msgid "R1 Key Holder"
msgstr ""

msgid "RFC3947 NAT-T mode"
msgstr ""

msgid "RTS/CTS Threshold"
msgstr "RTS/CTS門檻"

msgid "RX"
msgstr "接收"

msgid "RX Rate"
msgstr "接收速率"

msgid "Radius-Accounting-Port"
msgstr "Radius-驗証帳號-埠"

msgid "Radius-Accounting-Secret"
msgstr "Radius-合法帳號-密碼"

msgid "Radius-Accounting-Server"
msgstr "Radius-合法帳號-伺服器"

msgid "Radius-Authentication-Port"
msgstr "Radius-驗証-埠"

msgid "Radius-Authentication-Secret"
msgstr "Radius-驗証-密碼"

msgid "Radius-Authentication-Server"
msgstr "Radius-驗証-伺服器"

msgid "Raw hex-encoded bytes. Leave empty unless your ISP require this"
msgstr ""

msgid ""
"Read <code>/etc/ethers</code> to configure the <abbr title=\"Dynamic Host "
"Configuration Protocol\">DHCP</abbr>-Server"
msgstr ""
" 讀取<code>/etc/ethers</code> 以便設置<abbr title=\"Dynamic Host "
"Configuration Protocol\">DHCP</abbr>-伺服器"

msgid ""
"Really delete this interface? The deletion cannot be undone! You might lose "
"access to this device if you are connected via this interface"
msgstr ""

msgid ""
"Really delete this wireless network? The deletion cannot be undone! You "
"might lose access to this device if you are connected via this network."
msgstr ""
"真的要刪除這個無線網路?無法復元的刪除!\n"
"假如您是透過這個網路連線您可能會無法存取這個設備."

msgid "Really reset all changes?"
msgstr "確定要重置回復原廠?"

msgid "Really switch protocol?"
msgstr "確定要更換協定?"

msgid "Realtime Connections"
msgstr "即時連線"

msgid "Realtime Graphs"
msgstr "即時圖表"

msgid "Realtime Load"
msgstr "即時負載"

msgid "Realtime Traffic"
msgstr "即時流量"

msgid "Realtime Wireless"
msgstr "即時無線網路"

msgid "Reassociation Deadline"
msgstr ""

msgid "Rebind protection"
msgstr "重新綁護"

msgid "Reboot"
msgstr "重開機"

msgid "Rebooting..."
msgstr "重開中..."

msgid "Reboots the operating system of your device"
msgstr "重啟您設備的作業系統"

msgid "Receive"
msgstr "接收"

msgid "Receiver Antenna"
msgstr "接收天線"

msgid "Recommended. IP addresses of the WireGuard interface."
msgstr ""

msgid "Reconnect this interface"
msgstr "重新連接這個介面"

msgid "References"
msgstr "引用"

msgid "Relay"
msgstr "延遲"

msgid "Relay Bridge"
msgstr "橋接延遲"

msgid "Relay between networks"
msgstr "網路間的延遲"

msgid "Relay bridge"
msgstr "橋接延遲"

msgid "Remote IPv4 address"
msgstr "遠端IPv4位址"

msgid "Remote IPv4 address or FQDN"
msgstr ""

msgid "Remove"
msgstr "移除"

msgid "Repeat scan"
msgstr "再次掃描"

msgid "Replace entry"
msgstr "替代項目"

msgid "Replace wireless configuration"
msgstr "替代性無線設定"

msgid "Request IPv6-address"
msgstr ""

msgid "Request IPv6-prefix of length"
msgstr ""

msgid "Required"
msgstr ""

msgid "Required for certain ISPs, e.g. Charter with DOCSIS 3"
msgstr "對特定的ISP需要,例如.DOCSIS 3 加速有線電視寬頻網路"

msgid "Required. Base64-encoded private key for this interface."
msgstr ""

msgid "Required. Base64-encoded public key of peer."
msgstr ""

msgid ""
"Required. IP addresses and prefixes that this peer is allowed to use inside "
"the tunnel. Usually the peer's tunnel IP addresses and the networks the peer "
"routes through the tunnel."
msgstr ""

msgid ""
"Requires the 'full' version of wpad/hostapd and support from the wifi driver "
"<br />(as of Feb 2017: ath9k and ath10k, in LEDE also mwlwifi and mt76)"
msgstr ""

msgid ""
"Requires upstream supports DNSSEC; verify unsigned domain responses really "
"come from unsigned domains"
msgstr ""

msgid "Reset"
msgstr "重置"

msgid "Reset Counters"
msgstr "重置計數器"

msgid "Reset to defaults"
msgstr "回復預設值"

msgid "Resolv and Hosts Files"
msgstr "解析和Hosts檔案"

msgid "Resolve file"
msgstr "解析檔"

msgid "Restart"
msgstr "重啟"

msgid "Restart Firewall"
msgstr "重啟防火牆"

msgid "Restart radio interface"
msgstr ""

msgid "Restore"
msgstr "還原"

msgid "Restore backup"
msgstr "還原之前備份設定"

msgid "Reveal/hide password"
msgstr "明示/隱藏 密碼"

msgid "Revert"
msgstr "回溯"

msgid "Revert changes"
msgstr ""

msgid "Revert request failed with status <code>%h</code>"
msgstr ""

msgid "Reverting configuration…"
msgstr ""

msgid "Root"
msgstr "根"

msgid "Root directory for files served via TFTP"
msgstr "透過TFTP存取根目錄檔案"

msgid "Root preparation"
msgstr ""

msgid "Route Allowed IPs"
msgstr ""

msgid "Route type"
msgstr ""

msgid "Router Advertisement-Service"
msgstr ""

msgid "Router Password"
msgstr "路由器密碼"

msgid "Routes"
msgstr "路由"

msgid ""
"Routes specify over which interface and gateway a certain host or network "
"can be reached."
msgstr "路由器指定介面導出到特定主機或者能夠到達的網路."

msgid "Run a filesystem check before mounting the device"
msgstr "掛載這個設備前先跑系統檢查"

msgid "Run filesystem check"
msgstr "執行系統檢查"

msgid "SHA256"
msgstr ""

msgid "SNR"
msgstr ""

msgid "SSH Access"
msgstr "SSH存取"

msgid "SSH server address"
msgstr ""

msgid "SSH server port"
msgstr ""

msgid "SSH username"
msgstr ""

msgid "SSH-Keys"
msgstr "SSH-金鑰"

msgid "SSID"
msgstr "基地台服務設定識別碼SSID"

msgid "Save"
msgstr "保存"

msgid "Save & Apply"
msgstr "保存並啟用"

msgid "Scan"
msgstr "掃描"

msgid "Scheduled Tasks"
msgstr "排程任務"

msgid "Section added"
msgstr "新增的區段"

msgid "Section removed"
msgstr "區段移除"

msgid "See \"mount\" manpage for details"
msgstr "查看\"mount\"主頁獲取進階資訊"

msgid ""
"Send LCP echo requests at the given interval in seconds, only effective in "
"conjunction with failure threshold"
msgstr "傳送LCP呼叫請求在這個給予的秒數間隔內, 僅影響關聯到失敗門檻"

msgid "Separate Clients"
msgstr "分隔用戶端"

msgid "Server Settings"
msgstr "伺服器設定值"

msgid "Service Name"
msgstr "服務名稱"

msgid "Service Type"
msgstr "服務型態"

msgid "Services"
msgstr "各服務"

msgid ""
"Set interface properties regardless of the link carrier (If set, carrier "
"sense events do not invoke hotplug handlers)."
msgstr ""

#, fuzzy
msgid "Set up Time Synchronization"
msgstr "安裝校時同步"

msgid "Setting PLMN failed"
msgstr ""

msgid "Setting operation mode failed"
msgstr ""

msgid "Setup DHCP Server"
msgstr "安裝DHCP伺服器"

msgid "Severely Errored Seconds (SES)"
msgstr ""

msgid "Short GI"
msgstr ""

msgid "Show current backup file list"
msgstr "顯示現今的備份檔清單"

msgid "Shutdown this interface"
msgstr "關閉這個介面"

msgid "Signal"
msgstr "信號"

msgid "Signal Attenuation (SATN)"
msgstr ""

msgid "Signal:"
msgstr "信號:"

msgid "Size"
msgstr "大小"

msgid "Size (.ipk)"
msgstr ""

msgid "Size of DNS query cache"
msgstr ""

msgid "Skip"
msgstr "跳過"

msgid "Skip to content"
msgstr "跳到內容"

msgid "Skip to navigation"
msgstr "跳到導覽"

msgid "Slot time"
msgstr "插槽時間"

msgid "Software"
msgstr "軟體"

msgid "Software VLAN"
msgstr ""

msgid "Some fields are invalid, cannot save values!"
msgstr "有些欄位失效, 無法儲存數值!"

msgid "Sorry, the object you requested was not found."
msgstr "抱歉, 您請求的這物件尚無發現."

msgid "Sorry, the server encountered an unexpected error."
msgstr "抱歉, 伺服器遭遇非預期的錯誤."

msgid ""
"Sorry, there is no sysupgrade support present; a new firmware image must be "
"flashed manually. Please refer to the wiki for device specific install "
"instructions."
msgstr ""
"抱歉, 沒有sysupgrade支援出現, 新版韌體映像檔必須手動更新. 請回歸wiki找尋特定"
"設備安裝指引."

msgid "Source"
msgstr "來源"

msgid "Specifies the directory the device is attached to"
msgstr "指定這個設備被附掛到那個目錄"

msgid "Specifies the listening port of this <em>Dropbear</em> instance"
msgstr "指定這個 <em>Dropbear</em>真實聆聽埠"

msgid ""
"Specifies the maximum amount of failed ARP requests until hosts are presumed "
"to be dead"
msgstr "指定失敗ARP可請求的最大數量直到駭客主機死亡為止"

msgid ""
"Specifies the maximum amount of seconds after which hosts are presumed to be "
"dead"
msgstr "指定可請求的最大秒數直到駭客主機死亡為止"

msgid "Specify a TOS (Type of Service)."
msgstr ""

msgid ""
"Specify a TTL (Time to Live) for the encapsulating packet other than the "
"default (64)."
msgstr ""

msgid ""
"Specify an MTU (Maximum Transmission Unit) other than the default (1280 "
"bytes)."
msgstr ""

msgid "Specify the secret encryption key here."
msgstr "指定加密金鑰在此."

msgid "Start"
msgstr "啟用"

msgid "Start priority"
msgstr "啟用優先權順序"

msgid "Starting configuration apply…"
msgstr ""

msgid "Startup"
msgstr "啟動"

msgid "Static IPv4 Routes"
msgstr "靜態IPv4路由"

msgid "Static IPv6 Routes"
msgstr "靜態IPv6路由"

msgid "Static Leases"
msgstr "靜態租約"

msgid "Static Routes"
msgstr "靜態路由"

msgid "Static address"
msgstr "靜態位址"

msgid ""
"Static leases are used to assign fixed IP addresses and symbolic hostnames "
"to DHCP clients. They are also required for non-dynamic interface "
"configurations where only hosts with a corresponding lease are served."
msgstr ""
"靜態租約是用來指定固定的IP位址和表示的主機名稱給予DHCP用戶端. 它們也需要非動"
"態介面設定值以便獲取相應租約的主機服務."

msgid "Status"
msgstr "狀態"

msgid "Stop"
msgstr "停止"

msgid "Strict order"
msgstr "嚴謹順序"

msgid "Submit"
msgstr "提交"

msgid "Suppress logging"
msgstr ""

msgid "Suppress logging of the routine operation of these protocols"
msgstr ""

msgid "Swap"
msgstr ""

msgid "Swap Entry"
msgstr "Swap交換頁項目"

msgid "Switch"
msgstr "交換器"

msgid "Switch %q"
msgstr "交換器 %q"

msgid "Switch %q (%s)"
msgstr "交換器 %q (%s)"

msgid ""
"Switch %q has an unknown topology - the VLAN settings might not be accurate."
msgstr ""

msgid "Switch Port Mask"
msgstr ""

msgid "Switch VLAN"
msgstr ""

msgid "Switch protocol"
msgstr "切換協定"

msgid "Sync with browser"
msgstr "同步瀏覽器"

msgid "Synchronizing..."
msgstr "同步中..."

msgid "System"
msgstr "系統"

msgid "System Log"
msgstr "系統日誌"

msgid "System Properties"
msgstr "系統屬性"

msgid "System log buffer size"
msgstr "系統日誌緩衝大小"

msgid "TCP:"
msgstr "TCP:"

msgid "TFTP Settings"
msgstr "TFTP設定"

msgid "TFTP server root"
msgstr "TFTP 伺服器根"

msgid "TX"
msgstr "傳送"

msgid "TX Rate"
msgstr "傳送速度"

msgid "Table"
msgstr "表格"

msgid "Target"
msgstr "目標"

msgid "Target network"
msgstr ""

msgid "Terminate"
msgstr "中斷"

#, fuzzy
msgid ""
"The <em>Device Configuration</em> section covers physical settings of the "
"radio hardware such as channel, transmit power or antenna selection which "
"are shared among all defined wireless networks (if the radio hardware is "
"multi-SSID capable). Per network settings like encryption or operation mode "
"are grouped in the <em>Interface Configuration</em>."
msgstr ""
"這個<em>Device Configuration</em>欄位會覆蓋無線射頻硬體的物理設定值,如通道、"
"傳送功率或者天線分享道所有定義的無線網路(假如這個無線射頻硬體是多工-SSID能力"
"的). 每個網路設定像加密或操作模式是被分群在<em>Interface Configuration</em>"
"中."

msgid ""
"The <em>libiwinfo-lua</em> package is not installed. You must install this "
"component for working wireless configuration!"
msgstr ""
"這 <em>libiwinfo-lua</em> 軟體包尚未安裝. 您必須安裝這個元件以便無線網路設定"
"有作用."

msgid ""
"The HE.net endpoint update configuration changed, you must now use the plain "
"username instead of the user ID!"
msgstr ""

msgid ""
"The IPv4 address or the fully-qualified domain name of the remote tunnel end."
msgstr ""

msgid ""
"The IPv6 prefix assigned to the provider, usually ends with <code>::</code>"
msgstr "指定到這供應商的IPv6字首, 通常用 <code>::</code>結尾"

msgid ""
"The allowed characters are: <code>A-Z</code>, <code>a-z</code>, <code>0-9</"
"code> and <code>_</code>"
msgstr ""
"所允許的字元是: <code>A-Z</code>, <code>a-z</code>, <code>0-9</code> and "
"<code>_</code>"

msgid "The backup archive does not appear to be a valid gzip file."
msgstr ""

msgid "The configuration file could not be loaded due to the following error:"
msgstr ""

msgid ""
"The device could not be reached within %d seconds after applying the pending "
"changes, which caused the configuration to be rolled back for safety "
"reasons. If you believe that the configuration changes are correct "
"nonetheless, perform an unchecked configuration apply. Alternatively, you "
"can dismiss this warning and edit changes before attempting to apply again, "
"or revert all pending changes to keep the currently working configuration "
"state."
msgstr ""

msgid ""
"The device file of the memory or partition (<abbr title=\"for example\">e.g."
"</abbr> <code>/dev/sda1</code>)"
msgstr ""
"記憶體的設備檔或者分割區 (<abbr title=\"for example\">e.g.</abbr> <code>/dev/"
"sda1</code>)"

msgid ""
"The filesystem that was used to format the memory (<abbr title=\"for example"
"\">e.g.</abbr> <samp><abbr title=\"Third Extended Filesystem\">ext3</abbr></"
"samp>)"
msgstr ""
"這檔案系統適用來格式化記憶體(<abbr title=\"for example\">例.如.</abbr> "
"<samp><abbr title=\"Third Extended Filesystem\">ext3</abbr></samp>)"

msgid ""
"The flash image was uploaded. Below is the checksum and file size listed, "
"compare them with the original file to ensure data integrity.<br /> Click "
"\"Proceed\" below to start the flash procedure."
msgstr ""
"要刷的映像檔已上傳.下面是這個校驗碼和檔案大小詳列, 用原始檔比對它門以確保資料"
"完整性.<br />按下面的\"繼續\"便可以開啟更新流程."

msgid "The following changes have been reverted"
msgstr "接下來的修改已經被回復"

msgid "The following rules are currently active on this system."
msgstr "以下的規則現正作用在系統中."

msgid "The given network name is not unique"
msgstr "輸入的網路名稱非獨一"

#, fuzzy
msgid ""
"The hardware is not multi-SSID capable and the existing configuration will "
"be replaced if you proceed."
msgstr "如果您繼續的話.這硬體並非多SSID工能並且已存的設定將會被覆蓋."

msgid ""
"The length of the IPv4 prefix in bits, the remainder is used in the IPv6 "
"addresses."
msgstr "這IPv4開頭以位元計的長度, 剩餘部分將會延用在IPv6位址中."

msgid "The length of the IPv6 prefix in bits"
msgstr "這IPv6開頭以位元計的長度"

msgid "The local IPv4 address over which the tunnel is created (optional)."
msgstr ""

msgid ""
"The network ports on this device can be combined to several <abbr title="
"\"Virtual Local Area Network\">VLAN</abbr>s in which computers can "
"communicate directly with each other. <abbr title=\"Virtual Local Area "
"Network\">VLAN</abbr>s are often used to separate different network "
"segments. Often there is by default one Uplink port for a connection to the "
"next greater network like the internet and other ports for a local network."
msgstr ""
"這設備的網路埠可以被組合到數個 <abbr title=\"Virtual Local Area Network"
"\">VLAN</abbr>群, 以便在內的電腦可以直接跟別人互通. <abbr title=\"Virtual "
"Local Area Network\">VLAN</abbr>群經常用來分割網路區段. 預設經常會有一個上傳"
"埠來連接到下一個大型網路類似Intenet而其它埠則用來本地區網使用."

msgid "The selected protocol needs a device assigned"
msgstr "選到的協定需要指定到設備上"

msgid "The submitted security token is invalid or already expired!"
msgstr ""

msgid ""
"The system is erasing the configuration partition now and will reboot itself "
"when finished."
msgstr "系統正在刪除設定分割並且當完成時將自行重開."

#, fuzzy
msgid ""
"The system is flashing now.<br /> DO NOT POWER OFF THE DEVICE!<br /> Wait a "
"few minutes before you try to reconnect. It might be necessary to renew the "
"address of your computer to reach the device again, depending on your "
"settings."
msgstr ""
"系統現正刷機中.<br /> 請勿關閉設備!<br />  等待數分鐘直到您重新在連線. 可能需"
"要更新您電腦的位址以便再連設備, 端看您的設定. "

msgid ""
"The uploaded image file does not contain a supported format. Make sure that "
"you choose the generic image format for your platform."
msgstr ""
"以上傳的映像檔不包含支援格式. 請確認您選擇的是針對您的平台採用的通用映像檔."

msgid "There are no active leases."
msgstr "租賃尚未啟動."

msgid "There are no changes to apply."
msgstr ""

msgid "There are no pending changes to revert!"
msgstr "尚無聽候的修改被復元!"

msgid "There are no pending changes!"
msgstr "無聽候的修改!"

msgid ""
"There is no device assigned yet, please attach a network device in the "
"\"Physical Settings\" tab"
msgstr "尚未指定設備, 請接上一個網路設備在這\"實體設置\"標籤內"

msgid ""
"There is no password set on this router. Please configure a root password to "
"protect the web interface and enable SSH."
msgstr "路由器尚未設密碼. 請設定root密碼以便保護web介面及啟用SSH."

msgid "This IPv4 address of the relay"
msgstr "IPv4位址的轉驛"

msgid ""
"This file may contain lines like 'server=/domain/1.2.3.4' or "
"'server=1.2.3.4' fordomain-specific or full upstream <abbr title=\"Domain "
"Name System\">DNS</abbr> servers."
msgstr ""

msgid ""
"This is a list of shell glob patterns for matching files and directories to "
"include during sysupgrade. Modified files in /etc/config/ and certain other "
"configurations are automatically preserved."
msgstr ""
"這是shell通用模式清單用來在系統更新時匹配包括的檔案和目錄. 在/etc/config/ 修"
"改檔案和特定其它設定檔將會被自動保留."

msgid ""
"This is either the \"Update Key\" configured for the tunnel or the account "
"password if no update key has been configured"
msgstr ""

msgid ""
"This is the content of /etc/rc.local. Insert your own commands here (in "
"front of 'exit 0') to execute them at the end of the boot process."
msgstr ""
"這是 /etc/rc.local 內容. 在這插入自己的指令 (在 'exit 0' 前面)以便在開機流程"
"結尾執行它們."

msgid ""
"This is the local endpoint address assigned by the tunnel broker, it usually "
"ends with <code>...:2/64</code>"
msgstr "這是由通道代理人指定的本地終端位址, 通常用 <code>...:2/64</code>結尾."

msgid ""
"This is the only <abbr title=\"Dynamic Host Configuration Protocol\">DHCP</"
"abbr> in the local network"
msgstr ""
"在本地網路中 這是唯一的 <abbr title=\"Dynamic Host Configuration Protocol"
"\">DHCP</abbr>"

msgid "This is the plain username for logging into the account"
msgstr ""

msgid ""
"This is the prefix routed to you by the tunnel broker for use by clients"
msgstr ""

msgid "This is the system crontab in which scheduled tasks can be defined."
msgstr "這是系統預設的例行性工作排程."

msgid ""
"This is usually the address of the nearest PoP operated by the tunnel broker"
msgstr "這是由通道代理人操作的近端PoP通用位址"

msgid ""
"This list gives an overview over currently running system processes and "
"their status."
msgstr "這清單提供目前正在執行的系統的執行緒和狀態的預覽."

msgid "This page gives an overview over currently active network connections."
msgstr "這一頁提供目前正在活動中網路連線的預覽."

msgid "This section contains no values yet"
msgstr "這部分尚未有任何數值."

msgid "Time Synchronization"
msgstr "校時同步"

msgid "Time Synchronization is not configured yet."
msgstr "校時同步尚未設定."

msgid "Timezone"
msgstr "時區"

msgid ""
"To restore configuration files, you can upload a previously generated backup "
"archive here. To reset the firmware to its initial state, click \"Perform "
"reset\" (only possible with squashfs images)."
msgstr ""
"要復元設定檔, 可以上傳之前製作的備份壓縮檔放這. 要重置回復出廠值,按下\"執行還"
"原\"(可能只對squashfs影像檔有效)"

msgid "Tone"
msgstr ""

msgid "Total Available"
msgstr "全部可用"

msgid "Traceroute"
msgstr "路由追蹤"

msgid "Traffic"
msgstr "流量"

msgid "Transfer"
msgstr "傳輸"

msgid "Transmission Rate"
msgstr "傳輸速率"

msgid "Transmit"
msgstr "射頻"

msgid "Transmit Power"
msgstr "射頻功率"

msgid "Transmitter Antenna"
msgstr "射頻天線"

msgid "Trigger"
msgstr "觸發"

msgid "Trigger Mode"
msgstr "觸發模式"

msgid "Tunnel ID"
msgstr "通道ID"

msgid "Tunnel Interface"
msgstr "通道介面"

msgid "Tunnel Link"
msgstr ""

msgid "Tx-Power"
msgstr "傳送-功率"

msgid "Type"
msgstr "型態"

msgid "UDP:"
msgstr "UDP:"

msgid "UMTS only"
msgstr "只用3G UMTS"

msgid "UMTS/GPRS/EV-DO"
msgstr "UMTS/GPRS/EV-DO"

msgid "USB Device"
msgstr "USB設備"

msgid "USB Ports"
msgstr ""

msgid "UUID"
msgstr "設備通用唯一識別碼UUID"

msgid "Unable to determine device name"
msgstr ""

msgid "Unable to determine external IP address"
msgstr ""

msgid "Unable to determine upstream interface"
msgstr ""

msgid "Unable to dispatch"
msgstr "無法發送"

msgid "Unable to obtain client ID"
msgstr ""

msgid "Unable to resolve AFTR host name"
msgstr ""

msgid "Unable to resolve peer host name"
msgstr ""

msgid "Unavailable Seconds (UAS)"
msgstr ""

msgid "Unknown"
msgstr "未知"

msgid "Unknown Error, password not changed!"
msgstr "未知錯誤, 密碼尚未改變!"

msgid "Unknown error (%s)"
msgstr ""

msgid "Unmanaged"
msgstr "非託管"

msgid "Unmount"
msgstr ""

msgid "Unsaved Changes"
msgstr "尚未存檔的修改"

msgid "Unsupported MAP type"
msgstr ""

msgid "Unsupported modem"
msgstr ""

msgid "Unsupported protocol type."
msgstr "不支援的協定型態"

msgid "Up"
msgstr ""

msgid "Update lists"
msgstr "上傳清單"

msgid ""
"Upload a sysupgrade-compatible image here to replace the running firmware. "
"Check \"Keep settings\" to retain the current configuration (requires a "
"compatible firmware image)."
msgstr ""
"上傳一個sysupgrade-相容的映像檔在這以便替代正執行中的韌體. 勾選\"保持設定\"以"
"保留目前設定值(必須要是OpenWrt/LEDE相容性韌體映像檔)."

msgid "Upload archive..."
msgstr "上傳壓縮檔..."

msgid "Uploaded File"
msgstr "檔案已上傳"

msgid "Uptime"
msgstr "上傳花費時間"

msgid "Use <code>/etc/ethers</code>"
msgstr "採用 <code>/etc/ethers</code>"

msgid "Use DHCP gateway"
msgstr "使用DHCP的匝道器"

msgid "Use DNS servers advertised by peer"
msgstr "使用終端發布的DNS伺服器"

msgid "Use ISO/IEC 3166 alpha2 country codes."
msgstr "使用Use ISO/IEC 3166 alpha2 國碼."

msgid "Use MTU on tunnel interface"
msgstr "在通道介面上使用的MTU數值"

msgid "Use TTL on tunnel interface"
msgstr "在通道介面上使用的TTL存活時間"

msgid "Use as external overlay (/overlay)"
msgstr ""

msgid "Use as root filesystem (/)"
msgstr ""

msgid "Use broadcast flag"
msgstr "當作廣播旗標"

msgid "Use builtin IPv6-management"
msgstr ""

msgid "Use custom DNS servers"
msgstr "使用自定的DNS伺服器"

msgid "Use default gateway"
msgstr "使用預設匝道器"

msgid "Use gateway metric"
msgstr "使用匝道器公測數"

msgid "Use routing table"
msgstr "使用路由表"

msgid ""
"Use the <em>Add</em> Button to add a new lease entry. The <em>MAC-Address</"
"em> identifies the host, the <em>IPv4-Address</em> specifies the fixed "
"address to use, and the <em>Hostname</em> is assigned as a symbolic name to "
"the requesting host. The optional <em>Lease time</em> can be used to set non-"
"standard host-specific lease time, e.g. 12h, 3d or infinite."
msgstr ""
"使用 <em>Add</em> 鍵以便新增一個租賃的項目. 這個 <em>MAC-Address</em> 標誌這"
"個主機, the <em>IPv4-Address</em> 指定固定位址以便使用,<em>Hostname</em> 備指"
"定當作象徵名稱到請求的主機上."

msgid "Used"
msgstr "已使用"

msgid "Used Key Slot"
msgstr "已使用的關鍵插槽"

msgid ""
"Used for two different purposes: RADIUS NAS ID and 802.11r R0KH-ID. Not "
"needed with normal WPA(2)-PSK."
msgstr ""

msgid "User certificate (PEM encoded)"
msgstr ""

msgid "User key (PEM encoded)"
msgstr ""

msgid "Username"
msgstr "用戶名稱"

msgid "VC-Mux"
msgstr "虛擬電路多工器VC-Mux"

msgid "VDSL"
msgstr ""

msgid "VLANs on %q"
msgstr "VLAN 在 %q"

msgid "VLANs on %q (%s)"
msgstr "VLAN 在 %q (%s)"

msgid "VPN Local address"
msgstr ""

msgid "VPN Local port"
msgstr ""

msgid "VPN Server"
msgstr "VPN伺服器"

msgid "VPN Server port"
msgstr ""

msgid "VPN Server's certificate SHA1 hash"
msgstr ""

msgid "VPNC (CISCO 3000 (and others) VPN)"
msgstr ""

msgid "Vendor"
msgstr ""

msgid "Vendor Class to send when requesting DHCP"
msgstr "當請求DHCP封包時要傳送的製造商類別碼"

msgid "Verify"
msgstr "確認"

msgid "Version"
msgstr "版本"

msgid "Virtual dynamic interface"
msgstr ""

msgid "WDS"
msgstr "無線分散系統WDS"

msgid "WEP Open System"
msgstr "WEP 開放系統"

msgid "WEP Shared Key"
msgstr "WEP 共享金鑰"

msgid "WEP passphrase"
msgstr "WEP通關密碼"

msgid "WMM Mode"
msgstr "無線多媒體機制"

msgid "WPA passphrase"
msgstr "WPA 密碼"

msgid ""
"WPA-Encryption requires wpa_supplicant (for client mode) or hostapd (for AP "
"and ad-hoc mode) to be installed."
msgstr ""
"WPA-加密需要 wpa_supplican(終端模式)或者hostapd熱點(對AP或者是 ad-hoc模式)已"
"被安裝."

msgid "Waiting for changes to be applied..."
msgstr "等待修改被啟用..."

msgid "Waiting for command to complete..."
msgstr "等待完整性指令..."

msgid "Waiting for configuration to get applied… %ds"
msgstr ""

msgid "Waiting for device..."
msgstr ""

msgid "Warning"
msgstr "警告"

msgid "Warning: There are unsaved changes that will get lost on reboot!"
msgstr ""

msgid ""
"When using a PSK, the PMK can be generated locally without inter AP "
"communications"
msgstr ""

msgid "Width"
msgstr ""

msgid "WireGuard VPN"
msgstr ""

msgid "Wireless"
msgstr "無線網路"

msgid "Wireless Adapter"
msgstr "無線網卡"

msgid "Wireless Network"
msgstr "無線網路"

msgid "Wireless Overview"
msgstr "無線預覽"

msgid "Wireless Security"
msgstr "無線安全"

msgid "Wireless is disabled"
msgstr "無線被關閉"

msgid "Wireless is not associated"
msgstr "無線未關聯"

msgid "Wireless is restarting..."
msgstr "無線重啟中..."

msgid "Wireless network is disabled"
msgstr "無線網路已經被關閉"

msgid "Wireless network is enabled"
msgstr "無線網路已啟用"

msgid "Write received DNS requests to syslog"
msgstr "寫入已接收的DNS請求到系統日誌中"

msgid "Write system log to file"
msgstr ""

msgid ""
"You can enable or disable installed init scripts here. Changes will applied "
"after a device reboot.<br /><strong>Warning: If you disable essential init "
"scripts like \"network\", your device might become inaccessible!</strong>"
msgstr ""
"您可以開啟或關閉初始化指令在這. 修改將會在設備重開後被啟用. <br /><strong>警"
"告: 假如您關閉必要的初始化腳本像\"網路\", 您的設備將可能無法存取!</strong>"

msgid ""
"You must enable JavaScript in your browser or LuCI will not work properly."
msgstr "在瀏覽器您必須啟用JavaScript否則LuCI無法正常運作."

msgid ""
"Your Internet Explorer is too old to display this page correctly. Please "
"upgrade it to at least version 7 or use another browser like Firefox, Opera "
"or Safari."
msgstr ""

msgid "any"
msgstr "任意"

msgid "auto"
msgstr "自動"

msgid "baseT"
msgstr "baseT"

msgid "bridged"
msgstr "已橋接"

msgid "create"
msgstr ""

msgid "create:"
msgstr "建立:"

msgid "creates a bridge over specified interface(s)"
msgstr "在指定的介面群上建立橋接"

msgid "dB"
msgstr "dB"

msgid "dBm"
msgstr "dBm"

msgid "disable"
msgstr "關閉"

msgid "disabled"
msgstr ""

msgid "expired"
msgstr "過期"

msgid ""
"file where given <abbr title=\"Dynamic Host Configuration Protocol\">DHCP</"
"abbr>-leases will be stored"
msgstr ""
"當給予<abbr title=\"Dynamic Host Configuration Protocol\">DHCP</abbr>-租賃將"
"會被存檔"

msgid "forward"
msgstr "轉發"

msgid "full-duplex"
msgstr "全雙工"

msgid "half-duplex"
msgstr "半雙工"

msgid "hidden"
msgstr "隱藏"

msgid "hybrid mode"
msgstr ""

msgid "if target is a network"
msgstr "假如目標是某個網路"

msgid "input"
msgstr "輸入"

msgid "kB"
msgstr "kB"

msgid "kB/s"
msgstr "kB/s"

msgid "kbit/s"
msgstr "kbit/s"

msgid "local <abbr title=\"Domain Name System\">DNS</abbr> file"
msgstr "本地<abbr title=\"Domain Name System\">DNS</abbr> 檔案"

msgid "minutes"
msgstr ""

msgid "no"
msgstr "無"

msgid "no link"
msgstr "無連線"

msgid "none"
msgstr "無"

msgid "not present"
msgstr ""

msgid "off"
msgstr "關閉"

msgid "on"
msgstr "開啟"

msgid "open"
msgstr "打開"

msgid "output"
msgstr ""

msgid "overlay"
msgstr ""

msgid "random"
msgstr ""

msgid "relay mode"
msgstr ""

msgid "routed"
msgstr "路由"

msgid "server mode"
msgstr ""

msgid "stateful-only"
msgstr ""

msgid "stateless"
msgstr ""

msgid "stateless + stateful"
msgstr ""

msgid "tagged"
msgstr "標籤"

msgid "time units (TUs / 1.024 ms) [1000-65535]"
msgstr ""

msgid "unknown"
msgstr "未知"

msgid "unlimited"
msgstr "無限"

msgid "unspecified"
msgstr "尚未指定"

msgid "unspecified -or- create:"
msgstr "尚未指定 - 或 -建立:"

msgid "untagged"
msgstr "尚未標籤"

msgid "yes"
msgstr "是的"

msgid "« Back"
msgstr "« 倒退"

#~ msgid "Activate this network"
#~ msgstr "啟用此網路"

#~ msgid "Hermes 802.11b Wireless Controller"
#~ msgstr "Hermes 802.11b 無線網路控制器"

#~ msgid "Interface is shutting down..."
#~ msgstr "介面正在關閉中..."

#~ msgid "Interface reconnected"
#~ msgstr "介面已重連"

#~ msgid "Interface shut down"
#~ msgstr "介面關閉"

#~ msgid "Prism2/2.5/3 802.11b Wireless Controller"
#~ msgstr "Prism2/2.5/3 802.11b 無線控制器"

#~ msgid "RaLink 802.11%s Wireless Controller"
#~ msgstr "RaLink 802.11%s 無線控制器"

#~ msgid ""
#~ "Really shutdown interface \"%s\"? You might lose access to this device if "
#~ "you are connected via this interface."
#~ msgstr ""
#~ "真的要關閉這個介面 \"%s\" ?!\n"
#~ "假如您要透過這個介面連線您可能會無法存取這個設備."

#~ msgid "Reconnecting interface"
#~ msgstr "重連這個介面中"

#~ msgid "Shutdown this network"
#~ msgstr "關閉這個網路"

#~ msgid "Wireless restarted"
#~ msgstr "無線網路已重啟"

#~ msgid "Wireless shut down"
#~ msgstr "無線網路關閉"

#~ msgid "DHCP Leases"
#~ msgstr "DHCP的釋放週期"

#~ msgid "DHCPv6 Leases"
#~ msgstr "DHCPv6版釋放時間週期"

#~ msgid ""
#~ "Really delete this interface? The deletion cannot be undone! You might "
#~ "lose access to this device if you are connected via this interface."
#~ msgstr ""
#~ "真的要刪除這介面?無法復元刪除!\n"
#~ "假如您要透過這個介面連線您可能會無法存取這個設備."

#, fuzzy
#~ msgid ""
#~ "Really shut down network? You might lose access to this device if you are "
#~ "connected via this interface."
#~ msgstr ""
#~ "真的要刪除這個網路 ?\n"
#~ "假如您是透過這個介面連線您可能會無法存取這個設備."

#~ msgid "Sort"
#~ msgstr "分類"

#~ msgid "help"
#~ msgstr "幫助"

#~ msgid "IPv4 WAN Status"
#~ msgstr "IPv4寬頻連線狀態"

#~ msgid "IPv6 WAN Status"
#~ msgstr "IPv6寬頻連線狀態"

#~ msgid "Apply"
#~ msgstr "套用"

#~ msgid "Applying changes"
#~ msgstr "正在套用變更"

#~ msgid "Configuration applied."
#~ msgstr "啟用設定"

#~ msgid "Save &#38; Apply"
#~ msgstr "保存 &#38; 啟用"

#~ msgid "The following changes have been committed"
#~ msgstr "接下來的修改已經被承諾"

#~ msgid "There are no pending changes to apply!"
#~ msgstr "尚無聽候的修改被採用"

#~ msgid "Action"
#~ msgstr "動作"

#~ msgid "Buttons"
#~ msgstr "按鈕"

#~ msgid "Handler"
#~ msgstr "多執行緒"

#~ msgid "Maximum hold time"
#~ msgstr "可持有最長時間"

#~ msgid "Minimum hold time"
#~ msgstr "可持有的最低時間"

#~ msgid "Path to executable which handles the button event"
#~ msgstr "處理按鍵效果可執行檔路徑"

#~ msgid "Specifies the button state to handle"
#~ msgstr "指定這個按鈕狀態以便操作"

#~ msgid "This page allows the configuration of custom button actions"
#~ msgstr "這一頁允許客製化按鍵動作的設定"

#~ msgid "Leasetime"
#~ msgstr "租賃時間"

#~ msgid "AR Support"
#~ msgstr "AR支援"

#~ msgid "Atheros 802.11%s Wireless Controller"
#~ msgstr "Atheros 802.11%s 無線控制器"

#~ msgid "Background Scan"
#~ msgstr "背景搜尋"

#~ msgid "Compression"
#~ msgstr "壓縮"

#~ msgid "Disable HW-Beacon timer"
#~ msgstr "關閉硬體燈號計時器"

#~ msgid "Do not send probe responses"
#~ msgstr "不傳送探測回應"

#~ msgid "Fast Frames"
#~ msgstr "快速迅框群"

#~ msgid "Maximum Rate"
#~ msgstr "最快速度"

#~ msgid "Minimum Rate"
#~ msgstr "最低速度"

#~ msgid "Multicast Rate"
#~ msgstr "多點群播速度"

#~ msgid "Outdoor Channels"
#~ msgstr "室外通道"

#~ msgid "Regulatory Domain"
#~ msgstr "監管網域"

#~ msgid "Separate WDS"
#~ msgstr "分隔WDS中繼"

#~ msgid "Static WDS"
#~ msgstr "靜態WDS"

#~ msgid "Turbo Mode"
#~ msgstr "渦輪爆衝模式"

#~ msgid "XR Support"
#~ msgstr "支援XR無線陣列"

#~ msgid "An additional network will be created if you leave this unchecked."
#~ msgstr "取消選取將會另外建立一個新網路，而不會覆蓋目前的網路設定"

#~ msgid "Join Network: Settings"
#~ msgstr "加入網路的設定"

#~ msgid "CPU"
#~ msgstr "CPU"

#~ msgid "Port %d"
#~ msgstr "埠 %d"

#~ msgid "Port %d is untagged in multiple VLANs!"
#~ msgstr "埠 %d 尚未標記在多個VLANs中!"

#~ msgid "VLAN Interface"
#~ msgstr "VLAN介面"<|MERGE_RESOLUTION|>--- conflicted
+++ resolved
@@ -684,12 +684,6 @@
 msgid "Connection Limit"
 msgstr "連線限制"
 
-<<<<<<< HEAD
-=======
-msgid "Connection attempt failed"
-msgstr ""
-
->>>>>>> b38306dc
 msgid "Connections"
 msgstr "連線數"
 
