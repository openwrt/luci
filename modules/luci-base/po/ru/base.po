msgid ""
msgstr ""
"Content-Type: text/plain; charset=UTF-8\n"
"Project-Id-Version: LuCI: base\n"
"POT-Creation-Date: 2010-05-09 01:01+0300\n"
"PO-Revision-Date: 2018-01-24 15:00+0300\n"
"Language-Team: http://cyber-place.ru\n"
"MIME-Version: 1.0\n"
"Content-Transfer-Encoding: 8bit\n"
"X-Generator: Poedit 1.8.7.1\n"
"Last-Translator: Vladimir aka sunny <picfun@ya.ru>\n"
"Plural-Forms: nplurals=3; plural=(n%10==1 && n%100!=11 ? 0 : n%10>=2 && n"
"%10<=4 && (n%100<10 || n%100>=20) ? 1 : 2);\n"
"Language: ru\n"
"Project-Info: Это технический перевод, не дословный. Главное-удобный русский "
"интерфейс, все проверялось в графическом режиме, совместим с другими apps\n"

msgid "%.1f dB"
msgstr "%.1f dB"

msgid "%s is untagged in multiple VLANs!"
msgstr "%s is untagged in multiple VLANs!"

msgid "(%d minute window, %d second interval)"
msgstr "(%d минутное окно, %d секундный интервал)"

msgid "(%s available)"
msgstr "(%s доступно)"

msgid "(empty)"
msgstr "(пусто)"

msgid "(no interfaces attached)"
msgstr "(нет связанных интерфейсов)"

msgid "-- Additional Field --"
msgstr "-- Дополнительно --"

msgid "-- Please choose --"
msgstr "-- Сделайте выбор --"

msgid "-- custom --"
msgstr "-- пользовательский --"

msgid "-- match by device --"
msgstr "-- проверка по устройству --"

msgid "-- match by label --"
msgstr "-- проверка по метке --"

msgid "-- match by uuid --"
msgstr "-- проверка по uuid --"

msgid "-- please select --"
msgstr ""

msgid "1 Minute Load:"
msgstr "Загрузка за 1 минуту:"

msgid "15 Minute Load:"
msgstr "Загрузка за 15 минут:"

msgid "4-character hexadecimal ID"
msgstr "4-х значное шестнадцатеричное ID"

msgid "464XLAT (CLAT)"
msgstr "464XLAT (CLAT)"

msgid "5 Minute Load:"
msgstr "Загрузка за 5 минут:"

msgid "6-octet identifier as a hex string - no colons"
msgstr "6-октетный идентификатор в виде шестнадцатеричной строки-без двоеточий"

msgid "802.11r Fast Transition"
msgstr "802.11r Быстрый Роуминг"

msgid "802.11w Association SA Query maximum timeout"
msgstr "802.11w Association SA Query максимальное время ожидания"

msgid "802.11w Association SA Query retry timeout"
msgstr "802.11w время ожидания повтора Association SA Query"

msgid "802.11w Management Frame Protection"
msgstr "802.11w Management Frame Protection"

msgid "802.11w maximum timeout"
msgstr "802.11w максимальное время ожидания"

msgid "802.11w retry timeout"
msgstr "802.11w время ожидания повтора"

msgid "<abbr title=\"Basic Service Set Identifier\">BSSID</abbr>"
msgstr "<abbr title=\"Идентификатор Набора Базовых Сервисов\">BSSID</abbr>"

msgid "<abbr title=\"Domain Name System\">DNS</abbr> query port"
msgstr "<abbr title=\"Система доменных имён\">DNS</abbr> порт запроса"

msgid "<abbr title=\"Domain Name System\">DNS</abbr> server port"
msgstr "<abbr title=\"Система доменных имен\">DNS</abbr> порт сервера"

msgid ""
"<abbr title=\"Domain Name System\">DNS</abbr> servers will be queried in the "
"order of the resolvfile"
msgstr ""
"<abbr title=\"Система доменных имен\">DNS</abbr> сервера будут опрошены в "
"порядке, определенном в resolvfile файле."

msgid "<abbr title=\"Extended Service Set Identifier\">ESSID</abbr>"
msgstr "<abbr title=\"Расширенный идентификатор обслуживания\">ESSID</abbr>"

msgid "<abbr title=\"Internet Protocol Version 4\">IPv4</abbr>-Address"
msgstr "<abbr title=\"Интернет протокол версии 4\">IPv4</abbr>-Адрес"

msgid "<abbr title=\"Internet Protocol Version 4\">IPv4</abbr>-Gateway"
msgstr "<abbr title=\"Интернет протокол версии 4\">IPv4</abbr>-Шлюз"

msgid "<abbr title=\"Internet Protocol Version 4\">IPv4</abbr>-Netmask"
msgstr "<abbr title=\"Интернет протокол версии 4\">IPv4</abbr>-Маска сети"

msgid ""
"<abbr title=\"Internet Protocol Version 6\">IPv6</abbr>-Address or Network "
"(CIDR)"
msgstr ""
"<abbr title=\"Интернет протокол версии 6\">IPv6</abbr>-Адрес или Сеть (CIDR)"

msgid "<abbr title=\"Internet Protocol Version 6\">IPv6</abbr>-Gateway"
msgstr "<abbr title=\"Интернет протокол версии 6\">IPv6</abbr>-Шлюз"

msgid "<abbr title=\"Internet Protocol Version 6\">IPv6</abbr>-Suffix (hex)"
msgstr "<abbr title=\"Интернет протокол версии 6\">IPv6</abbr>-Суффикс (hex)"

msgid "<abbr title=\"Light Emitting Diode\">LED</abbr> Configuration"
msgstr "Настройка <abbr title=\"Светодиод\">LED</abbr> индикации"

msgid "<abbr title=\"Light Emitting Diode\">LED</abbr> Name"
msgstr "<abbr title=\"Светодиод\">LED</abbr> Имя"

msgid "<abbr title=\"Media Access Control\">MAC</abbr>-Address"
msgstr "<abbr title=\"Управление доступом к носителю\">MAC</abbr>-Адрес"

msgid "<abbr title=\"The DHCP Unique Identifier\">DUID</abbr>"
msgstr "<abbr title=\"Уникальный идентификатор DHCP\">DUID</abbr>"

msgid ""
"<abbr title=\"maximal\">Max.</abbr> <abbr title=\"Dynamic Host Configuration "
"Protocol\">DHCP</abbr> leases"
msgstr ""
"<abbr title=\"максимальное\">Макс.</abbr> кол-во аренд<br /><abbr title="
"\"Протокол динамической настройки узла\">DHCP</abbr> аренды"

msgid ""
"<abbr title=\"maximal\">Max.</abbr> <abbr title=\"Extension Mechanisms for "
"Domain Name System\">EDNS0</abbr> packet size"
msgstr ""
"<abbr title=\"максимальный\">Макс.</abbr><abbr title=\"Extension Mechanisms "
"for Domain Name System\">EDNS0</abbr> размер пакета"

msgid "<abbr title=\"maximal\">Max.</abbr> concurrent queries"
msgstr ""
"<abbr title=\"максимальное\">Макс.</abbr> кол-во<br />одновременных<br /"
">запросов"

msgid "<abbr title='Pairwise: %s / Group: %s'>%s - %s</abbr>"
msgstr "<abbr title='Парный: %s / Групповой: %s'>%s - %s</abbr>"

msgid ""
"<br/>Note: you need to manually restart the cron service if the crontab file "
"was empty before editing."
msgstr ""
"<br />Внимание: вы должны вручную перезапустить службу cron, если этот файл "
"был пустым перед внесением ваших изменений."

msgid "A43C + J43 + A43"
msgstr "A43C + J43 + A43"

msgid "A43C + J43 + A43 + V43"
msgstr "A43C + J43 + A43 + V43"

msgid "ADSL"
msgstr "ADSL"

msgid "ANSI T1.413"
msgstr "ANSI T1.413"

msgid "APN"
msgstr "APN"

msgid "ARP retry threshold"
msgstr "Порог повтора ARP"

msgid "ATM (Asynchronous Transfer Mode)"
msgstr "ATM (Режим Асинхронной Передачи)"

msgid "ATM Bridges"
msgstr "ATM Мосты"

msgid "ATM Virtual Channel Identifier (VCI)"
msgstr "ATM Идентификатор Виртуального Канала (VCI)"

msgid "ATM Virtual Path Identifier (VPI)"
msgstr "ATM Идентификатор Виртуального Пути(VPI)"

msgid ""
"ATM bridges expose encapsulated ethernet in AAL5 connections as virtual "
"Linux network interfaces which can be used in conjunction with DHCP or PPP "
"to dial into the provider network."
msgstr ""
"Мосты ATM предоставляют собой инкапсулированные ethernet соединения в AAL5, "
"как виртуальные сетевые интерфейсы Linux, которые могут использоваться "
"совместно с DHCP или PPP для набора номера в сети провайдера."

msgid "ATM device number"
msgstr "ATM номер устройства"

msgid "ATU-C System Vendor ID"
msgstr "ATU-C System Vendor ID"

msgid "Access Concentrator"
msgstr "Концентратор доступа"

msgid "Access Point"
msgstr "Точка доступа"

msgid "Actions"
msgstr "Действия"

msgid "Active <abbr title=\"Internet Protocol Version 4\">IPv4</abbr>-Routes"
msgstr "Active <abbr title=\"Интернет протокол версии 4\">IPv4</abbr>-Маршруты"

msgid "Active <abbr title=\"Internet Protocol Version 6\">IPv6</abbr>-Routes"
msgstr "Active <abbr title=\"Интернет протокол версии 6\">IPv6</abbr>-Маршруты"

msgid "Active Connections"
msgstr "Активные соединения"

msgid "Active DHCP Leases"
msgstr "Активные DHCP аренды"

msgid "Active DHCPv6 Leases"
msgstr "Активные DHCPv6 аренды"

msgid "Ad-Hoc"
msgstr "Ad-Hoc"

msgid "Add"
msgstr "Добавить"

msgid "Add local domain suffix to names served from hosts files"
msgstr ""
"Добавить локальный суффикс домена для имен из файла хостов (/etc/hosts)."

msgid "Add new interface..."
msgstr "Добавить новый интерфейс"

msgid "Additional Hosts files"
msgstr "Дополнительный<br />hosts файл"

msgid "Additional servers file"
msgstr "Дополнительные<br />файлы серверов"

msgid "Address"
msgstr "Адрес"

msgid "Address to access local relay bridge"
msgstr "Адрес для доступа к локальному мосту-ретранслятору"

msgid "Administration"
msgstr "Управление"

msgid "Advanced Settings"
msgstr "Дополнительные настройки"

msgid "Aggregate Transmit Power(ACTATP)"
msgstr "Aggregate Transmit Power(ACTATP)"

msgid "Alert"
msgstr "Тревога"

msgid "Alias interface"
msgstr ""

msgid ""
"Allocate IP addresses sequentially, starting from the lowest available "
"address"
msgstr ""
"Выделять IP адреса последовательно, начинать с меньшего доступного адреса."

msgid "Allocate IP sequentially"
msgstr "IP последовательно"

msgid "Allow <abbr title=\"Secure Shell\">SSH</abbr> password authentication"
msgstr ""
"Разрешить <abbr title=\"Secure Shell\">SSH</abbr> аутентификацию с помощью "
"пароля."

msgid "Allow all except listed"
msgstr "Разрешить все, кроме перечисленных"

msgid "Allow legacy 802.11b rates"
msgstr "Разрешить использование<br />стандарта 802.11b"

msgid "Allow listed only"
msgstr "Разрешить только перечисленные"

msgid "Allow localhost"
msgstr "Разрешить локальный хост"

msgid "Allow remote hosts to connect to local SSH forwarded ports"
msgstr ""
"Разрешить удаленным хостам подключаться к локальным перенаправленным портам "
"SSH."

msgid "Allow root logins with password"
msgstr "Root входит по паролю"

msgid "Allow the <em>root</em> user to login with password"
msgstr ""
"Разрешить пользователю <em>root</em> входить в систему с помощью пароля."

msgid ""
"Allow upstream responses in the 127.0.0.0/8 range, e.g. for RBL services"
msgstr ""
"Разрешить ответы внешней сети в диапазоне 127.0.0.0/8, например, для RBL-"
"сервисов."

msgid "Allowed IPs"
msgstr "Разрешенные IP-адреса"

msgid "Always announce default router"
msgstr "Объявлять всегда, как дефолтный маршрутизатор"

msgid "Annex"
msgstr "Annex"

msgid "Annex A + L + M (all)"
msgstr "Annex A + L + M (all)"

msgid "Annex A G.992.1"
msgstr "Annex A G.992.1"

msgid "Annex A G.992.2"
msgstr "Annex A G.992.2"

msgid "Annex A G.992.3"
msgstr "Annex A G.992.3"

msgid "Annex A G.992.5"
msgstr "Annex A G.992.5"

msgid "Annex B (all)"
msgstr "Annex B (all)"

msgid "Annex B G.992.1"
msgstr "Annex B G.992.1"

msgid "Annex B G.992.3"
msgstr "Annex B G.992.3"

msgid "Annex B G.992.5"
msgstr "Annex B G.992.5"

msgid "Annex J (all)"
msgstr "Annex J (all)"

msgid "Annex L G.992.3 POTS 1"
msgstr "Annex L G.992.3 POTS 1"

msgid "Annex M (all)"
msgstr "Annex M (all)"

msgid "Annex M G.992.3"
msgstr "Annex M G.992.3"

msgid "Annex M G.992.5"
msgstr "Annex M G.992.5"

msgid "Announce as default router even if no public prefix is available."
msgstr ""
"Объявить маршрутизатором по умолчанию, даже если общедоступный префикс "
"недоступен."

msgid "Announced DNS domains"
msgstr "Объявить DNS домены"

msgid "Announced DNS servers"
msgstr "Объявить DNS сервера"

msgid "Anonymous Identity"
msgstr "Анонимная идентификация"

msgid "Anonymous Mount"
msgstr "Неизвестный раздел"

msgid "Anonymous Swap"
msgstr "Неизвестный swap"

msgid "Antenna 1"
msgstr "Антенна 1"

msgid "Antenna 2"
msgstr "Антенна 2"

msgid "Antenna Configuration"
msgstr "Настройка антенн"

msgid "Any zone"
msgstr "Любая зона"

msgid "Apply request failed with status <code>%h</code>"
msgstr ""

msgid "Apply unchecked"
msgstr ""

msgid "Architecture"
msgstr ""

msgid ""
"Assign a part of given length of every public IPv6-prefix to this interface"
msgstr ""
"Задайте часть данной длины, каждому публичному IPv6-префиксу этого "
"интерфейса."

msgid "Assign interfaces..."
msgstr "Назначить интерфейсы..."

msgid ""
"Assign prefix parts using this hexadecimal subprefix ID for this interface."
msgstr ""
"Назначьте префикс части, используя этот шестнадцатеричный ID вложенного "
"исправления для этого интерфейса."

msgid "Associated Stations"
msgstr "Подключенные клиенты"

msgid "Associations"
msgstr ""

msgid "Auth Group"
msgstr "Группа аутентификации"

msgid "Authentication"
msgstr "Аутентификация"

msgid "Authentication Type"
msgstr "Тип аутентификации"

msgid "Authoritative"
msgstr "Основной"

msgid "Authorization Required"
msgstr "Выполните аутентификацию"

msgid "Auto Refresh"
msgstr "Автообновление"

msgid "Automatic"
msgstr "Автоматически"

msgid "Automatic Homenet (HNCP)"
msgstr "Автоматическая Homenet (HNCP)"

msgid "Automatically check filesystem for errors before mounting"
msgstr ""
"Автоматическая проверка файловой системы раздела на ошибки, перед "
"монтированием."

msgid "Automatically mount filesystems on hotplug"
msgstr ""
"Автоматическое монтирование раздела, при подключении к системе во время ее "
"работы, без выключения питания и остановки системы (hotplug)."

msgid "Automatically mount swap on hotplug"
msgstr ""
"Автоматическое монтирование swap-а при подключении к системе во время ее "
"работы без выключения питания и остановки системы (hotplug)."

msgid "Automount Filesystem"
msgstr "Hotplug раздела"

msgid "Automount Swap"
msgstr "Hotplug swap-а"

msgid "Available"
msgstr "Доступно"

msgid "Available packages"
msgstr "Доступные пакеты"

msgid "Average:"
msgstr "Средняя:"

msgid "B43 + B43C"
msgstr "B43 + B43C"

msgid "B43 + B43C + V43"
msgstr "B43 + B43C + V43"

msgid "BR / DMR / AFTR"
msgstr "BR / DMR / AFTR"

msgid "BSSID"
msgstr "BSSID"

msgid "Back"
msgstr "Назад"

msgid "Back to Overview"
msgstr "Назад в меню"

msgid "Back to configuration"
msgstr "Назад к настройке"

msgid "Back to overview"
msgstr "назад в меню"

msgid "Back to scan results"
msgstr "Назад к результатам поиска"

msgid "Backup"
msgstr "Резервное копирование"

msgid "Backup / Flash Firmware"
msgstr "Резервное копирование / Перепрошивка"

msgid "Backup file list"
msgstr "Список файлов для резервного копирования"

msgid "Bad address specified!"
msgstr "Указан неправильный адрес!"

msgid "Band"
msgstr "Диапазон"

msgid ""
"Below is the determined list of files to backup. It consists of changed "
"configuration files marked by opkg, essential base files and the user "
"defined backup patterns."
msgstr ""
"Ниже приводится определённый список файлов для резервного копирования. Он "
"состоит из измененных config файлов, отмеченных opkg, необходимых базовых "
"файлов, а также шаблонов резервного копирования, определенных пользователем."

msgid "Bind interface"
msgstr "Открытый интерфейс"

msgid "Bind only to specific interfaces rather than wildcard address."
msgstr ""
"Соединение только с определенными интерфейсами, не использующими "
"подстановочные адреса (wildcard)."

msgid "Bind the tunnel to this interface (optional)."
msgstr "Открытый туннель для этого интерфейса (необязательно)."

msgid "Bitrate"
msgstr "Скорость"

msgid "Bogus NX Domain Override"
msgstr "Переопределение поддельного NX-домена"

msgid "Bridge"
msgstr "Мост"

msgid "Bridge interfaces"
msgstr "Объединить в мост"

msgid "Bridge unit number"
msgstr "Номер моста"

msgid "Bring up on boot"
msgstr "Запустить при загрузке"

msgid "Broadcom 802.11%s Wireless Controller"
msgstr "Беспроводной 802.11%s контроллер Broadcom"

msgid "Broadcom BCM%04x 802.11 Wireless Controller"
msgstr "Беспроводной 802.11 контроллер Broadcom BCM%04x"

msgid "Buffered"
msgstr "Буферизировано"

msgid ""
"Build/distribution specific feed definitions. This file will NOT be "
"preserved in any sysupgrade."
msgstr ""
"Build/distribution оригинальные feed-ы. Изменения в этом файле НЕ сохранятся "
"при перепрошивке sysupgrade-совместимым образом."

msgid "CA certificate; if empty it will be saved after the first connection."
msgstr ""
"CA сертификат; если отсутствует, будет сохранен после первого соединения."

msgid "CPU usage (%)"
msgstr "Загрузка ЦП (%)"

msgid "Call failed"
msgstr ""

msgid "Cancel"
msgstr "Отменить"

msgid "Category"
msgstr "Категория"

msgid "Chain"
msgstr "Цепочка"

msgid "Changes"
msgstr "Изменения"

msgid "Changes applied."
msgstr "Изменения приняты."

msgid "Changes have been reverted."
msgstr ""

msgid "Changes the administrator password for accessing the device"
msgstr "Изменить пароль администратора для доступа к устройству."

msgid "Channel"
msgstr "Канал"

msgid ""
"Channel %d is not available in the %s regulatory domain and has been auto-"
"adjusted to %d."
msgstr ""

msgid "Check"
msgstr "Проверить"

msgid "Check filesystems before mount"
msgstr "Проверка"

msgid "Check this option to delete the existing networks from this radio."
msgstr ""
"Проверьте эту опцию, чтобы удалить существующие сети беспроводного "
"устройства."

msgid "Checksum"
msgstr "Контрольная сумма"

msgid ""
"Choose the firewall zone you want to assign to this interface. Select "
"<em>unspecified</em> to remove the interface from the associated zone or "
"fill out the <em>create</em> field to define a new zone and attach the "
"interface to it."
msgstr ""
"Укажите зону, которую вы хотите прикрепить к этому интерфейсу.<br />Выберите "
"<em>'не определено'</em>, чтобы удалить этот интерфейс из зоны, или "
"заполните поле <em>'создать'</em>, чтобы определить новую зону и прикрепить "
"к ней этот интерфейс."

msgid ""
"Choose the network(s) you want to attach to this wireless interface or fill "
"out the <em>create</em> field to define a new network."
msgstr ""
"Выберите интерфейс или интерфейсы, которые вы хотите прикрепить к данной "
"беспроводной сети или заполните поле <em>создать</em>, чтобы создать новый "
"интерфейс."

msgid "Cipher"
msgstr "Алгоритм шифрования"

msgid "Cisco UDP encapsulation"
msgstr "формирование пакетов данных Cisco UDP "

msgid ""
"Click \"Generate archive\" to download a tar archive of the current "
"configuration files."
msgstr ""
"Нажмите 'Создать архив', чтобы загрузить tar-архив текущих config файлов "
"прошивки устройства, таким образом вы сохраните его настройки."

msgid "Client"
msgstr "Клиент"

msgid "Client ID to send when requesting DHCP"
msgstr "ID клиента при DHCP-запросе"

msgid ""
"Close inactive connection after the given amount of seconds, use 0 to "
"persist connection"
msgstr ""
"Завершать неактивное соединение после заданного интервала (сек.), "
"используйте значение 0 для удержания неактивного соединения."

msgid "Close list..."
msgstr "Закрыть список..."

msgid "Collecting data..."
msgstr "Сбор данных..."

msgid "Command"
msgstr "Команда"

msgid "Common Configuration"
msgstr "Общие настройки"

msgid ""
"Complicates key reinstallation attacks on the client side by disabling "
"retransmission of EAPOL-Key frames that are used to install keys. This "
"workaround might cause interoperability issues and reduced robustness of key "
"negotiation especially in environments with heavy traffic load."
msgstr ""
"Усложняет атаки на переустановку ключа на стороне клиента, отключая "
"ретрансляцию фреймов EAPOL-Key, которые используются для установки ключей. "
"Может вызвать проблемы совместимости и снижение надежности согласования "
"нового ключа, при наличии большого трафика."

msgid "Configuration"
msgstr "Настройка config файла"

msgid "Configuration failed"
msgstr ""

msgid "Configuration files will be kept."
msgstr "Config файлы будут сохранены."

msgid "Configuration has been applied."
msgstr ""

msgid "Configuration has been rolled back!"
msgstr ""

msgid "Confirmation"
msgstr "Подтверждение пароля"

msgid "Connect"
msgstr "Соединить"

msgid "Connected"
msgstr "Подключен"

msgid "Connection Limit"
msgstr "Ограничение соединений"

<<<<<<< HEAD
=======
msgid "Connection attempt failed"
msgstr ""

>>>>>>> b38306dc
msgid "Connections"
msgstr "Соединения"

msgid ""
"Could not regain access to the device after applying the configuration "
"changes. You might need to reconnect if you modified network related "
"settings such as the IP address or wireless security credentials."
msgstr ""

msgid "Country"
msgstr "Страна"

msgid "Country Code"
msgstr "Код страны"

msgid "Cover the following interface"
msgstr "Включить следующий интерфейс"

msgid "Cover the following interfaces"
msgstr "Включить следующие интерфейсы"

msgid "Create / Assign firewall-zone"
msgstr "Создать / назначить<br />зону сетевого экрана"

msgid "Create Interface"
msgstr "Создать интерфейс"

msgid "Create a bridge over multiple interfaces"
msgstr "Создать мост над несколькими интерфейсами"

msgid "Critical"
msgstr "Критическая ситуация"

msgid "Cron Log Level"
msgstr "Запись событий Cron"

msgid "Custom Interface"
msgstr "Пользовательский интерфейс"

msgid "Custom delegated IPv6-prefix"
msgstr "Установленный пользователем IPv6-prefix"

msgid ""
"Custom feed definitions, e.g. private feeds. This file can be preserved in a "
"sysupgrade."
msgstr ""
"Custom-ные feed-ы - это пользовательские feed-ы. Этот файл может быть "
"сохранен при перепрошивке sysupgrade-совместимым образом."

msgid "Custom feeds"
msgstr "Список custom-ных feed-ов"

msgid ""
"Custom files (certificates, scripts) may remain on the system. To prevent "
"this, perform a factory-reset first."
msgstr ""

msgid ""
"Customizes the behaviour of the device <abbr title=\"Light Emitting Diode"
"\">LED</abbr>s if possible."
msgstr ""
"Настройка поведения светодиодной индикации <abbr title=\"Светодиод\">LED</"
"abbr>s устройства, если это возможно."

msgid "DHCP Server"
msgstr "DHCP-сервер"

msgid "DHCP and DNS"
msgstr "DHCP и DNS"

msgid "DHCP client"
msgstr "DHCP-клиент"

msgid "DHCP-Options"
msgstr "DHCP-Настройки"

msgid "DHCPv6 client"
msgstr "DHCPv6 клиент"

msgid "DHCPv6-Mode"
msgstr "DHCPv6-Режим"

msgid "DHCPv6-Service"
msgstr "DHCPv6-Сервис"

msgid "DNS"
msgstr "DNS"

msgid "DNS forwardings"
msgstr "Перенаправление<br />запросов DNS"

msgid "DNS-Label / FQDN"
msgstr "DNS-Label / FQDN"

msgid "DNSSEC"
msgstr "DNSSEC"

msgid "DNSSEC check unsigned"
msgstr "DNSSEC проверка без знака"

msgid "DPD Idle Timeout"
msgstr "DPD время простоя"

msgid "DS-Lite AFTR address"
msgstr "DS-Lite AFTR-адрес"

msgid "DSL"
msgstr "DSL"

msgid "DSL Status"
msgstr "Состояние DSL"

msgid "DSL line mode"
msgstr "DSL линейный режим"

msgid "DUID"
msgstr "DUID"

msgid "Data Rate"
msgstr "Скорость передачи данных"

msgid "Debug"
msgstr "Отладка"

msgid "Default %d"
msgstr "По умолчанию %d"

msgid "Default gateway"
msgstr "Шлюз по умолчанию"

msgid "Default is stateless + stateful"
msgstr "Значение по умолчанию - 'stateless + stateful'."

msgid "Default state"
msgstr "Начальное состояние"

msgid "Define a name for this network."
msgstr "Укажите имя этой сети."

msgid ""
"Define additional DHCP options, for example "
"\"<code>6,192.168.2.1,192.168.2.2</code>\" which advertises different DNS "
"servers to clients."
msgstr ""
"Определить дополнительные опции DHCP, например, "
"\"<code>6,192.168.2.1,192.168.2.2</code>\", чтобы известить клиентов о DNS-"
"серверах."

msgid "Delete"
msgstr "Удалить"

msgid "Delete this network"
msgstr "Удалить эту сеть"

msgid "Description"
msgstr "Описание"

msgid "Design"
msgstr "Тема"

msgid "Destination"
msgstr "Направление"

msgid "Device"
msgstr "Устройство"

msgid "Device Configuration"
msgstr "Настройка устройства"

msgid "Device is rebooting..."
msgstr "Перезагрузка..."

msgid "Device unreachable!"
msgstr "Устройство недоступно"

msgid "Device unreachable! Still waiting for device..."
msgstr ""

msgid "Diagnostics"
msgstr "Диагностика"

msgid "Dial number"
msgstr "Dial номер"

msgid "Directory"
msgstr "Папка"

msgid "Disable"
msgstr "Отключить"

msgid ""
"Disable <abbr title=\"Dynamic Host Configuration Protocol\">DHCP</abbr> for "
"this interface."
msgstr ""
"Отключить <abbr title=\"Протокол динамической настройки узла\">DHCP</abbr> "
"для этого интерфейса."

msgid "Disable DNS setup"
msgstr "Отключить DNS настройки"

msgid "Disable Encryption"
msgstr "Отключить шифрование"

msgid "Disable this network"
msgstr ""

msgid "Disabled"
msgstr "Отключено"

msgid "Disabled (default)"
msgstr "Отключено (по умолчанию)"

msgid "Discard upstream RFC1918 responses"
msgstr "Отбрасывать ответы внешней сети RFC1918."

msgid "Disconnection attempt failed"
msgstr ""

msgid "Dismiss"
msgstr ""

msgid "Displaying only packages containing"
msgstr "Показываются только пакеты, содержащие"

msgid "Distance Optimization"
msgstr "Оптимизация расстояния"

msgid "Distance to farthest network member in meters."
msgstr "Расстояние до самого удалённого сетевого узла в метрах."

msgid "Distribution feeds"
msgstr "Список feed-ов дистрибутива"

msgid "Diversity"
msgstr "Разновидность антенн"

msgid ""
"Dnsmasq is a combined <abbr title=\"Dynamic Host Configuration Protocol"
"\">DHCP</abbr>-Server and <abbr title=\"Domain Name System\">DNS</abbr>-"
"Forwarder for <abbr title=\"Network Address Translation\">NAT</abbr> "
"firewalls"
msgstr ""
"Dnsmasq содержит в себе <abbr title=\"Протокол динамической настройки узла"
"\">DHCP</abbr>-сервер и <abbr title=\"Служба доменных имён\">DNS</abbr>-"
"прокси для сетевых экранов <abbr title=\"Преобразование сетевых адресов"
"\">NAT</abbr>"

msgid "Do not cache negative replies, e.g. for not existing domains"
msgstr "Не кешировать отрицательные ответы, в т.ч. для несуществующих доменов."

msgid "Do not forward requests that cannot be answered by public name servers"
msgstr ""
"Не перенаправлять запросы, которые не могут быть обработаны публичными DNS-"
"серверами."

msgid "Do not forward reverse lookups for local networks"
msgstr "Не перенаправлять обратные DNS-запросы для локальных сетей."

msgid "Domain required"
msgstr "Требуется домен"

msgid "Domain whitelist"
msgstr "Белый список доменов"

msgid "Don't Fragment"
msgstr "Не фрагментировать"

msgid ""
"Don't forward <abbr title=\"Domain Name System\">DNS</abbr>-Requests without "
"<abbr title=\"Domain Name System\">DNS</abbr>-Name"
msgstr ""
"Не перенаправлять <abbr title=\"Служба доменных имён\">DNS</abbr>-запросы "
"без <abbr title=\"Служба доменных имён\">DNS</abbr>-имени."

msgid "Down"
msgstr ""

msgid "Download and install package"
msgstr "Загрузить и установить пакет"

msgid "Download backup"
msgstr "Загрузить резервную копию"

msgid "Downstream SNR offset"
msgstr "SNR offset внутренней сети"

msgid "Dropbear Instance"
msgstr "Исключение Dropbear"

msgid ""
"Dropbear offers <abbr title=\"Secure Shell\">SSH</abbr> network shell access "
"and an integrated <abbr title=\"Secure Copy\">SCP</abbr> server"
msgstr ""
"Dropbear - это <abbr title=\"Secure Shell\">SSH</abbr>-сервер со встроенным "
"<abbr title=\"Secure Copy\">SCP</abbr>."

msgid "Dual-Stack Lite (RFC6333)"
msgstr "Dual-Stack Lite (RFC6333)"

msgid "Dynamic <abbr title=\"Dynamic Host Configuration Protocol\">DHCP</abbr>"
msgstr ""
"Динамический <abbr title=\"Протокол динамической настройки узла\">DHCP</abbr>"

msgid "Dynamic tunnel"
msgstr "Динамический туннель"

msgid ""
"Dynamically allocate DHCP addresses for clients. If disabled, only clients "
"having static leases will be served."
msgstr ""
"Динамически выделять DHCP-адреса клиентам. Если выключено, то будут "
"обслужены только клиенты с постоянно арендованными адресами."

msgid "EA-bits length"
msgstr "EA-bits длина"

msgid "EAP-Method"
msgstr "Метод EAP"

msgid "Edit"
msgstr "Изменить"

msgid ""
"Edit the raw configuration data above to fix any error and hit \"Save\" to "
"reload the page."
msgstr ""
"Изменить данные конфигурации raw выше, чтобы исправить любую ошибку и "
"нажмите 'Сохранить', чтобы перезагрузить страницу."

msgid "Edit this interface"
msgstr "Изменить этот интерфейс"

msgid "Edit this network"
msgstr "Редактировать эту сеть"

msgid "Emergency"
msgstr "Чрезвычайная ситуация"

msgid "Enable"
msgstr "Включить"

msgid ""
"Enable <abbr title=\"Internet Group Management Protocol\">IGMP</abbr> "
"snooping"
msgstr ""

msgid "Enable <abbr title=\"Spanning Tree Protocol\">STP</abbr>"
msgstr "Включить <abbr title=\"Spanning Tree Protocol\">STP</abbr>"

msgid "Enable HE.net dynamic endpoint update"
msgstr "Включить динамическое обновление оконечной точки HE.net"

msgid "Enable IPv6 negotiation"
msgstr "Включить IPv6 negotiation"

msgid "Enable IPv6 negotiation on the PPP link"
msgstr "Включить IPv6-согласование на PPP-соединении"

msgid "Enable Jumbo Frame passthrough"
msgstr "Пропускать Jumbo-кадры"

msgid "Enable NTP client"
msgstr "Включить NTP-клиент"

msgid "Enable Single DES"
msgstr "Включить Single DES"

msgid "Enable TFTP server"
msgstr "Включить TFTP-сервер"

msgid "Enable VLAN functionality"
msgstr "Включить поддержку VLAN"

msgid "Enable WPS pushbutton, requires WPA(2)-PSK"
msgstr "Включить WPS при нажатии на кнопку, в режиме WPA(2)-PSK"

msgid "Enable key reinstallation (KRACK) countermeasures"
msgstr "Включить защиту<br />от атаки KRACK"

msgid "Enable learning and aging"
msgstr "Включить изучение и устаревание (learning/aging)"

msgid "Enable mirroring of incoming packets"
msgstr "Включить отражение входящих пакетов"

msgid "Enable mirroring of outgoing packets"
msgstr "Включить отражение исходящих пакетов"

msgid "Enable the DF (Don't Fragment) flag of the encapsulating packets."
msgstr "Включите флаг DF (не Фрагментировать) инкапсулирующих пакетов."

msgid "Enable this mount"
msgstr "Включить эту<br />точку монтирования"

msgid "Enable this network"
msgstr ""

msgid "Enable this swap"
msgstr "Включить этот раздел подкачки"

msgid "Enable/Disable"
msgstr "Включить/выключить"

msgid "Enabled"
msgstr "Включено"

msgid "Enables IGMP snooping on this bridge"
msgstr ""

msgid ""
"Enables fast roaming among access points that belong to the same Mobility "
"Domain"
msgstr ""
"Включить быстрый роуминг между точками доступа, принадлежащими к тому же "
"домену мобильности"

msgid "Enables the Spanning Tree Protocol on this bridge"
msgstr "Включает Spanning Tree Protocol на этом мосту."

msgid "Encapsulation mode"
msgstr "Режим инкапсуляции"

msgid "Encryption"
msgstr "Шифрование"

msgid "Endpoint Host"
msgstr "Конечная точка Хоста"

msgid "Endpoint Port"
msgstr "Конечная точка Порта"

msgid "Enter custom value"
msgstr ""

msgid "Enter custom values"
msgstr ""

msgid "Erasing..."
msgstr "Стирание..."

msgid "Error"
msgstr "Ошибка"

msgid "Errored seconds (ES)"
msgstr "Ошибочные секунды (ES)"

msgid "Ethernet Adapter"
msgstr "Ethernet-адаптер"

msgid "Ethernet Switch"
msgstr "Ethernet-коммутатор"

msgid "Exclude interfaces"
msgstr "Исключите интерфейсы"

msgid "Expand hosts"
msgstr "Расширять имена узлов"

msgid "Expires"
msgstr "Истекает"

msgid ""
"Expiry time of leased addresses, minimum is 2 minutes (<code>2m</code>)."
msgstr ""
"Время истечения срока аренды арендованных адресов, минимум 2 минуты "
"(<code>2m</code>)."

msgid "External"
msgstr "Внешний"

msgid "External R0 Key Holder List"
msgstr "Внешний R0 Key Holder List"

msgid "External R1 Key Holder List"
msgstr "Внешний R0 Key Holder List"

msgid "External system log server"
msgstr "Внешний сервер<br />системного журнала"

msgid "External system log server port"
msgstr "Порт внешнего сервера системного журнала"

msgid "External system log server protocol"
msgstr "Внешний протокол<br /> лог-сервера"

msgid "Extra SSH command options"
msgstr "Дополнительные опции команды SSH"

msgid "FT over DS"
msgstr "FT над DS"

msgid "FT over the Air"
msgstr "FT над the Air"

msgid "FT protocol"
msgstr "FT протокол"

msgid "Failed to confirm apply within %ds, waiting for rollback…"
msgstr ""

msgid "File"
msgstr "Файл"

msgid "Filename of the boot image advertised to clients"
msgstr "Имя загрузочного образа, извещаемого клиентам"

msgid "Filesystem"
msgstr "Файловая система"

msgid "Filter"
msgstr "Фильтр"

msgid "Filter private"
msgstr "Фильтровать частные"

msgid "Filter useless"
msgstr "Фильтровать бесполезные"

msgid "Finalizing failed"
msgstr ""

msgid ""
"Find all currently attached filesystems and swap and replace configuration "
"with defaults based on what was detected"
msgstr ""
"Найти все разделы включая swap и изменить config файл fstab с дефолтными "
"значениями всех обнаруженных разделов, т.е. выполнить команду 'block detect "
"> /etc/config/fstab'."

msgid "Find and join network"
msgstr "Найти и присоединиться к сети"

msgid "Find package"
msgstr "Найти пакет"

msgid "Finish"
msgstr "Завершить"

msgid "Firewall"
msgstr "Межсетевой экран"

msgid "Firewall Mark"
msgstr "Метка межсетевого экрана"

msgid "Firewall Settings"
msgstr "Настройки межсетевого экрана"

msgid "Firewall Status"
msgstr "Состояние межсетевого экрана"

msgid "Firmware File"
msgstr "Файл прошивки"

msgid "Firmware Version"
msgstr "Версия прошивки"

msgid "Fixed source port for outbound DNS queries"
msgstr "Фиксированный порт для исходящих DNS-запросов."

msgid "Flash Firmware"
msgstr "Установить прошивку"

msgid "Flash image..."
msgstr "Установить..."

msgid "Flash new firmware image"
msgstr "Установить новый образ прошивки"

msgid "Flash operations"
msgstr "Операции с прошивкой"

msgid "Flashing..."
msgstr "Прошивка..."

msgid "Force"
msgstr "Назначить"

msgid "Force CCMP (AES)"
msgstr "Назначить CCMP (AES)"

msgid "Force DHCP on this network even if another server is detected."
msgstr "Назначить DHCP в этой сети, даже если найден другой сервер."

msgid "Force TKIP"
msgstr "Назначить TKIP"

msgid "Force TKIP and CCMP (AES)"
msgstr "Назначить TKIP и CCMP (AES)"

msgid "Force link"
msgstr "Активировать соединение"

msgid "Force use of NAT-T"
msgstr "Принудительно использовать NAT-T"

msgid "Form token mismatch"
msgstr "Несоответствие маркеров формы"

msgid "Forward DHCP traffic"
msgstr "Перенаправлять трафик DHCP"

msgid "Forward Error Correction Seconds (FECS)"
msgstr "Секунды прямой коррекции ошибок (FECS)"

msgid "Forward broadcast traffic"
msgstr "Перенаправлять широковещательный траффик"

msgid "Forward mesh peer traffic"
msgstr "Перенаправлять запросы трафика Mesh"

msgid "Forwarding mode"
msgstr "Режим перенаправления"

msgid "Fragmentation Threshold"
msgstr "Порог фрагментации"

msgid "Frame Bursting"
msgstr "Пакетная передача кадров"

msgid "Free"
msgstr "Свободно"

msgid "Free space"
msgstr "Свободное место"

msgid ""
"Further information about WireGuard interfaces and peers at <a href=\"http://"
"wireguard.com\">wireguard.com</a>."
msgstr ""
"Дополнительная информация о интерфейсах и партнерах WireGuard приведена в <a "
"href=\"http://wireguard.com\">wireguard.com</a>."

msgid "GHz"
msgstr "ГГц"

msgid "GPRS only"
msgstr "Только GPRS"

msgid "Gateway"
msgstr "Шлюз"

msgid "Gateway address is invalid"
msgstr ""

msgid "Gateway ports"
msgstr "Порты шлюза"

msgid "General Settings"
msgstr "Основные настройки"

msgid "General Setup"
msgstr "Основные настройки"

msgid "General options for opkg"
msgstr "Основные настройки opkg."

msgid "Generate Config"
msgstr "Создать config"

msgid "Generate PMK locally"
msgstr "Создать PMK локально"

msgid "Generate archive"
msgstr "Создать архив"

msgid "Generic 802.11%s Wireless Controller"
msgstr "Беспроводной 802.11%s контроллер"

msgid "Given password confirmation did not match, password not changed!"
msgstr "Введённые пароли не совпадают, пароль не изменён!"

msgid "Global Settings"
msgstr "Основные настройки"

msgid "Global network options"
msgstr "Основные настройки сети"

msgid "Go to password configuration..."
msgstr "Перейти к настройке пароля..."

msgid "Go to relevant configuration page"
msgstr "Перейти к странице настройки"

msgid "Group Password"
msgstr "Групповой пароль"

msgid "Guest"
msgstr "Гость"

msgid "HE.net password"
msgstr "Пароль HE.net"

msgid "HE.net username"
msgstr "HE.net логин"

msgid "HT mode (802.11n)"
msgstr "HT режим (802.11n)"

msgid "Hang Up"
msgstr "Перезапустить"

msgid "Header Error Code Errors (HEC)"
msgstr "Ошибки кода ошибки заголовка (HEC)"

msgid ""
"Here you can configure the basic aspects of your device like its hostname or "
"the timezone."
msgstr ""
"На странице вы можете настроить основные параметры вашего устройства, такие "
"как имя хоста или часовой пояс."

msgid ""
"Here you can paste public SSH-Keys (one per line) for SSH public-key "
"authentication."
msgstr ""
"Здесь вы можете добавить открытые SSH ключи (один ключ на строку) для SSH "
"аутентификации."

msgid "Hide <abbr title=\"Extended Service Set Identifier\">ESSID</abbr>"
msgstr "Скрыть <abbr title=\"Расширенный идентификатор сети\">ESSID</abbr>"

msgid "Host"
msgstr "Хост"

msgid "Host entries"
msgstr "Список хостов"

msgid "Host expiry timeout"
msgstr "Время ожидания хоста"

msgid "Host-<abbr title=\"Internet Protocol Address\">IP</abbr> or Network"
msgstr "<abbr title=\"Адрес Интернет протокола\">IP</abbr>-адрес или сеть"

msgid "Host-Uniq tag content"
msgstr ""

msgid "Hostname"
msgstr "Имя хоста"

msgid "Hostname to send when requesting DHCP"
msgstr "Имя хоста в DHCP-запросах"

msgid "Hostnames"
msgstr "Имена хостов"

msgid "Hybrid"
msgstr "Гибрид"

msgid "IKE DH Group"
msgstr "IKE DH Group"

msgid "IP Addresses"
msgstr "IP-Адреса"

msgid "IP address"
msgstr "IP-адрес"

msgid "IP address in invalid"
msgstr ""

msgid "IP address is missing"
msgstr ""

msgid "IPv4"
msgstr "IPv4"

msgid "IPv4 Firewall"
msgstr "Межсетевой экран IPv4"

msgid "IPv4 Upstream"
msgstr ""

msgid "IPv4 address"
msgstr "IPv4-адрес"

msgid "IPv4 and IPv6"
msgstr "IPv4 и IPv6"

msgid "IPv4 assignment length"
msgstr "IPv4 assignment length"

msgid "IPv4 broadcast"
msgstr "Широковещательный<br />IPv4-адрес"

msgid "IPv4 gateway"
msgstr "IPv4-адрес шлюза"

msgid "IPv4 netmask"
msgstr "Маска сети IPv4"

msgid "IPv4 only"
msgstr "Только IPv4"

msgid "IPv4 prefix"
msgstr "IPv4 префикс"

msgid "IPv4 prefix length"
msgstr "Длина префикса IPv4"

msgid "IPv4-Address"
msgstr "IPv4-адрес"

msgid "IPv4-in-IPv4 (RFC2003)"
msgstr "IPv4-in-IPv4 (RFC2003)"

msgid "IPv6"
msgstr "IPv6"

msgid "IPv6 Firewall"
msgstr "Межсетевой экран IPv6"

msgid "IPv6 Neighbours"
msgstr "IPv6 Neighbours"

msgid "IPv6 Settings"
msgstr "IPv6 Настройки"

msgid "IPv6 ULA-Prefix"
msgstr "IPv6 ULA-Prefix"

msgid "IPv6 Upstream"
msgstr ""

msgid "IPv6 address"
msgstr "IPv6-адрес"

msgid "IPv6 assignment hint"
msgstr "IPv6 подсказка присвоения"

msgid "IPv6 assignment length"
msgstr "IPv6 назначение длины"

msgid "IPv6 gateway"
msgstr "IPv6-адрес шлюза"

msgid "IPv6 only"
msgstr "Только IPv6"

msgid "IPv6 prefix"
msgstr "Префикс IPv6"

msgid "IPv6 prefix length"
msgstr "Длина префикса IPv6"

msgid "IPv6 routed prefix"
msgstr "IPv6 направление префикса"

msgid "IPv6 suffix"
msgstr "IPv6 суффикс"

msgid "IPv6-Address"
msgstr "IPv6-адрес"

msgid "IPv6-PD"
msgstr "IPv6-PD"

msgid "IPv6-in-IPv4 (RFC4213)"
msgstr "IPv6 в IPv4 (RFC4213)"

msgid "IPv6-over-IPv4 (6rd)"
msgstr "IPv6 через IPv4 (6rd)"

msgid "IPv6-over-IPv4 (6to4)"
msgstr "IPv6 через IPv4 (6to4)"

msgid "Identity"
msgstr "Идентификация EAP"

msgid "If checked, 1DES is enabled"
msgstr "Если выбрано, что 1DES включено"

msgid "If checked, encryption is disabled"
msgstr "Если проверено, что шифрование выключено"

msgid ""
"If specified, mount the device by its UUID instead of a fixed device node"
msgstr ""
"Если выбрано монтировать устройство используя его UUID, вместо "
"фиксированного файла устройства."

msgid ""
"If specified, mount the device by the partition label instead of a fixed "
"device node"
msgstr ""
"Если выбрано монтировать устройство используя название его раздела, вместо "
"фиксированного файла устройства."

msgid "If unchecked, no default route is configured"
msgstr "Если не выбрано, то маршрут по умолчанию не настраивается."

msgid "If unchecked, the advertised DNS server addresses are ignored"
msgstr "Если не выбрано, то извещаемые адреса DNS серверов игнорируются."

msgid ""
"If your physical memory is insufficient unused data can be temporarily "
"swapped to a swap-device resulting in a higher amount of usable <abbr title="
"\"Random Access Memory\">RAM</abbr>. Be aware that swapping data is a very "
"slow process as the swap-device cannot be accessed with the high datarates "
"of the <abbr title=\"Random Access Memory\">RAM</abbr>."
msgstr ""
"Если физической памяти не достаточно, то неиспользуемые данные могут быть "
"временно перемещены в раздел подкачки, что в свою очередь приведет к "
"увеличению объёму свободной <abbr title=\"Random Access Memory\">RAM</abbr>."
"<br />Однако, перемещение в файл - это достаточно долгий процесс, так как "
"устройство, на котором располагается раздел подкачки, работает гораздо "
"медленнее, чем <abbr title=\"Random Access Memory\">RAM</abbr>."

msgid "Ignore <code>/etc/hosts</code>"
msgstr "Игнорировать<br /><code>/etc/hosts</code>"

msgid "Ignore interface"
msgstr "Игнорировать интерфейс"

msgid "Ignore resolve file"
msgstr "Игнорировать<br />файл resolv"

msgid "Image"
msgstr "Образ"

msgid "In"
msgstr "В"

msgid ""
"In order to prevent unauthorized access to the system, your request has been "
"blocked. Click \"Continue »\" below to return to the previous page."
msgstr ""
"Для предотвращения несанкционированного доступа к системе ваш запрос "
"заблокирован. Нажмите кнопку 'Продолжить' ниже, чтобы вернуться на "
"предыдущую страницу."

msgid "Inactivity timeout"
msgstr "Промежуток времени бездействия"

msgid "Inbound:"
msgstr "Входящий:"

msgid "Info"
msgstr "Информация"

msgid "Initialization failure"
msgstr ""

msgid "Initscript"
msgstr "Скрипт инициализации"

msgid "Initscripts"
msgstr "Скрипты инциализации"

msgid "Install"
msgstr "Установить"

msgid "Install iputils-traceroute6 for IPv6 traceroute"
msgstr "Для IPv6, установите пакет iputils-traceroute6."

msgid "Install package %q"
msgstr "Установить пакет %q"

msgid "Install protocol extensions..."
msgstr "Установить расширения протокола..."

msgid "Installed packages"
msgstr "Установленные пакеты"

msgid "Interface"
msgstr "Интерфейс"

msgid "Interface %q device auto-migrated from %q to %q."
msgstr "Интерфейс %q устройство авт.перемещается из %q в %q."

msgid "Interface Configuration"
msgstr "Настройка сети"

msgid "Interface Overview"
msgstr "Список интерфейсов"

msgid "Interface is reconnecting..."
msgstr "Интерфейс переподключается..."

msgid "Interface name"
msgstr "Имя интерфейса"

msgid "Interface not present or not connected yet."
msgstr "Интерфейс не существует или пока не подключен."

msgid "Interfaces"
msgstr "Интерфейсы"

msgid "Internal"
msgstr "Внутренний"

msgid "Internal Server Error"
msgstr "Внутренняя ошибка сервера"

msgid "Invalid"
msgstr "Неверно"

msgid "Invalid VLAN ID given! Only IDs between %d and %d are allowed."
msgstr ""
"Указан неверный VLAN ID! Доступны только идентификаторы в диапазоне от %d до "
"%d."

msgid "Invalid VLAN ID given! Only unique IDs are allowed"
msgstr "Указан неверный VLAN ID! Доступны только уникальные ID"

msgid "Invalid username and/or password! Please try again."
msgstr "Неверный логин и/или пароль! Попробуйте снова."

msgid "Isolate Clients"
msgstr "Изолировать клиентов"

msgid ""
"It appears that you are trying to flash an image that does not fit into the "
"flash memory, please verify the image file!"
msgstr ""
"Оказалось, что вы пытаетесь прошить устройство прошивкой, которая по размеру "
"не помещается в чип флэш-памяти, проверьте ваш файл прошивки!"

msgid "JavaScript required!"
msgstr "Требуется Java скрипт!"

msgid "Join Network"
msgstr "Подключение к сети"

msgid "Join Network: Wireless Scan"
msgstr "Найденные точки доступа Wi-Fi"

msgid "Joining Network: %q"
msgstr "Подключение к сети: %q"

msgid "Keep settings"
msgstr "Сохранить настройки"

msgid "Kernel Log"
msgstr "Журнал ядра"

msgid "Kernel Version"
msgstr "Версия ядра"

msgid "Key"
msgstr "Пароль (ключ)"

msgid "Key #%d"
msgstr "Ключ №%d"

msgid "Kill"
msgstr "Принудительно завершить"

msgid "L2TP"
msgstr "L2TP"

msgid "L2TP Server"
msgstr "L2TP-сервер"

msgid "LCP echo failure threshold"
msgstr "Порог ошибок эхо-запросов LCP"

msgid "LCP echo interval"
msgstr "Интервал эхо-запросов LCP"

msgid "LLC"
msgstr "LLC"

msgid "Label"
msgstr "Метка"

msgid "Language"
msgstr "Язык"

msgid "Language and Style"
msgstr "Язык и тема"

msgid "Latency"
msgstr "Задержка"

msgid "Leaf"
msgstr "Лист"

msgid "Lease time"
msgstr "Время аренды адреса"

msgid "Lease validity time"
msgstr "Срок действия аренды"

msgid "Leasefile"
msgstr "Файл аренд"

msgid "Leasetime remaining"
msgstr "Оставшееся время аренды"

msgid "Leave empty to autodetect"
msgstr "Оставьте поле пустым для автоопределения."

msgid "Leave empty to use the current WAN address"
msgstr "Оставьте пустым для использования текущего адреса WAN"

msgid "Legend:"
msgstr "События:"

msgid "Limit"
msgstr "Предел"

msgid "Limit DNS service to subnets interfaces on which we are serving DNS."
msgstr "Ограничение сервиса DNS, для подсетей интерфейса используещего DNS."

msgid "Limit listening to these interfaces, and loopback."
msgstr "Ограничьте прослушивание этих интерфейсов и замыкание на себя."

msgid "Line Attenuation (LATN)"
msgstr "Затухание линии (LATN)"

msgid "Line Mode"
msgstr "Режим линии"

msgid "Line State"
msgstr "Состояние Линии"

msgid "Line Uptime"
msgstr "Время бесперебойной работы линии"

msgid "Link On"
msgstr "Подключение"

msgid ""
"List of <abbr title=\"Domain Name System\">DNS</abbr> servers to forward "
"requests to"
msgstr ""
"Список <abbr title=\"Domain Name System\">DNS</abbr>-серверов для "
"перенаправления запросов."

msgid ""
"List of R0KHs in the same Mobility Domain. <br />Format: MAC-address,NAS-"
"Identifier,128-bit key as hex string. <br />This list is used to map R0KH-ID "
"(NAS Identifier) to a destination MAC address when requesting PMK-R1 key "
"from the R0KH that the STA used during the Initial Mobility Domain "
"Association."
msgstr ""
"Список R0KHs в том же мобильном домене. <br />В формате: MAC-адрес,NAS-"
"идентификатор,128-битный ключ как hex строка. <br />этот список используется "
"для сопоставления R0KH-ID (NAS ID) с целевым MAC-адресом при запросе ключа "
"PMK-R1 из R0KH , который использовался STA во время начальной ассоциации "
"доменов Mobility."

msgid ""
"List of R1KHs in the same Mobility Domain. <br />Format: MAC-address,R1KH-ID "
"as 6 octets with colons,128-bit key as hex string. <br />This list is used "
"to map R1KH-ID to a destination MAC address when sending PMK-R1 key from the "
"R0KH. This is also the list of authorized R1KHs in the MD that can request "
"PMK-R1 keys."
msgstr ""
"Список R1KHs в том же домене мобильности. <br />Формат: MAC-адрес,R1KH-ID "
"как 6 октетов с двоеточиями, 128-битный ключ, как шестнадцатеричная строка. "
"<br />Этот список используется для сопоставления R1KH-ID с целевым MAC-"
"адресом при отправке ключа PMK-R1 из R0KH. Это также список авторизованных "
"R1KHs в MD, которые могут запросить PMK-R1 ключи."

msgid "List of SSH key files for auth"
msgstr "Список файлов ключей SSH для авторизации."

msgid "List of domains to allow RFC1918 responses for"
msgstr "Список доменов, для которых разрешены ответы RFC1918."

msgid "List of hosts that supply bogus NX domain results"
msgstr "Список хостов, поставляющих поддельные результаты домена NX."

msgid "Listen Interfaces"
msgstr "Интерфейс для входящих соединений"

msgid "Listen Port"
msgstr "Порт для входящих соединений"

msgid "Listen only on the given interface or, if unspecified, on all"
msgstr ""
"Этот интерфейс работает с входящими соединениями или если интерфейс не "
"задан, значит все интерфейсы."

msgid "Listening port for inbound DNS queries"
msgstr "Порт для входящих DNS-запросов."

msgid "Load"
msgstr "Загрузка"

msgid "Load Average"
msgstr "Средняя загрузка"

msgid "Loading"
msgstr "Загрузка"

msgid "Local IP address is invalid"
msgstr ""

msgid "Local IP address to assign"
msgstr "Присвоение локального IP адреса"

msgid "Local IPv4 address"
msgstr "Локальный IPv4-адрес"

msgid "Local IPv6 address"
msgstr "Локальный IPv6-адрес"

msgid "Local Service Only"
msgstr "Только локальный DNS"

msgid "Local Startup"
msgstr "Запуск пакетов и служб пользователя, при включении устройства"

msgid "Local Time"
msgstr "Дата и время"

msgid "Local domain"
msgstr "Локальный домен"

msgid ""
"Local domain specification. Names matching this domain are never forwarded "
"and are resolved from DHCP or hosts files only"
msgstr ""
"Согласно требованиям, имена соответствующие этому домену, никогда не "
"передаются.<br />И разрешаются только из файла DHCP(/etc/config/dhcp) или "
"файла хостов (/etc/hosts)."

msgid "Local domain suffix appended to DHCP names and hosts file entries"
msgstr ""
"Суффикс локального домена, который будет добавлен к DHCP-именам и записи "
"файла хостов (/etc/hosts)."

msgid "Local server"
msgstr "Локальный сервер"

msgid ""
"Localise hostname depending on the requesting subnet if multiple IPs are "
"available"
msgstr ""
"Локализировать имя хоста в зависимости от запрашиваемой подсети, если "
"доступно несколько IP-адресов."

msgid "Localise queries"
msgstr "Локализовывать запросы"

msgid "Locked to channel %s used by: %s"
msgstr "Блокировать канал %s используемый: %s"

msgid "Log output level"
msgstr "Запись событий"

msgid "Log queries"
msgstr "Запись запросов"

msgid "Logging"
msgstr "Настройка журнала"

msgid "Login"
msgstr "Войти"

msgid "Logout"
msgstr "Выйти"

msgid "Loss of Signal Seconds (LOSS)"
msgstr "Потеря сигнала в секундах (LOSS)"

msgid "Lowest leased address as offset from the network address."
msgstr "Минимальный адрес аренды."

msgid "MAC-Address"
msgstr "MAC-адрес"

msgid "MAC-Address Filter"
msgstr "Фильтр MAC-адресов"

msgid "MAC-Filter"
msgstr "MAC-фильтр"

msgid "MAC-List"
msgstr "Список MAC"

msgid "MAP / LW4over6"
msgstr "MAP / LW4over6"

msgid "MAP rule is invalid"
msgstr ""

msgid "MB/s"
msgstr "МБ/с"

msgid "MD5"
msgstr "MD5"

msgid "MHz"
msgstr "МГц"

msgid "MTU"
msgstr "MTU"

msgid ""
"Make sure to clone the root filesystem using something like the commands "
"below:"
msgstr ""
"Прежде чем перенести корень на внешний носитель, используйте команды "
"приведенные ниже:"

msgid "Manual"
msgstr "Вручную"

msgid "Max. Attainable Data Rate (ATTNDR)"
msgstr "Max. Attainable Data Rate (ATTNDR)"

msgid "Maximum allowed number of active DHCP leases"
msgstr "Максимальное количество активных арендованных DHCP-адресов."

msgid "Maximum allowed number of concurrent DNS queries"
msgstr "Максимально допустимое количество одновременных DNS-запросов."

msgid "Maximum allowed size of EDNS.0 UDP packets"
msgstr "Максимально допустимый размер UDP пакетов-EDNS.0."

msgid "Maximum amount of seconds to wait for the modem to become ready"
msgstr "Максимальное время ожидания готовности модема (секунды)"

msgid ""
"Maximum length of the name is 15 characters including the automatic protocol/"
"bridge prefix (br-, 6in4-, pppoe- etc.)"
msgstr ""
"Максимальная длина имени составляет 15 символов, включая префикс "
"автоматического протокола/моста (br-, 6in4-, pppoe- etc.)"

msgid "Maximum number of leased addresses."
msgstr "Максимальное количество арендованных адресов."

msgid "Mbit/s"
msgstr "Мбит/с"

msgid "Memory"
msgstr "Оперативная память (RAM)"

msgid "Memory usage (%)"
msgstr "Использование памяти (%)"

msgid "Mesh Id"
msgstr "Mesh ID"

msgid "Metric"
msgstr "Метрика"

msgid "Mirror monitor port"
msgstr "Зеркальный порт наблюдения"

msgid "Mirror source port"
msgstr "Зеркальный исходящий порт"

msgid "Missing protocol extension for proto %q"
msgstr "Отсутствует расширение протокола %q"

msgid "Mobility Domain"
msgstr "Мобильный домен"

msgid "Mode"
msgstr "Режим"

msgid "Model"
msgstr "Модель"

msgid "Modem device"
msgstr "Модем"

msgid "Modem information query failed"
msgstr ""

msgid "Modem init timeout"
msgstr "Время ожидания инициализации модема"

msgid "Monitor"
msgstr "Монитор"

msgid "Mount Entry"
msgstr "Настройка config файла fstab (/etc/config/fstab)"

msgid "Mount Point"
msgstr "Точка монтирования"

msgid "Mount Points"
msgstr "Монтирование разделов"

msgid "Mount Points - Mount Entry"
msgstr "Точки монтирования - Настройка разделов"

msgid "Mount Points - Swap Entry"
msgstr "Точки монтирования - Настройка Swap"

msgid ""
"Mount Points define at which point a memory device will be attached to the "
"filesystem"
msgstr ""
"Точки монтирования определяют, куда в файловой системе будут смонтированы "
"разделы запоминающего устройства."

msgid "Mount filesystems not specifically configured"
msgstr "Монтирование не подготовленного раздела."

msgid "Mount options"
msgstr "Опции монтирования"

msgid "Mount point"
msgstr "Точка монтирования"

msgid "Mount swap not specifically configured"
msgstr "Монтирование не подготовленного swap-а."

msgid "Mounted file systems"
msgstr "Смонтированные разделы"

msgid "Move down"
msgstr "Переместить вниз"

msgid "Move up"
msgstr "Переместить вверх"

msgid "Multicast address"
msgstr "Адрес мультивещания"

msgid "NAS ID"
msgstr "NAS ID"

msgid "NAT-T Mode"
msgstr "NAT-T режим"

msgid "NAT64 Prefix"
msgstr "NAT64 префикс"

msgid "NCM"
msgstr "NCM"

msgid "NDP-Proxy"
msgstr "NDP-прокси"

msgid "NT Domain"
msgstr "NT домен"

msgid "NTP server candidates"
msgstr "Список NTP-серверов"

msgid "Name"
msgstr "Имя"

msgid "Name of the new interface"
msgstr "Имя нового интерфейса"

msgid "Name of the new network"
msgstr "Имя новой сети"

msgid "Navigation"
msgstr "Навигация"

msgid "Netmask"
msgstr "Маска сети"

msgid "Network"
msgstr "Сеть"

msgid "Network Utilities"
msgstr "Сетевые утилиты"

msgid "Network boot image"
msgstr "Образ системы для сетевой загрузки"

msgid "Network device is not present"
msgstr ""

msgid "Network without interfaces."
msgstr "Сеть без интерфейсов."

msgid "Next »"
msgstr "Следующий »"

msgid "No DHCP Server configured for this interface"
msgstr "DHCP-сервер не настроен для этого интерфейса"

msgid "No NAT-T"
msgstr "не NAT-T"

msgid "No chains in this table"
msgstr "Нет цепочек в этой таблице"

msgid "No files found"
msgstr "Файлы не найдены"

msgid "No information available"
msgstr "Нет доступной информации"

msgid "No matching prefix delegation"
msgstr ""

msgid "No negative cache"
msgstr "Отключить кэш<br />отрицательных ответов"

msgid "No network configured on this device"
msgstr "Не настроена сеть на устройстве"

msgid "No network name specified"
msgstr "Не задано имя сети"

msgid "No package lists available"
msgstr "Список пакетов не доступен"

msgid "No password set!"
msgstr "Пароль не установлен!"

msgid "No rules in this chain"
msgstr "Нет правил в данной цепочке"

msgid "No zone assigned"
msgstr "Зона не присвоена"

msgid "Noise"
msgstr "Шум"

msgid "Noise Margin (SNR)"
msgstr "Соотношение сигнал/шум (SNR)"

msgid "Noise:"
msgstr "Шум:"

msgid "Non Pre-emtive CRC errors (CRC_P)"
msgstr "Non Pre-emtive CRC errors (CRC_P)"

msgid "Non-wildcard"
msgstr "Не использовать wildcard"

msgid "None"
msgstr "Ничего"

msgid "Normal"
msgstr "Нормально"

msgid "Not Found"
msgstr "Не найдено"

msgid "Not associated"
msgstr "Не связанный"

msgid "Not connected"
msgstr "Не подключено"

msgid "Note: Configuration files will be erased."
msgstr "Примечание: config файлы будут удалены."

msgid "Note: interface name length"
msgstr "Внимание: длина имени интерфейса"

msgid "Notice"
msgstr "Заметка"

msgid "Nslookup"
msgstr "DNS-запрос"

msgid "Number of cached DNS entries (max is 10000, 0 is no caching)"
msgstr ""

msgid "OK"
msgstr "OK"

msgid "OPKG-Configuration"
msgstr "Настройка OPKG"

msgid "Obfuscated Group Password"
msgstr "Obfuscated Group Password"

msgid "Obfuscated Password"
msgstr "Obfuscated Password"

msgid "Obtain IPv6-Address"
msgstr ""

msgid "Off-State Delay"
msgstr "Задержка выключенного состояния"

msgid ""
"On this page you can configure the network interfaces. You can bridge "
"several interfaces by ticking the \"bridge interfaces\" field and enter the "
"names of several network interfaces separated by spaces. You can also use "
"<abbr title=\"Virtual Local Area Network\">VLAN</abbr> notation "
"<samp>INTERFACE.VLANNR</samp> (<abbr title=\"for example\">e.g.</abbr>: "
"<samp>eth0.1</samp>)."
msgstr ""
"На этой странице вы можете настроить сетевые интерфейсы.<br />Вы можете "
"объединить несколько интерфейсов в мост, выбрав опцию 'Объединить в мост' и "
"введя список интерфейсов, разделенных пробелами.<br />Вы также можете "
"использовать <abbr title=\"Виртуальные локальные сети\">VLAN</abbr>-"
"обозначения вида <samp>ИНТЕРФЕЙС.НОМЕРVLAN</samp> (<abbr title=\"например"
"\">напр.</abbr>: <samp>eth0.1</samp>)."

msgid "On-State Delay"
msgstr "Задержка включенного состояния"

msgid "One of hostname or mac address must be specified!"
msgstr "Должен быть указан либо MAC-адрес, либо имя хоста!"

msgid "One or more fields contain invalid values!"
msgstr "Одно или несколько полей содержат недопустимые значения!"

msgid "One or more invalid/required values on tab"
msgstr "Одно или несколько недопустимых / обязательных значений на странице"

msgid "One or more required fields have no value!"
msgstr "Одно или несколько обязательных полей не заполнены!"

msgid "Open list..."
msgstr "Открыть список..."

msgid "OpenConnect (CISCO AnyConnect)"
msgstr "OpenConnect (CISCO AnyConnect)"

msgid "Operating frequency"
msgstr "Настройка частоты"

msgid "Option changed"
msgstr "Опция изменена"

msgid "Option removed"
msgstr "Опция удалена"

msgid "Optional"
msgstr "Необязательно"

msgid ""
"Optional. 32-bit mark for outgoing encrypted packets. Enter value in hex, "
"starting with <code>0x</code>."
msgstr ""
"Необязательно. 32-разрядная метка для исходящих зашифрованных пакетов. "
"Введите значение в шестнадцатеричной форме, начиная с <code>0x</code>."

msgid ""
"Optional. Allowed values: 'eui64', 'random', fixed value like '::1' or "
"'::1:2'. When IPv6 prefix (like 'a:b:c:d::') is received from a delegating "
"server, use the suffix (like '::1') to form the IPv6 address ('a:b:c:d::1') "
"for the interface."
msgstr ""
"Необязательно. Допустимые значения: 'eui64', 'random', фиксированное "
"значение например '::1' или '::1:2'.<br />Когда IPv6 префикс такой как - ('a:"
"b:c:d::'), используйте суффикс на вроде ('::1') для этого IPv6 адреса ('a:b:"
"c:d::1') для этого интерфейса."

msgid ""
"Optional. Base64-encoded preshared key. Adds in an additional layer of "
"symmetric-key cryptography for post-quantum resistance."
msgstr ""
"Необязательно. Base64-шифрованный общий ключ. Добавляет дополнительный слой "
"криптографии с симметричным ключом для пост-квантового сопротивления."

msgid "Optional. Create routes for Allowed IPs for this peer."
msgstr ""
"Необязательно. Создавать маршруты для разрешенных IP адресов для этого узла."

msgid "Optional. Description of peer."
msgstr ""

msgid ""
"Optional. Host of peer. Names are resolved prior to bringing up the "
"interface."
msgstr ""
"Необязательно. Запрашивающий хост. Имена разрешаются до появления интерфейса."

msgid "Optional. Maximum Transmission Unit of tunnel interface."
msgstr "Необязательно. Максимальная единица передачи туннельного интерфейса."

msgid "Optional. Port of peer."
msgstr "Необязательно. Порт узла."

msgid ""
"Optional. Seconds between keep alive messages. Default is 0 (disabled). "
"Recommended value if this device is behind a NAT is 25."
msgstr ""
"Необязательно. Кол-во секунд между сохранением сообщений. По умолчанию равно "
"'0' (отключено). Рекомендуемое значение, если это устройство находится за "
"NAT 25."

msgid "Optional. UDP port used for outgoing and incoming packets."
msgstr ""
"Необязательно. Udp-порт, используемый для исходящих и входящих пакетов."

msgid "Options"
msgstr "Опции"

msgid "Other:"
msgstr "Другие:"

msgid "Out"
msgstr "Вне"

msgid "Outbound:"
msgstr "Исходящий:"

msgid "Output Interface"
msgstr "Исходящий интерфейс"

msgid "Override MAC address"
msgstr "Назначить MAC-адрес"

msgid "Override MTU"
msgstr "Назначить MTU"

msgid "Override TOS"
msgstr "Отвергать TOS"

msgid "Override TTL"
msgstr "Отвергать TTL"

msgid "Override default interface name"
msgstr "Назначить имя интерфейса по дефолту."

msgid "Override the gateway in DHCP responses"
msgstr "Назначить шлюз в ответах DHCP"

msgid ""
"Override the netmask sent to clients. Normally it is calculated from the "
"subnet that is served."
msgstr ""
"Переопределите сетевую маску, отправленную клиентам. Обычно это вычислено от "
"подсети, которая подана."

msgid "Override the table used for internal routes"
msgstr "Назначить таблицу внутренних маршрутов"

msgid "Overview"
msgstr "Главное меню"

msgid "Owner"
msgstr "Пользователь"

msgid "PAP/CHAP password"
msgstr "Пароль PAP/CHAP"

msgid "PAP/CHAP username"
msgstr "Имя пользователя PAP/CHAP"

msgid "PID"
msgstr "PID"

msgid "PIN"
msgstr "PIN"

msgid "PIN code rejected"
msgstr ""

msgid "PMK R1 Push"
msgstr "PMK R1 Push"

msgid "PPP"
msgstr "PPP"

msgid "PPPoA Encapsulation"
msgstr "Инкапсуляция PPPoA"

msgid "PPPoATM"
msgstr "PPPoATM"

msgid "PPPoE"
msgstr "PPPoE"

msgid "PPPoSSH"
msgstr "PPPoSSH"

msgid "PPtP"
msgstr "PPtP"

msgid "PSID offset"
msgstr "PSID смещение"

msgid "PSID-bits length"
msgstr "PSID длина в битах"

msgid "PTM/EFM (Packet Transfer Mode)"
msgstr "PTM/EFM (Packet Transfer Mode)"

msgid "Package libiwinfo required!"
msgstr "Требуется пакет libiwinfo!"

msgid "Package lists are older than 24 hours"
msgstr "Список пакетов обновлялся более 24 часов назад"

msgid "Package name"
msgstr "Имя пакета"

msgid "Packets"
msgstr "Пакеты"

msgid "Part of zone %q"
msgstr "Часть зоны %q"

msgid "Password"
msgstr "Пароль"

msgid "Password authentication"
msgstr "С помощью пароля"

msgid "Password of Private Key"
msgstr "Пароль к Приватному ключу"

msgid "Password of inner Private Key"
msgstr "Пароль к внутреннему Приватному ключу"

msgid "Password successfully changed!"
msgstr "Пароль успешно изменён!"

msgid "Password2"
msgstr "Пароль2"

msgid "Path to CA-Certificate"
msgstr "Путь к CA-Сертификату"

msgid "Path to Client-Certificate"
msgstr "Путь к Client-Сертификату"

msgid "Path to Private Key"
msgstr "Путь к Приватному ключу"

msgid "Path to inner CA-Certificate"
msgstr "Путь к внутренним CA-Сертификатам"

msgid "Path to inner Client-Certificate"
msgstr "Путь к внутренним Client-Сертификатам"

msgid "Path to inner Private Key"
msgstr "Путь к внутреннему Приватному ключу"

msgid "Peak:"
msgstr "Пиковая:"

msgid "Peer IP address to assign"
msgstr "Запрос IP адреса назначения"

msgid "Peer address is missing"
msgstr ""

msgid "Peers"
msgstr "Пиры"

msgid "Perfect Forward Secrecy"
msgstr "Perfect Forward Secrecy"

msgid "Perform reboot"
msgstr "Выполнить перезагрузку"

msgid "Perform reset"
msgstr "Выполнить сброс"

msgid "Persistent Keep Alive"
msgstr "Постоянно держать включенным"

msgid "Phy Rate:"
msgstr "Скорость:"

msgid "Physical Settings"
msgstr "Настройки канала"

msgid "Ping"
msgstr "Пинг-запрос"

msgid "Pkts."
msgstr "Пакетов."

msgid "Please enter your username and password."
msgstr "Введите логин и пароль."

msgid "Policy"
msgstr "Политика"

msgid "Port"
msgstr "Порт"

msgid "Port status:"
msgstr "Состояние порта:"

msgid "Power Management Mode"
msgstr "Режим управления питанием"

msgid "Pre-emtive CRC errors (CRCP_P)"
msgstr "Pre-emtive CRC errors (CRCP_P)"

msgid "Prefer LTE"
msgstr "Предпочитать LTE"

msgid "Prefer UMTS"
msgstr "Предпочитать UMTS"

msgid "Prefix Delegated"
msgstr "Делегированный префикс"

msgid "Preshared Key"
msgstr "Предварительный ключ"

msgid ""
"Presume peer to be dead after given amount of LCP echo failures, use 0 to "
"ignore failures"
msgstr ""
"Предполагать, что узел недоступен после указанного количества ошибок "
"получения эхо-пакета LCP, введите '0' для игнорирования ошибок."

msgid "Prevent listening on these interfaces."
msgstr "Запретить прослушивание этих интерфейсов."

msgid "Prevents client-to-client communication"
msgstr "Не позволяет клиентам обмениваться друг с другом информацией."

msgid "Private Key"
msgstr "Приватный ключ"

msgid "Proceed"
msgstr "Продолжить"

msgid "Processes"
msgstr "Процессы"

msgid "Profile"
msgstr "Профиль"

msgid "Prot."
msgstr "Прот."

msgid "Protocol"
msgstr "Протокол"

msgid "Protocol family"
msgstr "Семейство протоколов"

msgid "Protocol of the new interface"
msgstr "Протокол нового интерфейса"

msgid "Protocol support is not installed"
msgstr "Поддержка протокола не установлена"

msgid "Provide NTP server"
msgstr "Включить NTP-сервер"

msgid "Provide new network"
msgstr "Предоставлять новую сеть"

msgid "Pseudo Ad-Hoc (ahdemo)"
msgstr "Псевдо Ad-Hoc (ahdemo)"

msgid "Public Key"
msgstr "Публичный ключ"

msgid "Public prefix routed to this device for distribution to clients."
msgstr ""
"Публичный префикс, направляемый на это устройство для распространения среди "
"клиентов."

msgid "QMI Cellular"
msgstr "QMI сотовый"

msgid "Quality"
msgstr "Качество"

msgid "R0 Key Lifetime"
msgstr "R0 Key время жизни"

msgid "R1 Key Holder"
msgstr "R1 Key Holder"

msgid "RFC3947 NAT-T mode"
msgstr "RFC3947 NAT-T режим"

msgid "RTS/CTS Threshold"
msgstr "Порог RTS/CTS"

msgid "RX"
msgstr "Получение (RX)"

msgid "RX Rate"
msgstr "Скорость получения"

msgid "Radius-Accounting-Port"
msgstr "Порт Radius-Accounting"

msgid "Radius-Accounting-Secret"
msgstr "Секрет Radius-Accounting"

msgid "Radius-Accounting-Server"
msgstr "Сервер Radius-Accounting"

msgid "Radius-Authentication-Port"
msgstr "Порт Radius-Authentication"

msgid "Radius-Authentication-Secret"
msgstr "Секрет Radius-Authentication"

msgid "Radius-Authentication-Server"
msgstr "Сервер Radius-Authentication"

msgid "Raw hex-encoded bytes. Leave empty unless your ISP require this"
msgstr ""

msgid ""
"Read <code>/etc/ethers</code> to configure the <abbr title=\"Dynamic Host "
"Configuration Protocol\">DHCP</abbr>-Server"
msgstr ""
"Читать <code>/etc/ethers</code> для настройки <abbr title=\"Протокол "
"динамической настройки узла\">DHCP</abbr>-сервера."

msgid ""
"Really delete this interface? The deletion cannot be undone! You might lose "
"access to this device if you are connected via this interface"
msgstr ""

msgid ""
"Really delete this wireless network? The deletion cannot be undone! You "
"might lose access to this device if you are connected via this network."
msgstr ""
"Действительно удалить эту беспроводную сеть? Удаление не может быть отменено!"
"\\nВы можете потерять доступ к этому устройству, если вы подключены через "
"эту сеть."

msgid "Really reset all changes?"
msgstr "Действительно сбросить все изменения?"

msgid "Really switch protocol?"
msgstr "Вы действительно хотите изменить протокол?"

msgid "Realtime Connections"
msgstr "Соединения в реальном времени"

msgid "Realtime Graphs"
msgstr "Графики в реальном времени"

msgid "Realtime Load"
msgstr "Загрузка в реальном времени"

msgid "Realtime Traffic"
msgstr "Трафик в реальном времени"

msgid "Realtime Wireless"
msgstr "Беспроводная сеть в реальном времени"

msgid "Reassociation Deadline"
msgstr "Срок Реассоциации"

msgid "Rebind protection"
msgstr "Защита от DNS Rebinding"

msgid "Reboot"
msgstr "Перезагрузка"

msgid "Rebooting..."
msgstr "Перезагрузка..."

msgid "Reboots the operating system of your device"
msgstr ""
"Программная перезагрузка вашего устройства, т.е. выполнить команду 'reboot'."

msgid "Receive"
msgstr "Приём"

msgid "Receiver Antenna"
msgstr "Приёмная антенна"

msgid "Recommended. IP addresses of the WireGuard interface."
msgstr "Рекомендуемый. IP адреса интерфейса WireGuard."

msgid "Reconnect this interface"
msgstr "Переподключить этот интерфейс"

msgid "References"
msgstr "Ссылки"

msgid "Relay"
msgstr "Ретранслятор"

msgid "Relay Bridge"
msgstr "Мост-Ретранслятор"

msgid "Relay between networks"
msgstr "Ретранслятор между сетями"

msgid "Relay bridge"
msgstr "Мост-ретранслятор"

msgid "Remote IPv4 address"
msgstr "Удалённый IPv4-адрес"

msgid "Remote IPv4 address or FQDN"
msgstr "Удалённый IPv4-адрес или FQDN"

msgid "Remove"
msgstr "Удалить"

msgid "Repeat scan"
msgstr "Повторить поиск"

msgid "Replace entry"
msgstr "Заменить запись"

msgid "Replace wireless configuration"
msgstr "Заменить настройку беспроводного соединения"

msgid "Request IPv6-address"
msgstr "Запрос IPv6 адреса"

msgid "Request IPv6-prefix of length"
msgstr "Запрос IPv6 префикс длины"

msgid "Required"
msgstr "Требовать"

msgid "Required for certain ISPs, e.g. Charter with DOCSIS 3"
msgstr ""
"Требуется для некоторых Интернет провайдеров, например глава с DOCSIS 3."

msgid "Required. Base64-encoded private key for this interface."
msgstr "Требовать Приватный ключ в кодировке Base64 для этого интерфейса."

msgid "Required. Base64-encoded public key of peer."
msgstr "Требовать Публичный ключ узла в кодировке Base64."

msgid ""
"Required. IP addresses and prefixes that this peer is allowed to use inside "
"the tunnel. Usually the peer's tunnel IP addresses and the networks the peer "
"routes through the tunnel."
msgstr ""
"Требовать IP-адреса и префиксы, которые разрешено использовать этому "
"одноранговому узлу внутри туннеля. Обычно туннельные IP-адреса однорангового "
"узла и сети одноранговых маршрутов через туннель."

msgid ""
"Requires the 'full' version of wpad/hostapd and support from the wifi driver "
"<br />(as of Feb 2017: ath9k and ath10k, in LEDE also mwlwifi and mt76)"
msgstr ""
"Требуется 'полная' версия wpad/hostapd и поддержка со стороны WiFi драйвера  "
"в  <br />(as of Feb 2017: ath9k and ath10k, in LEDE also mwlwifi and mt76)"

msgid ""
"Requires upstream supports DNSSEC; verify unsigned domain responses really "
"come from unsigned domains"
msgstr ""
"Требуется поддержка внешней сетью DNSSEC; убедитесь, что ответы "
"неподписанного домена - действительно поступают от неподписанных доменов."

msgid "Reset"
msgstr "Сбросить"

msgid "Reset Counters"
msgstr "Сбросить счётчики"

msgid "Reset to defaults"
msgstr "Сбросить на значения по умолчанию"

msgid "Resolv and Hosts Files"
msgstr "Файлы resolv и hosts"

msgid "Resolve file"
msgstr "Файл resolv"

msgid "Restart"
msgstr "Перезапустить"

msgid "Restart Firewall"
msgstr "Перезапустить межсетевой экран"

msgid "Restart radio interface"
msgstr ""

msgid "Restore"
msgstr "Восстановление"

msgid "Restore backup"
msgstr "Восстановить резервную копию"

msgid "Reveal/hide password"
msgstr "Показать/скрыть пароль"

msgid "Revert"
msgstr "Вернуть"

msgid "Revert changes"
msgstr ""

msgid "Revert request failed with status <code>%h</code>"
msgstr ""

msgid "Reverting configuration…"
msgstr ""

msgid "Root"
msgstr "Корень"

msgid "Root directory for files served via TFTP"
msgstr "Корневая директория для файлов сервера, вроде TFTP"

msgid "Root preparation"
msgstr "Подготовка корневой директории"

msgid "Route Allowed IPs"
msgstr "Маршрут разрешенный для IP адресов"

msgid "Route type"
msgstr "Тип маршрута"

msgid "Router Advertisement-Service"
msgstr "Доступные<br />режимы работы"

msgid "Router Password"
msgstr "Пароль маршрутизатора"

msgid "Routes"
msgstr "Маршруты"

msgid ""
"Routes specify over which interface and gateway a certain host or network "
"can be reached."
msgstr ""
"Маршрутизация служит для определения через, какой интерфейс и шлюз можно "
"достичь определенного хоста или сети."

msgid "Run a filesystem check before mounting the device"
msgstr "Проверять файловую систему перед монтированием раздела."

msgid "Run filesystem check"
msgstr "Проверить"

msgid "SHA256"
msgstr "SHA256"

msgid "SNR"
msgstr "SNR"

msgid "SSH Access"
msgstr "Доступ по SSH"

msgid "SSH server address"
msgstr "Адрес сервера SSH"

msgid "SSH server port"
msgstr "Порт сервера SSH"

msgid "SSH username"
msgstr "SSH логин"

msgid "SSH-Keys"
msgstr "SSH-ключи"

msgid "SSID"
msgstr "SSID"

msgid "Save"
msgstr "Сохранить"

msgid "Save & Apply"
msgstr "Сохранить и применить"

msgid "Scan"
msgstr "Поиск"

msgid "Scheduled Tasks"
msgstr "Запланированные задания"

msgid "Section added"
msgstr "Строки добавлены"

msgid "Section removed"
msgstr "Строки удалены"

msgid "See \"mount\" manpage for details"
msgstr "Для подробной информации обратитесь к справке по 'mount' (man mount)."

msgid ""
"Send LCP echo requests at the given interval in seconds, only effective in "
"conjunction with failure threshold"
msgstr ""
"Отправлять эхо-пакеты LCP с указанным интервалом (секунды), эффективно "
"только в сочетании с порогом ошибок."

msgid "Separate Clients"
msgstr "Разделять клиентов"

msgid "Server Settings"
msgstr "Настройки сервера"

msgid "Service Name"
msgstr "Имя службы"

msgid "Service Type"
msgstr "Тип службы"

msgid "Services"
msgstr "Сервисы"

msgid ""
"Set interface properties regardless of the link carrier (If set, carrier "
"sense events do not invoke hotplug handlers)."
msgstr ""
"Автоматически активировать соединение, при подключении в разъем кабеля."

msgid "Set up Time Synchronization"
msgstr "Настройка синхронизации времени"

msgid "Setting PLMN failed"
msgstr ""

msgid "Setting operation mode failed"
msgstr ""

msgid "Setup DHCP Server"
msgstr "Настроить сервер DHCP"

msgid "Severely Errored Seconds (SES)"
msgstr "Секунды с большим числом ошибок (SES)."

msgid "Short GI"
msgstr "Short GI"

msgid "Show current backup file list"
msgstr "Показать текущий список<br />файлов резервной копии"

msgid "Shutdown this interface"
msgstr "Выключить этот интерфейс"

msgid "Signal"
msgstr "Сигнал"

msgid "Signal Attenuation (SATN)"
msgstr "Затухание сигнала (SATN)"

msgid "Signal:"
msgstr "Сигнал:"

msgid "Size"
msgstr "Размер"

msgid "Size (.ipk)"
msgstr "Размер (.ipk)"

msgid "Size of DNS query cache"
msgstr ""

msgid "Skip"
msgstr "Пропустить"

msgid "Skip to content"
msgstr "Перейти к содержимому"

msgid "Skip to navigation"
msgstr "Перейти к навигации"

msgid "Slot time"
msgstr "Время слота"

msgid "Software"
msgstr "Программное обеспечение"

msgid "Software VLAN"
msgstr "Программное обеспечение VLAN"

msgid "Some fields are invalid, cannot save values!"
msgstr "Некоторые значения полей недопустимы, невозможно сохранить информацию!"

msgid "Sorry, the object you requested was not found."
msgstr "Извините, запрошенный объект не был найден."

msgid "Sorry, the server encountered an unexpected error."
msgstr "Извините, сервер столкнулся с неожиданной ошибкой."

msgid ""
"Sorry, there is no sysupgrade support present; a new firmware image must be "
"flashed manually. Please refer to the wiki for device specific install "
"instructions."
msgstr ""
"К сожалению, автоматическое обновление не поддерживается, новая прошивка "
"должна быть установлена вручную. Обратитесь к wiki для получения конкретных "
"инструкций для вашего устройства."

msgid "Source"
msgstr "Источник"

msgid "Specifies the directory the device is attached to"
msgstr "Папка, к которой монтируется раздел устройства."

msgid "Specifies the listening port of this <em>Dropbear</em> instance"
msgstr "Порт данного процесса <em>Dropbear</em>."

msgid ""
"Specifies the maximum amount of failed ARP requests until hosts are presumed "
"to be dead"
msgstr ""
"Максимальное количество неудачных запросов ARP, после которого узлы "
"считаются отключенными."

msgid ""
"Specifies the maximum amount of seconds after which hosts are presumed to be "
"dead"
msgstr ""
"Максимальное количество секунд, после которого узлы считаются отключёнными."

msgid "Specify a TOS (Type of Service)."
msgstr "Укажите TOS (Тип обслуживания)."

msgid ""
"Specify a TTL (Time to Live) for the encapsulating packet other than the "
"default (64)."
msgstr ""
"Укажите значение TTL (Время Жизни) для инкапсуляции пакетов, по умолчанию "
"(64)."

msgid ""
"Specify an MTU (Maximum Transmission Unit) other than the default (1280 "
"bytes)."
msgstr ""
"Укажите MTU (Максимальный Объем Данных), отличный от стандартного (1280 "
"байт)."

msgid "Specify the secret encryption key here."
msgstr "Укажите закрытый ключ."

msgid "Start"
msgstr "Старт"

msgid "Start priority"
msgstr "Приоритет"

msgid "Starting configuration apply…"
msgstr ""

msgid "Startup"
msgstr "Загрузка"

msgid "Static IPv4 Routes"
msgstr "Статические маршруты IPv4"

msgid "Static IPv6 Routes"
msgstr "Статические маршруты IPv6"

msgid "Static Leases"
msgstr "Постоянные аренды"

msgid "Static Routes"
msgstr "Статические маршруты"

msgid "Static address"
msgstr "Статический адрес"

msgid ""
"Static leases are used to assign fixed IP addresses and symbolic hostnames "
"to DHCP clients. They are also required for non-dynamic interface "
"configurations where only hosts with a corresponding lease are served."
msgstr ""
"Постоянная аренда используется для присвоения фиксированных IP-адресов и "
"имён DHCP-клиентам.<br />Постоянная аренда также необходима для статических "
"интерфейсов, в которых обслуживаются только клиенты с присвоенными адресами."

msgid "Status"
msgstr "Состояние"

msgid "Stop"
msgstr "Остановить"

msgid "Strict order"
msgstr "Строгий порядок"

msgid "Submit"
msgstr "Применить"

msgid "Suppress logging"
msgstr "Подавить логирование"

msgid "Suppress logging of the routine operation of these protocols"
msgstr "Подавить логирование стандартной работы этих протоколов."

msgid "Swap"
msgstr "Раздел подкачки (Swap)"

msgid "Swap Entry"
msgstr "Настройка config файла fstab (/etc/config/fstab)"

msgid "Switch"
msgstr "Коммутатор"

msgid "Switch %q"
msgstr "Коммутатор %q"

msgid "Switch %q (%s)"
msgstr "Коммутатор %q (%s)"

msgid ""
"Switch %q has an unknown topology - the VLAN settings might not be accurate."
msgstr ""
"Коммутатор %q имеет неизвестную топологию-настройки VLAN не могут быть "
"точными."

msgid "Switch Port Mask"
msgstr "Изменить маску порта"

msgid "Switch VLAN"
msgstr "Изменить VLAN"

msgid "Switch protocol"
msgstr "Изменить протокол"

msgid "Sync with browser"
msgstr "Синхронизировать с браузером"

msgid "Synchronizing..."
msgstr "Синхронизация..."

msgid "System"
msgstr "Система"

msgid "System Log"
msgstr "Системный журнал"

msgid "System Properties"
msgstr "Свойства системы"

msgid "System log buffer size"
msgstr "Размер системного журнала"

msgid "TCP:"
msgstr "TCP:"

msgid "TFTP Settings"
msgstr "Настройки TFTP"

msgid "TFTP server root"
msgstr "TFTP сервер root"

msgid "TX"
msgstr "Передача (TX)"

msgid "TX Rate"
msgstr "Cкорость передачи"

msgid "Table"
msgstr "Таблица"

msgid "Target"
msgstr "Назначение"

msgid "Target network"
msgstr "Сеть назначения"

msgid "Terminate"
msgstr "Завершить"

msgid ""
"The <em>Device Configuration</em> section covers physical settings of the "
"radio hardware such as channel, transmit power or antenna selection which "
"are shared among all defined wireless networks (if the radio hardware is "
"multi-SSID capable). Per network settings like encryption or operation mode "
"are grouped in the <em>Interface Configuration</em>."
msgstr ""
"Вкладка меню <em>'Настройка устройства'</em> содержит физические настройки "
"радиооборудования, такие как канал, мощность передачи или выбор антенны, "
"которые совместно используются всеми настроенными беспроводными сетями (если "
"радиооборудование поддерживает несколько SSID).<br />Параметры сети, такие "
"как шифрование или режим работы, смотрите на вкладке <em>'Настройка сети'</"
"em>."

msgid ""
"The <em>libiwinfo-lua</em> package is not installed. You must install this "
"component for working wireless configuration!"
msgstr ""
"Пакет <em>libiwinfo-lua</em> не установлен. Для включения настроек "
"беспроводных сетей, вам необходимо установить этот компонент!"

msgid ""
"The HE.net endpoint update configuration changed, you must now use the plain "
"username instead of the user ID!"
msgstr ""
"HE.net конфигурация обновления конечной точки изменена, теперь вы должны "
"использовать простое имя пользователя вместо ID пользователя!"

msgid ""
"The IPv4 address or the fully-qualified domain name of the remote tunnel end."
msgstr "IPv4-адрес или полное доменное имя удаленного конца туннеля."

msgid ""
"The IPv6 prefix assigned to the provider, usually ends with <code>::</code>"
msgstr ""
"Назначенный провайдеру префикс IPv6, обычно заканчивается на <code>::</code>"

msgid ""
"The allowed characters are: <code>A-Z</code>, <code>a-z</code>, <code>0-9</"
"code> and <code>_</code>"
msgstr ""
"Допустимые символы: <code>A-Z</code>, <code>a-z</code>, <code>0-9</code> и "
"<code>_</code>"

msgid "The backup archive does not appear to be a valid gzip file."
msgstr ""

msgid "The configuration file could not be loaded due to the following error:"
msgstr "Не удалось загрузить config файл из-за следующей ошибки:"

msgid ""
"The device could not be reached within %d seconds after applying the pending "
"changes, which caused the configuration to be rolled back for safety "
"reasons. If you believe that the configuration changes are correct "
"nonetheless, perform an unchecked configuration apply. Alternatively, you "
"can dismiss this warning and edit changes before attempting to apply again, "
"or revert all pending changes to keep the currently working configuration "
"state."
msgstr ""

msgid ""
"The device file of the memory or partition (<abbr title=\"for example\">e.g."
"</abbr> <code>/dev/sda1</code>)"
msgstr ""
"Устройство или раздел (<abbr title=\"например\">напр.</abbr> <code>/dev/"
"sda1</code>)"

msgid ""
"The filesystem that was used to format the memory (<abbr title=\"for example"
"\">e.g.</abbr> <samp><abbr title=\"Third Extended Filesystem\">ext3</abbr></"
"samp>)"
msgstr ""
"Файловая система (<abbr title=\"например\">напр.</abbr> <samp><abbr title="
"\"Third Extended Filesystem\">ext3</abbr></samp>)."

msgid ""
"The flash image was uploaded. Below is the checksum and file size listed, "
"compare them with the original file to ensure data integrity.<br /> Click "
"\"Proceed\" below to start the flash procedure."
msgstr ""
"Образ загружен. Сравните размер файла и контрольную сумму, чтобы "
"удостовериться в целостности данных.<br /> Нажмите 'Продолжить', чтобы "
"начать процедуру обновления прошивки."

msgid "The following changes have been reverted"
msgstr "Ваши настройки были отвергнуты."

msgid "The following rules are currently active on this system."
msgstr "На данном устройстве активны следующие правила."

msgid "The given network name is not unique"
msgstr "Заданное имя сети не является уникальным."

msgid ""
"The hardware is not multi-SSID capable and the existing configuration will "
"be replaced if you proceed."
msgstr ""
"Аппаратное обеспечение не поддерживает Multi-SSID, и существующие настройки "
"будут изаменены, если вы продолжите."

msgid ""
"The length of the IPv4 prefix in bits, the remainder is used in the IPv6 "
"addresses."
msgstr ""
"Длина префикса IPv4 в битах, оставшееся будет использоваться в IPv6-адресах."

msgid "The length of the IPv6 prefix in bits"
msgstr "Длина префикса IPv6 в битах"

msgid "The local IPv4 address over which the tunnel is created (optional)."
msgstr "Локальный адрес IPv4, по которому создается туннель (необязательно)."

msgid ""
"The network ports on this device can be combined to several <abbr title="
"\"Virtual Local Area Network\">VLAN</abbr>s in which computers can "
"communicate directly with each other. <abbr title=\"Virtual Local Area "
"Network\">VLAN</abbr>s are often used to separate different network "
"segments. Often there is by default one Uplink port for a connection to the "
"next greater network like the internet and other ports for a local network."
msgstr ""
"Сетевые порты этого устройства могут быть объединены в несколько <abbr title="
"\"Virtual Local Area Network\">VLAN</abbr>ов, в которых компьютеры могут "
"связываться напрямую между собой.<br /><abbr title=\"Виртуальные локальные "
"сети\">VLAN</abbr>ы часто используются для разделения нескольких сетевых "
"сегментов.<br />Обычно по умолчанию используется один порт для подключения к "
"внешней сети, например к Интернету и другие порты предназначенные для "
"внутренней - локальной сети."

msgid "The selected protocol needs a device assigned"
msgstr "Для выбранного протокола необходимо задать устройство"

msgid "The submitted security token is invalid or already expired!"
msgstr "Представленный маркер безопасности недействителен или уже истек!"

msgid ""
"The system is erasing the configuration partition now and will reboot itself "
"when finished."
msgstr "Идёт удаление настроек раздела с последующей перезагрузкой системы."

msgid ""
"The system is flashing now.<br /> DO NOT POWER OFF THE DEVICE!<br /> Wait a "
"few minutes before you try to reconnect. It might be necessary to renew the "
"address of your computer to reach the device again, depending on your "
"settings."
msgstr ""
"Сейчас система перепрошивается.<br /> НЕ ОТКЛЮЧАЙТЕ ПИТАНИЕ УСТРОЙСТВА!<br /"
"> Подождите несколько минут, прежде чем попытаться соединится. Возможно, "
"потребуется обновить адрес компьютера, чтобы снова подключится к устройству, "
"в зависимости от настроек."

msgid ""
"The uploaded image file does not contain a supported format. Make sure that "
"you choose the generic image format for your platform."
msgstr ""
"Загруженный файл прошивки не поддерживается. Проверьте, что вы загрузили "
"подходящую прошивку для чипа вашего устройства."

msgid "There are no active leases."
msgstr "Нет активных арендованных адресов."

msgid "There are no changes to apply."
msgstr ""

msgid "There are no pending changes to revert!"
msgstr "Нет изменений, которые можно отменить!"

msgid "There are no pending changes!"
msgstr "Нет изменений, которые можно применить!"

msgid ""
"There is no device assigned yet, please attach a network device in the "
"\"Physical Settings\" tab"
msgstr ""
"Устройство не назначено. Назначьте сетевое устройство на странице 'Настройки "
"канала'."

msgid ""
"There is no password set on this router. Please configure a root password to "
"protect the web interface and enable SSH."
msgstr ""
"Пароль пользователя root не установлен. Установите пароль, чтобы защитить "
"веб-интерфейс и включить SSH."

msgid "This IPv4 address of the relay"
msgstr "IPv4-адрес ретранслятора"

msgid ""
"This file may contain lines like 'server=/domain/1.2.3.4' or "
"'server=1.2.3.4' fordomain-specific or full upstream <abbr title=\"Domain "
"Name System\">DNS</abbr> servers."
msgstr ""
"Этот файл может содержать такие строки, как 'server=/domain/1.2.3.4' или "
"'server=1.2.3.4' fordomain-specific или полный список внешней сети <abbr "
"title=\"Domain Name System\">DNS</abbr> servers."

msgid ""
"This is a list of shell glob patterns for matching files and directories to "
"include during sysupgrade. Modified files in /etc/config/ and certain other "
"configurations are automatically preserved."
msgstr ""
"Настройка данного config файла, позволит пользователю создать резервную "
"копию своих настроек.<br />Копируются config файлы из папки /etc/config и "
"некоторые другие.<br />При перепрошивке устройства sysupgrade-совместимым "
"образом, вы сможете воспользоваться резервной копией своих настроек."

msgid ""
"This is either the \"Update Key\" configured for the tunnel or the account "
"password if no update key has been configured"
msgstr ""
"Это либо \"Update Key\", настроенный для туннеля, либо пароль учетной "
"записи, если ключ обновления не был настроен."

msgid ""
"This is the content of /etc/rc.local. Insert your own commands here (in "
"front of 'exit 0') to execute them at the end of the boot process."
msgstr ""
"Cодержимое config файла /etc/rc.local. Вы можете добавить свои команды "
"(перед 'exit 0'), чтобы выполнить их во время загрузки устройства."

msgid ""
"This is the local endpoint address assigned by the tunnel broker, it usually "
"ends with <code>...:2/64</code>"
msgstr ""
"Это локальный адрес, назначенный туннельным брокером, обычно заканчивается "
"на <code>...:2/64</code>."

msgid ""
"This is the only <abbr title=\"Dynamic Host Configuration Protocol\">DHCP</"
"abbr> in the local network"
msgstr ""
"Это единственный <abbr title=\"Протокол динамической настройки узла\">DHCP</"
"abbr>-сервер в локальной сети."

msgid "This is the plain username for logging into the account"
msgstr "Это просто имя пользователя, для входа в учетную запись."

msgid ""
"This is the prefix routed to you by the tunnel broker for use by clients"
msgstr ""
"Это префикс, направлен вам брокером туннелей для использования клиентами."

msgid "This is the system crontab in which scheduled tasks can be defined."
msgstr ""
"На странице содержимое /etc/crontabs/root - файла (задания crontab), здесь "
"вы можете запланировать ваши задания. "

msgid ""
"This is usually the address of the nearest PoP operated by the tunnel broker"
msgstr "Это адрес ближайшей точки присутствия туннельного брокера."

msgid ""
"This list gives an overview over currently running system processes and "
"their status."
msgstr "Страница содержит работающие процессы и их состояние."

msgid "This page gives an overview over currently active network connections."
msgstr ""
"Страница содержит список всех активных на данный момент сетевых соединений."

msgid "This section contains no values yet"
msgstr "Здесь не содержатся необходимые значения"

msgid "Time Synchronization"
msgstr "Синхронизация времени"

msgid "Time Synchronization is not configured yet."
msgstr "Синхронизация времени ещё не настроена."

msgid "Timezone"
msgstr "Часовой пояс"

msgid ""
"To restore configuration files, you can upload a previously generated backup "
"archive here. To reset the firmware to its initial state, click \"Perform "
"reset\" (only possible with squashfs images)."
msgstr ""
"Чтобы восстановить config файлы, ваши настройки прошивки устройства, вы "
"можете загрузить ранее созданный вами архив здесь. Для сброса настроек "
"прошивки к исходному состоянию нажмите 'Выполнить сброс' (возможно только "
"для squashfs-образов)."

msgid "Tone"
msgstr "Тон"

msgid "Total Available"
msgstr "Всего доступно"

msgid "Traceroute"
msgstr "Трассировка"

msgid "Traffic"
msgstr "Трафик"

msgid "Transfer"
msgstr "Передача"

msgid "Transmission Rate"
msgstr "Скорость передачи"

msgid "Transmit"
msgstr "Передача"

msgid "Transmit Power"
msgstr "Мощность передатчика"

msgid "Transmitter Antenna"
msgstr "Передающая антенна"

msgid "Trigger"
msgstr "Назначить"

msgid "Trigger Mode"
msgstr "Режим работы"

msgid "Tunnel ID"
msgstr "Идентификатор туннеля"

msgid "Tunnel Interface"
msgstr "Интерфейс туннеля"

msgid "Tunnel Link"
msgstr "Ссылка на туннель"

msgid "Tx-Power"
msgstr "Мощность передатчика"

msgid "Type"
msgstr "Тип"

msgid "UDP:"
msgstr "UDP:"

msgid "UMTS only"
msgstr "Только UMTS"

msgid "UMTS/GPRS/EV-DO"
msgstr "UMTS/GPRS/EV-DO"

msgid "USB Device"
msgstr "USB устройство"

msgid "USB Ports"
msgstr "USB порты"

msgid "UUID"
msgstr "UUID"

msgid "Unable to determine device name"
msgstr ""

msgid "Unable to determine external IP address"
msgstr ""

msgid "Unable to determine upstream interface"
msgstr ""

msgid "Unable to dispatch"
msgstr "Невозможно обработать запрос для"

msgid "Unable to obtain client ID"
msgstr ""

msgid "Unable to resolve AFTR host name"
msgstr ""

msgid "Unable to resolve peer host name"
msgstr ""

msgid "Unavailable Seconds (UAS)"
msgstr "Секунды неготовности (UAS)"

msgid "Unknown"
msgstr "Неизвестно"

msgid "Unknown Error, password not changed!"
msgstr "Неизвестная ошибка, пароль не был изменен!"

msgid "Unknown error (%s)"
msgstr ""

msgid "Unmanaged"
msgstr "Неуправляемый"

msgid "Unmount"
msgstr "Отмонтировать"

msgid "Unsaved Changes"
msgstr "Непринятые изменения"

msgid "Unsupported MAP type"
msgstr ""

msgid "Unsupported modem"
msgstr ""

msgid "Unsupported protocol type."
msgstr "Неподдерживаемый тип протокола."

msgid "Up"
msgstr ""

msgid "Update lists"
msgstr "Обновить списки"

msgid ""
"Upload a sysupgrade-compatible image here to replace the running firmware. "
"Check \"Keep settings\" to retain the current configuration (requires a "
"compatible firmware image)."
msgstr ""
"Загрузите sysupgrade-совместимый образ, чтобы заменить текущую прошивку "
"устройства. Поставьте галочку 'Сохранить настройки', чтобы сохранить текущие "
"config файлы - ваши настройки устройства (требуется совместимый образ "
"прошивки)."

msgid "Upload archive..."
msgstr "Загрузка архива..."

msgid "Uploaded File"
msgstr "Загруженный файл"

msgid "Uptime"
msgstr "Время работы"

msgid "Use <code>/etc/ethers</code>"
msgstr "Использовать<br /><code>/etc/ethers</code>"

msgid "Use DHCP gateway"
msgstr "Использовать шлюз DHCP"

msgid "Use DNS servers advertised by peer"
msgstr "Использовать объявляемые узлом DNS сервера"

msgid "Use ISO/IEC 3166 alpha2 country codes."
msgstr "Использовать коды стран ISO/IEC 3166 alpha2."

msgid "Use MTU on tunnel interface"
msgstr "Использовать MTU на интерфейсе туннеля"

msgid "Use TTL on tunnel interface"
msgstr "Использовать TTL на интерфейсе туннеля"

msgid "Use as external overlay (/overlay)"
msgstr "Использовать как внешний overlay (/overlay)"

msgid "Use as root filesystem (/)"
msgstr "Использовать как корень (/)"

msgid "Use broadcast flag"
msgstr "Использовать широковещательный флаг"

msgid "Use builtin IPv6-management"
msgstr "Использовать встроенный<br />IPv6-менеджмент"

msgid "Use custom DNS servers"
msgstr "Использовать собственные DNS сервера"

msgid "Use default gateway"
msgstr "Использовать шлюз по умолчанию"

msgid "Use gateway metric"
msgstr "Использовать<br />метрику шлюза"

msgid "Use routing table"
msgstr "Использовать таблицу маршрутизации"

msgid ""
"Use the <em>Add</em> Button to add a new lease entry. The <em>MAC-Address</"
"em> identifies the host, the <em>IPv4-Address</em> specifies the fixed "
"address to use, and the <em>Hostname</em> is assigned as a symbolic name to "
"the requesting host. The optional <em>Lease time</em> can be used to set non-"
"standard host-specific lease time, e.g. 12h, 3d or infinite."
msgstr ""
"Нажмите кнопку <em>'Добавить'</em>, чтобы добавить новую запись аренды. "
"<em>'MAC-Адрес'</em> идентифицирует хост, <em>'IPv4-Адрес'</em> указывает "
"фиксированный адрес, а <em>'Имя хоста'</em> присваивается в качестве "
"символьного имени для запрашивающего хоста.<br />Необязательно <em>'Время "
"аренды адреса'</em> может быть использовано для того, чтобы установить "
"индивидуальное время аренды, например 12h, 3d или бесконечное."

msgid "Used"
msgstr "Использовано"

msgid "Used Key Slot"
msgstr "Используемый слот ключа"

msgid ""
"Used for two different purposes: RADIUS NAS ID and 802.11r R0KH-ID. Not "
"needed with normal WPA(2)-PSK."
msgstr ""
"Используется для двух различных целей: RADIUS NAS ID и 802.11r R0KH-ID. Не "
"используется с обычным WPA(2)-PSK."

msgid "User certificate (PEM encoded)"
msgstr "Сертификат пользователя (PEM encoded)"

msgid "User key (PEM encoded)"
msgstr "Ключ пользователя (PEM encoded)"

msgid "Username"
msgstr "Имя пользователя"

msgid "VC-Mux"
msgstr "VC-Mux"

msgid "VDSL"
msgstr "VDSL"

msgid "VLANs on %q"
msgstr "VLANы на %q"

msgid "VLANs on %q (%s)"
msgstr "VLANы на %q (%s)"

msgid "VPN Local address"
msgstr "Локальный адрес VPN"

msgid "VPN Local port"
msgstr "Локальный порт VPN"

msgid "VPN Server"
msgstr "Сервер VPN"

msgid "VPN Server port"
msgstr "Порт VPN сервера"

msgid "VPN Server's certificate SHA1 hash"
msgstr "Сертификат SHA1 hash VPN сервера"

msgid "VPNC (CISCO 3000 (and others) VPN)"
msgstr "VPNC (CISCO 3000 (and others) VPN)"

msgid "Vendor"
msgstr "Производитель (Vendor)"

msgid "Vendor Class to send when requesting DHCP"
msgstr ""
"Класс производителя (Vendor class), который отправлять при DHCP-запросах"

msgid "Verify"
msgstr "Проверить"

msgid "Version"
msgstr "Версия"

msgid "Virtual dynamic interface"
msgstr ""

msgid "WDS"
msgstr "WDS"

msgid "WEP Open System"
msgstr "Открытая система WEP"

msgid "WEP Shared Key"
msgstr "Общий ключ WEP"

msgid "WEP passphrase"
msgstr "Пароль WEP"

msgid "WMM Mode"
msgstr "Режим WMM"

msgid "WPA passphrase"
msgstr "Пароль WPA"

msgid ""
"WPA-Encryption requires wpa_supplicant (for client mode) or hostapd (for AP "
"and ad-hoc mode) to be installed."
msgstr ""
"Необходимо установить wpa_supplicant (режим клиента) или hostapd (режим "
"точки доступа или ad-hoc) для поддержки шифрования WPA."

msgid "Waiting for changes to be applied..."
msgstr "Ожидание применения изменений..."

msgid "Waiting for command to complete..."
msgstr "Ожидание завершения выполнения команды..."

msgid "Waiting for configuration to get applied… %ds"
msgstr ""

msgid "Waiting for device..."
msgstr "Ожидание подключения устройства..."

msgid "Warning"
msgstr "Внимание"

msgid "Warning: There are unsaved changes that will get lost on reboot!"
msgstr ""
"Внимание: Есть не сохраненные изменения, которые будут потеряны при "
"перезагрузке!"

msgid ""
"When using a PSK, the PMK can be generated locally without inter AP "
"communications"
msgstr "При использовании PSK, PMK может быть создан локально, без AP в связи."

msgid "Width"
msgstr "Ширина"

msgid "WireGuard VPN"
msgstr "WireGuard VPN"

msgid "Wireless"
msgstr "Wi-Fi"

msgid "Wireless Adapter"
msgstr "Беспроводной адаптер"

msgid "Wireless Network"
msgstr "Беспроводная сеть"

msgid "Wireless Overview"
msgstr "Список беспроводных сетей"

msgid "Wireless Security"
msgstr "Безопасность беспроводной сети"

msgid "Wireless is disabled"
msgstr "Беспроводная сеть отключена"

msgid "Wireless is not associated"
msgstr "Беспроводная сеть не связана"

msgid "Wireless is restarting..."
msgstr "Беспроводная сеть перезапускается..."

msgid "Wireless network is disabled"
msgstr "Беспроводная сеть отключена"

msgid "Wireless network is enabled"
msgstr "Беспроводная<br />сеть включена"

msgid "Write received DNS requests to syslog"
msgstr "Записывать полученные DNS-запросы в системный журнал."

msgid "Write system log to file"
msgstr "Записывать системные события в файл"

msgid ""
"You can enable or disable installed init scripts here. Changes will applied "
"after a device reboot.<br /><strong>Warning: If you disable essential init "
"scripts like \"network\", your device might become inaccessible!</strong>"
msgstr ""
"Здесь вы можете включить или выключить установленные скрипты инициализации. "
"Изменения вступят в силу после перезагрузки устройства.<br /"
"><strong>Внимание: если вы выключите один из основных скриптов инициализации "
"(например 'network'), ваше устройство может оказаться недоступным!</strong>"

msgid ""
"You must enable JavaScript in your browser or LuCI will not work properly."
msgstr ""
"Вам необходимо включить JavaScript в вашем браузере для корректной работы "
"LuCI."

msgid ""
"Your Internet Explorer is too old to display this page correctly. Please "
"upgrade it to at least version 7 or use another browser like Firefox, Opera "
"or Safari."
msgstr ""
"Ваш Internet Explorer слишком стар, чтобы отобразить эту страницу правильно. "
"Обновите его до версии 7 или используйте другой браузер, например Firefox, "
"Opera или Safari."

msgid "any"
msgstr "любой"

msgid "auto"
msgstr "авто"

msgid "baseT"
msgstr "baseT"

msgid "bridged"
msgstr "соед. мостом"

msgid "create"
msgstr ""

msgid "create:"
msgstr "создать:"

msgid "creates a bridge over specified interface(s)"
msgstr "Создаёт мост для выбранных сетевых интерфейсов."

msgid "dB"
msgstr "dB"

msgid "dBm"
msgstr "dBm"

msgid "disable"
msgstr "отключить"

msgid "disabled"
msgstr "отключено"

msgid "expired"
msgstr "истекло"

msgid ""
"file where given <abbr title=\"Dynamic Host Configuration Protocol\">DHCP</"
"abbr>-leases will be stored"
msgstr ""
"Файл, где хранятся арендованные <abbr title=\"Протокол динамической "
"настройки узла\">DHCP</abbr>-адреса."

msgid "forward"
msgstr "перенаправить"

msgid "full-duplex"
msgstr "полный дуплекс"

msgid "half-duplex"
msgstr "полудуплекс"

msgid "hidden"
msgstr "скрытый"

msgid "hybrid mode"
msgstr "гибридный режим"

msgid "if target is a network"
msgstr "если сеть"

msgid "input"
msgstr "ввод"

msgid "kB"
msgstr "kB"

msgid "kB/s"
msgstr "kB/s"

msgid "kbit/s"
msgstr "kbit/s"

msgid "local <abbr title=\"Domain Name System\">DNS</abbr> file"
msgstr "Локальный <abbr title=\"Служба доменных имён\">DNS</abbr>-файл."

msgid "minutes"
msgstr "минут(ы)"

msgid "no"
msgstr "нет"

msgid "no link"
msgstr "нет соединения"

msgid "none"
msgstr "ничего"

msgid "not present"
msgstr "не существует"

msgid "off"
msgstr "выключено"

msgid "on"
msgstr "включено"

msgid "open"
msgstr "открыть"

msgid "output"
msgstr ""

msgid "overlay"
msgstr "overlay"

msgid "random"
msgstr "случайно"

msgid "relay mode"
msgstr "режим передачи"

msgid "routed"
msgstr "маршрутизируемый"

msgid "server mode"
msgstr "режим сервера"

msgid "stateful-only"
msgstr "stateful-only"

msgid "stateless"
msgstr "stateless"

msgid "stateless + stateful"
msgstr "stateless + stateful"

msgid "tagged"
msgstr "с тегом"

msgid "time units (TUs / 1.024 ms) [1000-65535]"
msgstr "единицы измерения времени (TUs / 1.024 ms) [1000-65535]"

msgid "unknown"
msgstr "неизвестный"

msgid "unlimited"
msgstr "неограниченный"

msgid "unspecified"
msgstr "не определено"

msgid "unspecified -or- create:"
msgstr "не определено -или- создать:"

msgid "untagged"
msgstr "без тега"

msgid "yes"
msgstr "да"

msgid "« Back"
msgstr "« Назад"

#~ msgid "Activate this network"
#~ msgstr "Активировать эту сеть"

#~ msgid "Hermes 802.11b Wireless Controller"
#~ msgstr "Беспроводной 802.11b контроллер Hermes"

#~ msgid "Interface is shutting down..."
#~ msgstr "Интерфейс отключается..."

#~ msgid "Interface reconnected"
#~ msgstr "Интерфейс переподключен"

#~ msgid "Interface shut down"
#~ msgstr "Интерфейс отключен"

#~ msgid "Prism2/2.5/3 802.11b Wireless Controller"
#~ msgstr "Беспроводной 802.11b контроллер Prism2/2.5/3"

#~ msgid "RaLink 802.11%s Wireless Controller"
#~ msgstr "Беспроводной 802.11%s контроллер RaLink"

#~ msgid ""
#~ "Really shutdown interface \"%s\"? You might lose access to this device if "
#~ "you are connected via this interface."
#~ msgstr ""
#~ "Действительно отключить интерфейс \"%s\"? Вы можете потерять доступ к "
#~ "этому устройству, если вы подключены через этот интерфейс."

#~ msgid "Reconnecting interface"
#~ msgstr "Интерфейс переподключается"

#~ msgid "Shutdown this network"
#~ msgstr "Выключить эту сеть"

#~ msgid "Wireless restarted"
#~ msgstr "Беспроводная сеть перезапущена"

#~ msgid "Wireless shut down"
#~ msgstr "Выключение беспроводной сети"

#~ msgid "DHCP Leases"
#~ msgstr "Аренды DHCP"

#~ msgid "DHCPv6 Leases"
#~ msgstr "Аренды DHCPv6"

#~ msgid ""
#~ "Really delete this interface? The deletion cannot be undone! You might "
#~ "lose access to this device if you are connected via this interface."
#~ msgstr ""
#~ "Действительно удалить этот интерфейс? Удаление не может быть отменено!"
#~ "\\nВы можете потерять доступ к этому устройству, если вы подключены через "
#~ "этот интерфейс."

#~ msgid ""
#~ "Really shut down network? You might lose access to this device if you are "
#~ "connected via this interface."
#~ msgstr ""
#~ "Действительно отключить сеть? Вы можете потерять доступ к этому "
#~ "устройству, если вы подключены через этот интерфейс."

#~ msgid "Sort"
#~ msgstr "Сортировка"

#~ msgid "help"
#~ msgstr "помощь"

#~ msgid "IPv4 WAN Status"
#~ msgstr "Состояние IPv4 WAN"

#~ msgid "IPv6 WAN Status"
#~ msgstr "Состояние IPv6 WAN"<|MERGE_RESOLUTION|>--- conflicted
+++ resolved
@@ -735,12 +735,6 @@
 msgid "Connection Limit"
 msgstr "Ограничение соединений"
 
-<<<<<<< HEAD
-=======
-msgid "Connection attempt failed"
-msgstr ""
-
->>>>>>> b38306dc
 msgid "Connections"
 msgstr "Соединения"
 
