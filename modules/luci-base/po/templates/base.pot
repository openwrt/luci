--- conflicted
+++ resolved
@@ -661,12 +661,6 @@
 msgid "Connection Limit"
 msgstr ""
 
-<<<<<<< HEAD
-=======
-msgid "Connection attempt failed"
-msgstr ""
-
->>>>>>> b38306dc
 msgid "Connections"
 msgstr ""
 
