msgid ""
msgstr ""
"Project-Id-Version: PACKAGE VERSION\n"
"PO-Revision-Date: 2020-12-29 11:16+0000\n"
"Last-Translator: akibou <jinwenxin1997@icloud.com>\n"
"Language-Team: Chinese (Traditional) <https://hosted.weblate.org/projects/"
"openwrt/luci/zh_Hant/>\n"
"Language: zh_Hant\n"
"MIME-Version: 1.0\n"
"Content-Type: text/plain; charset=UTF-8\n"
"Content-Transfer-Encoding: 8bit\n"
"Plural-Forms: nplurals=1; plural=0;\n"
"X-Generator: Weblate 4.4.1-dev\n"

#: modules/luci-mod-network/htdocs/luci-static/resources/view/network/interfaces.js:931
msgid "%.1f dB"
msgstr "%.1f 分貝"

#: modules/luci-mod-system/htdocs/luci-static/resources/view/system/sshkeys.js:117
msgid "%d Bit"
msgstr "%d 位元"

#: modules/luci-base/htdocs/luci-static/resources/ui.js:3689
msgid "%d invalid field(s)"
msgstr "%d 個無效欄位"

#: modules/luci-mod-network/htdocs/luci-static/resources/view/network/switch.js:35
msgid "%s is untagged in multiple VLANs!"
msgstr "%s 尚未標籤在多個 VLAN ！"

#: modules/luci-mod-status/htdocs/luci-static/resources/view/status/bandwidth.js:294
#: modules/luci-mod-status/htdocs/luci-static/resources/view/status/connections.js:403
#: modules/luci-mod-status/htdocs/luci-static/resources/view/status/load.js:270
#: modules/luci-mod-status/htdocs/luci-static/resources/view/status/wireless.js:307
#: modules/luci-mod-status/htdocs/luci-static/resources/view/status/wireless.js:325
msgid "(%d minute window, %d second interval)"
msgstr "(%d 分鐘視窗, %d 秒間隔)"

#: modules/luci-base/htdocs/luci-static/resources/tools/widgets.js:118
#: modules/luci-base/htdocs/luci-static/resources/tools/widgets.js:124
#: modules/luci-base/htdocs/luci-static/resources/tools/widgets.js:258
#: modules/luci-base/htdocs/luci-static/resources/tools/widgets.js:282
#: modules/luci-compat/luasrc/view/cbi/firewall_zonelist.htm:88
#: modules/luci-compat/luasrc/view/cbi/firewall_zonelist.htm:91
msgid "(empty)"
msgstr "(空白)"

#: modules/luci-base/htdocs/luci-static/resources/tools/widgets.js:351
#: modules/luci-compat/luasrc/view/cbi/network_netinfo.htm:23
#: modules/luci-compat/luasrc/view/cbi/network_netlist.htm:58
msgid "(no interfaces attached)"
msgstr "（未連接介面）"

#: modules/luci-compat/luasrc/view/cbi/ucisection.htm:48
msgid "-- Additional Field --"
msgstr "-- 額外欄位 --"

#: modules/luci-base/htdocs/luci-static/resources/cbi.js:275
#: modules/luci-base/htdocs/luci-static/resources/form.js:3372
#: modules/luci-base/htdocs/luci-static/resources/form.js:3704
#: modules/luci-base/htdocs/luci-static/resources/ui.js:767
#: modules/luci-base/htdocs/luci-static/resources/ui.js:1005
#: modules/luci-base/htdocs/luci-static/resources/ui.js:1974
#: modules/luci-compat/luasrc/view/cbi/header.htm:8
#: protocols/luci-proto-3g/htdocs/luci-static/resources/protocol/3g.js:88
msgid "-- Please choose --"
msgstr "-- 請選擇 --"

#: modules/luci-base/htdocs/luci-static/resources/cbi.js:276
#: modules/luci-base/htdocs/luci-static/resources/ui.js:1006
#: modules/luci-base/htdocs/luci-static/resources/ui.js:1975
#: modules/luci-compat/luasrc/view/cbi/header.htm:9
msgid "-- custom --"
msgstr "-- 自訂 --"

#: modules/luci-mod-system/htdocs/luci-static/resources/view/system/mounts.js:270
#: modules/luci-mod-system/htdocs/luci-static/resources/view/system/mounts.js:379
msgid "-- match by label --"
msgstr "-- 依標籤匹配 --"

#: modules/luci-mod-system/htdocs/luci-static/resources/view/system/mounts.js:256
#: modules/luci-mod-system/htdocs/luci-static/resources/view/system/mounts.js:362
msgid "-- match by uuid --"
msgstr "-- 依 uuid 匹配 --"

#: modules/luci-compat/luasrc/view/cbi/firewall_zonelist.htm:27
#: modules/luci-compat/luasrc/view/cbi/network_ifacelist.htm:44
#: modules/luci-compat/luasrc/view/cbi/network_netlist.htm:23
msgid "-- please select --"
msgstr "-- 請選擇 --"

#: protocols/luci-proto-sstp/htdocs/luci-static/resources/protocol/sstp.js:54
msgctxt "sstp log level value"
msgid "0"
msgstr "0"

#: modules/luci-mod-network/htdocs/luci-static/resources/view/network/wireless.js:949
msgid "0 = not using RSSI threshold, 1 = do not change driver default"
msgstr "0 = 不使用無線漫遊(RSSI threshold)，1 = 不變更裝置預設"

#: protocols/luci-proto-sstp/htdocs/luci-static/resources/protocol/sstp.js:55
msgctxt "sstp log level value"
msgid "1"
msgstr "1"

#: modules/luci-mod-status/htdocs/luci-static/resources/view/status/load.js:231
msgid "1 Minute Load:"
msgstr "1分鐘負載:"

#: modules/luci-mod-status/htdocs/luci-static/resources/view/status/load.js:251
msgid "15 Minute Load:"
msgstr "15分鐘負載:"

#: protocols/luci-proto-sstp/htdocs/luci-static/resources/protocol/sstp.js:56
msgctxt "sstp log level value"
msgid "2"
msgstr "2"

#: protocols/luci-proto-sstp/htdocs/luci-static/resources/protocol/sstp.js:57
msgctxt "sstp log level value"
msgid "3"
msgstr "3"

#: protocols/luci-proto-sstp/htdocs/luci-static/resources/protocol/sstp.js:58
msgctxt "sstp log level value"
msgid "4"
msgstr "4"

#: modules/luci-mod-network/htdocs/luci-static/resources/view/network/wireless.js:1452
msgid "4-character hexadecimal ID"
msgstr "4 字元十六進位 ID"

#: modules/luci-compat/luasrc/model/network/proto_4x6.lua:18
#: protocols/luci-proto-ipv6/htdocs/luci-static/resources/protocol/464xlat.js:11
msgid "464XLAT (CLAT)"
msgstr "464XLAT (CLAT)"

#: modules/luci-mod-status/htdocs/luci-static/resources/view/status/load.js:241
msgid "5 Minute Load:"
msgstr "5分鐘負載:"

#: modules/luci-mod-network/htdocs/luci-static/resources/view/network/wireless.js:1481
msgid "6-octet identifier as a hex string - no colons"
msgstr "6個八位元組識別碼作為十六進位字串 - 無冒號"

#: modules/luci-mod-network/htdocs/luci-static/resources/view/network/wireless.js:1441
msgid "802.11r Fast Transition"
msgstr "802.11r 快速切換"

#: modules/luci-mod-network/htdocs/luci-static/resources/view/network/wireless.js:1629
msgid "802.11w Association SA Query maximum timeout"
msgstr "802.11w 關聯 SA 查詢最大逾時"

#: modules/luci-mod-network/htdocs/luci-static/resources/view/network/wireless.js:1636
msgid "802.11w Association SA Query retry timeout"
msgstr "802.11w 關聯 SA 查詢重試逾時"

#: modules/luci-mod-network/htdocs/luci-static/resources/view/network/wireless.js:1617
msgid "802.11w Management Frame Protection"
msgstr "802.11w 管理訊框保護"

#: modules/luci-mod-network/htdocs/luci-static/resources/view/network/wireless.js:1629
msgid "802.11w maximum timeout"
msgstr "802.11w 最大逾時時間"

#: modules/luci-mod-network/htdocs/luci-static/resources/view/network/wireless.js:1636
msgid "802.11w retry timeout"
msgstr "802.11w 重試逾時時間"

#: modules/luci-mod-network/htdocs/luci-static/resources/view/network/wireless.js:966
msgid "<abbr title=\"Basic Service Set Identifier\">BSSID</abbr>"
msgstr ""
"<abbr title=\"Basic Service Set Identifier\">基本服務集識別碼(BSSID)</abbr>"

#: modules/luci-mod-network/htdocs/luci-static/resources/view/network/dhcp.js:326
msgid "<abbr title=\"Domain Name System\">DNS</abbr> query port"
msgstr "<abbr title=\"Domain Name System\">DNS</abbr> 查詢埠號"

#: modules/luci-mod-network/htdocs/luci-static/resources/view/network/dhcp.js:317
msgid "<abbr title=\"Domain Name System\">DNS</abbr> server port"
msgstr "<abbr title=\"Domain Name System\">DNS</abbr> 伺服器埠號"

#: modules/luci-mod-network/htdocs/luci-static/resources/view/network/dhcp.js:260
msgid ""
"<abbr title=\"Domain Name System\">DNS</abbr> servers will be queried in the "
"order of the resolvfile"
msgstr ""
"將會按照解析文件的順序查詢<abbr title=\"Domain Name System\">DNS</abbr>伺服器"

#: modules/luci-mod-network/htdocs/luci-static/resources/view/network/wireless.js:955
msgid "<abbr title=\"Extended Service Set Identifier\">ESSID</abbr>"
msgstr ""
"<abbr title=\"Extended Service Set Identifier\">擴充服務集定識別碼(ESSID)</"
"abbr>"

#: modules/luci-mod-network/htdocs/luci-static/resources/view/network/dhcp.js:472
msgid "<abbr title=\"Internet Protocol Version 4\">IPv4</abbr>-Address"
msgstr "<abbr title=\"Internet Protocol Version 4\">IPv4</abbr>-位址"

#: modules/luci-mod-network/htdocs/luci-static/resources/view/network/routes.js:42
msgid "<abbr title=\"Internet Protocol Version 4\">IPv4</abbr>-Gateway"
msgstr "<abbr title=\"Internet Protocol Version 4\">IPv4</abbr>-閘道器"

#: modules/luci-mod-network/htdocs/luci-static/resources/view/network/interfaces.js:603
#: modules/luci-mod-network/htdocs/luci-static/resources/view/network/routes.js:36
msgid "<abbr title=\"Internet Protocol Version 4\">IPv4</abbr>-Netmask"
msgstr "<abbr title=\"Internet Protocol Version 4\">IPv4</abbr>-網路遮罩"

#: modules/luci-mod-network/htdocs/luci-static/resources/view/network/routes.js:31
msgid ""
"<abbr title=\"Internet Protocol Version 6\">IPv6</abbr>-Address or Network "
"(CIDR)"
msgstr ""
"<abbr title=\"Internet Protocol Version 6\">IPv6</abbr>-位址或網路(CIDR)"

#: modules/luci-mod-network/htdocs/luci-static/resources/view/network/routes.js:42
msgid "<abbr title=\"Internet Protocol Version 6\">IPv6</abbr>-Gateway"
msgstr "<abbr title=\"Internet Protocol Version 6\">IPv6</abbr>-閘道"

#: modules/luci-mod-network/htdocs/luci-static/resources/view/network/dhcp.js:501
msgid "<abbr title=\"Internet Protocol Version 6\">IPv6</abbr>-Suffix (hex)"
msgstr ""
"<abbr title=\"Internet Protocol Version 6\">IPv6</abbr> 尾碼 (十六進位)"

#: modules/luci-mod-system/htdocs/luci-static/resources/view/system/leds.js:58
msgid "<abbr title=\"Light Emitting Diode\">LED</abbr> Configuration"
msgstr "<abbr title=\"Light Emitting Diode\">LED</abbr> 組態"

#: modules/luci-mod-system/htdocs/luci-static/resources/view/system/leds.js:69
msgid "<abbr title=\"Light Emitting Diode\">LED</abbr> Name"
msgstr "<abbr title=\"Light Emitting Diode\">LED</abbr> 名稱"

#: modules/luci-mod-network/htdocs/luci-static/resources/view/network/dhcp.js:431
msgid "<abbr title=\"Media Access Control\">MAC</abbr>-Address"
msgstr "<abbr title=\"Media Access Control\">MAC</abbr>-硬體位址"

#: modules/luci-mod-network/htdocs/luci-static/resources/view/network/dhcp.js:495
msgid "<abbr title=\"The DHCP Unique Identifier\">DUID</abbr>"
msgstr ""
"<abbr title=\"The DHCP Unique Identifier\"> DHCP唯一識別碼(DUID)</abbr>"

#: modules/luci-mod-network/htdocs/luci-static/resources/view/network/dhcp.js:335
msgid ""
"<abbr title=\"maximal\">Max.</abbr> <abbr title=\"Dynamic Host Configuration "
"Protocol\">DHCP</abbr> leases"
msgstr ""
"<abbr title=\"maximal\">最大</abbr> <abbr title=\"Dynamic Host Configuration "
"Protocol\">DHCP</abbr> 租約"

#: modules/luci-mod-network/htdocs/luci-static/resources/view/network/dhcp.js:344
msgid ""
"<abbr title=\"maximal\">Max.</abbr> <abbr title=\"Extension Mechanisms for "
"Domain Name System\">EDNS0</abbr> packet size"
msgstr ""
"<abbr title=\"maximal\">最大</abbr> <abbr title=\"Extension Mechanisms for "
"Domain Name System\">EDNS0</abbr> 封包大小"

#: modules/luci-mod-network/htdocs/luci-static/resources/view/network/dhcp.js:353
msgid "<abbr title=\"maximal\">Max.</abbr> concurrent queries"
msgstr "<abbr title=\"maximal\">最大</abbr>同時查詢數量"

#: modules/luci-mod-system/htdocs/luci-static/resources/view/system/crontab.js:29
msgid ""
"<br/>Note: you need to manually restart the cron service if the crontab file "
"was empty before editing."
msgstr ""
"<br/>注意: 如果此'例行性工作排程'在編輯之前是空的, 您將需要重新啟動cron服務。"

#: modules/luci-base/htdocs/luci-static/resources/ui.js:2720
msgid "A directory with the same name already exists."
msgstr "已存在同名的目錄。"

#: modules/luci-base/htdocs/luci-static/resources/luci.js:2670
msgid "A new login is required since the authentication session expired."
msgstr "因為身分驗證會話已逾期，需要重新登入。"

#: modules/luci-mod-network/htdocs/luci-static/resources/view/network/interfaces.js:911
msgid "A43C + J43 + A43"
msgstr "A43C + J43 + A43"

#: modules/luci-mod-network/htdocs/luci-static/resources/view/network/interfaces.js:912
msgid "A43C + J43 + A43 + V43"
msgstr "A43C + J43 + A43 + V43"

#: modules/luci-mod-network/htdocs/luci-static/resources/view/network/interfaces.js:924
msgid "ADSL"
msgstr "ADSL"

#: modules/luci-mod-network/htdocs/luci-static/resources/view/network/interfaces.js:900
msgid "ANSI T1.413"
msgstr "ANSI T1.413"

#: protocols/luci-proto-3g/htdocs/luci-static/resources/protocol/3g.js:94
#: protocols/luci-proto-modemmanager/htdocs/luci-static/resources/protocol/modemmanager.js:93
#: protocols/luci-proto-ncm/htdocs/luci-static/resources/protocol/ncm.js:86
#: protocols/luci-proto-qmi/htdocs/luci-static/resources/protocol/qmi.js:67
msgid "APN"
msgstr "APN"

#: modules/luci-mod-status/htdocs/luci-static/resources/view/status/routes.js:200
#: protocols/luci-proto-bonding/htdocs/luci-static/resources/protocol/bonding.js:352
msgid "ARP"
msgstr "ARP"

#: protocols/luci-proto-bonding/htdocs/luci-static/resources/protocol/bonding.js:365
msgid "ARP IP Targets"
msgstr "ARP IP 目標"

#: protocols/luci-proto-bonding/htdocs/luci-static/resources/protocol/bonding.js:357
msgid "ARP Interval"
msgstr "ARP 間隔"

#: protocols/luci-proto-bonding/htdocs/luci-static/resources/protocol/bonding.js:381
msgid "ARP Validation"
msgstr "ARP 驗證"

#: protocols/luci-proto-bonding/htdocs/luci-static/resources/protocol/bonding.js:373
msgid "ARP mode to consider a slave as being up"
msgstr "ARP 模式將一個實體界面視為已啟動"

#: protocols/luci-proto-bonding/htdocs/luci-static/resources/protocol/bonding.js:77
msgid "ARP monitoring is not supported for the selected policy!"
msgstr "ARP 監控並不支援目前所選的策略!"

#: protocols/luci-proto-relay/htdocs/luci-static/resources/protocol/relay.js:175
msgid "ARP retry threshold"
msgstr "ARP重試門檻"

#: modules/luci-mod-network/htdocs/luci-static/resources/view/network/interfaces.js:919
msgid "ATM (Asynchronous Transfer Mode)"
msgstr "ATM (非同步傳輸模式)"

#: modules/luci-mod-network/htdocs/luci-static/resources/view/network/interfaces.js:940
msgid "ATM Bridges"
msgstr "ATM橋接"

#: modules/luci-mod-network/htdocs/luci-static/resources/view/network/interfaces.js:972
#: protocols/luci-proto-ppp/htdocs/luci-static/resources/protocol/pppoa.js:66
msgid "ATM Virtual Channel Identifier (VCI)"
msgstr "ATM虛擬通道識別(VCI)"

#: modules/luci-mod-network/htdocs/luci-static/resources/view/network/interfaces.js:973
#: protocols/luci-proto-ppp/htdocs/luci-static/resources/protocol/pppoa.js:70
msgid "ATM Virtual Path Identifier (VPI)"
msgstr "ATM虛擬路徑識別(VPI)"

#: modules/luci-mod-network/htdocs/luci-static/resources/view/network/interfaces.js:940
msgid ""
"ATM bridges expose encapsulated ethernet in AAL5 connections as virtual "
"Linux network interfaces which can be used in conjunction with DHCP or PPP "
"to dial into the provider network."
msgstr ""
"ATM橋接是以AAL5協定封裝乙太網路如同虛擬Linux網路界面卡，用於連接DHCP或PPP來撥"
"號連接到網際網路。"

#: modules/luci-mod-network/htdocs/luci-static/resources/view/network/interfaces.js:979
#: protocols/luci-proto-ppp/htdocs/luci-static/resources/protocol/pppoa.js:62
msgid "ATM device number"
msgstr "ATM裝置號碼"

#: modules/luci-mod-status/htdocs/luci-static/resources/view/status/include/50_dsl.js:37
msgid "ATU-C System Vendor ID"
msgstr "ATU-C 系統廠牌 ID"

#: modules/luci-base/htdocs/luci-static/resources/tools/widgets.js:265
#: modules/luci-base/htdocs/luci-static/resources/tools/widgets.js:544
#: modules/luci-base/htdocs/luci-static/resources/tools/widgets.js:548
msgid "Absent Interface"
msgstr "缺少的介面"

#: protocols/luci-proto-ppp/htdocs/luci-static/resources/protocol/pppoe.js:47
msgid "Access Concentrator"
msgstr "存取集線器"

#: modules/luci-mod-network/htdocs/luci-static/resources/view/network/wireless.js:937
#: modules/luci-mod-network/htdocs/luci-static/resources/view/network/wireless.js:1042
msgid "Access Point"
msgstr "存取點 (AP)"

#: modules/luci-mod-system/htdocs/luci-static/resources/view/system/flash.js:360
msgid "Actions"
msgstr "動作"

#: modules/luci-mod-status/htdocs/luci-static/resources/view/status/include/60_wifi.js:14
msgid "Active"
msgstr "活躍"

#: modules/luci-mod-status/htdocs/luci-static/resources/view/status/routes.js:203
msgid "Active <abbr title=\"Internet Protocol Version 4\">IPv4</abbr>-Routes"
msgstr "啟用 <abbr title=\"Internet Protocol Version 4\">IPv4</abbr>-路由"

#: modules/luci-mod-status/htdocs/luci-static/resources/view/status/routes.js:209
msgid "Active <abbr title=\"Internet Protocol Version 6\">IPv6</abbr>-Routes"
msgstr "啟用 <abbr title=\"Internet Protocol Version 6\">IPv6</abbr>-路由"

#: modules/luci-mod-status/htdocs/luci-static/resources/view/status/include/30_network.js:81
msgid "Active Connections"
msgstr "啟用連線"

#: modules/luci-mod-network/htdocs/luci-static/resources/view/network/dhcp.js:33
#: modules/luci-mod-status/htdocs/luci-static/resources/view/status/include/40_dhcp.js:173
msgid "Active DHCP Leases"
msgstr "已分配的DHCP租用"

#: modules/luci-mod-network/htdocs/luci-static/resources/view/network/dhcp.js:52
#: modules/luci-mod-status/htdocs/luci-static/resources/view/status/include/40_dhcp.js:175
msgid "Active DHCPv6 Leases"
msgstr "已分配的DHCPv6租用"

#: protocols/luci-proto-bonding/htdocs/luci-static/resources/protocol/bonding.js:203
msgid "Active-Backup policy (active-backup, 1)"
msgstr "啟動-備份規則 (active-backup, 1)"

#: modules/luci-base/htdocs/luci-static/resources/network.js:3684
#: modules/luci-mod-network/htdocs/luci-static/resources/view/network/wireless.js:939
#: protocols/luci-proto-hnet/htdocs/luci-static/resources/protocol/hnet.js:23
msgid "Ad-Hoc"
msgstr "無線漫遊(Ad-Hoc)"

#: protocols/luci-proto-bonding/htdocs/luci-static/resources/protocol/bonding.js:208
msgid "Adaptive load balancing (balance-alb, 6)"
msgstr "自適應負載平衡 (balance-alb, 6)"

#: protocols/luci-proto-bonding/htdocs/luci-static/resources/protocol/bonding.js:207
msgid "Adaptive transmit load balancing (balance-tlb, 5)"
msgstr "自適應發送負載平衡 (balance-tlb, 5)"

#: modules/luci-base/htdocs/luci-static/resources/form.js:2167
#: modules/luci-base/htdocs/luci-static/resources/form.js:2170
#: modules/luci-base/htdocs/luci-static/resources/form.js:2184
#: modules/luci-base/htdocs/luci-static/resources/form.js:2185
#: modules/luci-base/htdocs/luci-static/resources/form.js:3170
#: modules/luci-compat/luasrc/view/cbi/nsection.htm:25
#: modules/luci-compat/luasrc/view/cbi/tblsection.htm:189
#: modules/luci-compat/luasrc/view/cbi/tblsection.htm:197
#: modules/luci-compat/luasrc/view/cbi/tsection.htm:39
#: modules/luci-compat/luasrc/view/cbi/tsection.htm:47
#: modules/luci-compat/luasrc/view/cbi/ucisection.htm:54
#: modules/luci-mod-network/htdocs/luci-static/resources/view/network/wireless.js:831
msgid "Add"
msgstr "新增"

#: modules/luci-mod-network/htdocs/luci-static/resources/view/network/interfaces.js:944
msgid "Add ATM Bridge"
msgstr "新增 ATM 橋接"

#: modules/luci-base/htdocs/luci-static/resources/protocol/static.js:92
msgid "Add IPv4 address…"
msgstr "新增 IPv4 位址…"

#: modules/luci-base/htdocs/luci-static/resources/protocol/static.js:207
msgid "Add IPv6 address…"
msgstr "新增 IPv6 位址…"

#: modules/luci-mod-system/htdocs/luci-static/resources/view/system/leds.js:65
msgid "Add LED action"
msgstr "新增 LED 動作"

#: modules/luci-mod-network/htdocs/luci-static/resources/view/network/switch.js:219
msgid "Add VLAN"
msgstr "新增 VLAN"

#: modules/luci-mod-system/htdocs/luci-static/resources/view/system/dropbear.js:15
msgid "Add instance"
msgstr "加入實體"

#: modules/luci-mod-system/htdocs/luci-static/resources/view/system/sshkeys.js:165
#: modules/luci-mod-system/htdocs/luci-static/resources/view/system/sshkeys.js:171
#: modules/luci-mod-system/htdocs/luci-static/resources/view/system/sshkeys.js:268
msgid "Add key"
msgstr "加入金鑰"

#: modules/luci-mod-network/htdocs/luci-static/resources/view/network/dhcp.js:248
msgid "Add local domain suffix to names served from hosts files"
msgstr "新增本地網域尾碼到由 hosts 文件檔中送達的名稱"

#: modules/luci-mod-network/htdocs/luci-static/resources/view/network/interfaces.js:311
#: modules/luci-mod-network/htdocs/luci-static/resources/view/network/interfaces.js:757
msgid "Add new interface..."
msgstr "新增新界面…"

#: protocols/luci-proto-wireguard/htdocs/luci-static/resources/protocol/wireguard.js:125
msgid "Add peer"
msgstr "新增 對等方"

#: modules/luci-mod-status/htdocs/luci-static/resources/view/status/include/60_wifi.js:331
msgid "Add to Blacklist"
msgstr "新增至黑名單"

#: modules/luci-mod-status/htdocs/luci-static/resources/view/status/include/60_wifi.js:331
msgid "Add to Whitelist"
msgstr "新增至白名單"

#: modules/luci-mod-network/htdocs/luci-static/resources/view/network/dhcp.js:200
msgid "Additional Hosts files"
msgstr "額外的 hosts 檔案"

#: modules/luci-mod-network/htdocs/luci-static/resources/view/network/dhcp.js:255
msgid "Additional servers file"
msgstr "額外的伺服器文件"

#: modules/luci-mod-status/htdocs/luci-static/resources/view/status/include/30_network.js:34
#: modules/luci-mod-status/htdocs/luci-static/resources/view/status/include/30_network.js:35
#: modules/luci-mod-status/htdocs/luci-static/resources/view/status/include/30_network.js:36
#: modules/luci-mod-status/htdocs/luci-static/resources/view/status/include/30_network.js:37
#: modules/luci-mod-status/htdocs/luci-static/resources/view/status/include/30_network.js:38
#: modules/luci-mod-status/htdocs/luci-static/resources/view/status/include/30_network.js:39
#: modules/luci-mod-status/htdocs/luci-static/resources/view/status/include/30_network.js:40
#: modules/luci-mod-status/htdocs/luci-static/resources/view/status/include/30_network.js:41
#: modules/luci-mod-status/htdocs/luci-static/resources/view/status/include/30_network.js:42
#: modules/luci-mod-status/htdocs/luci-static/resources/view/status/include/30_network.js:43
msgid "Address"
msgstr "位址"

#: protocols/luci-proto-relay/htdocs/luci-static/resources/protocol/relay.js:151
msgid "Address to access local relay bridge"
msgstr "將存取的本地中繼橋接位址"

#: modules/luci-mod-network/htdocs/luci-static/resources/view/network/dhcp.js:285
msgid "Addresses"
msgstr "位址"

#: modules/luci-base/root/usr/share/luci/menu.d/luci-base.json:3
#: modules/luci-mod-system/root/usr/share/luci/menu.d/luci-mod-system.json:15
msgid "Administration"
msgstr "管理"

#: modules/luci-mod-network/htdocs/luci-static/resources/view/network/dhcp.js:164
#: modules/luci-mod-network/htdocs/luci-static/resources/view/network/interfaces.js:324
#: modules/luci-mod-network/htdocs/luci-static/resources/view/network/interfaces.js:553
#: modules/luci-mod-network/htdocs/luci-static/resources/view/network/interfaces.js:970
#: modules/luci-mod-network/htdocs/luci-static/resources/view/network/routes.js:25
#: modules/luci-mod-network/htdocs/luci-static/resources/view/network/wireless.js:870
#: modules/luci-mod-network/htdocs/luci-static/resources/view/network/wireless.js:934
#: modules/luci-mod-system/htdocs/luci-static/resources/view/system/mounts.js:241
msgid "Advanced Settings"
msgstr "進階設定"

#: modules/luci-mod-status/htdocs/luci-static/resources/view/status/include/50_dsl.js:28
msgid "Aggregate Transmit Power (ACTATP)"
msgstr "彙總發送功率(ACTATP)"

#: protocols/luci-proto-bonding/htdocs/luci-static/resources/protocol/bonding.js:258
msgid "Aggregation Selection Logic"
msgstr "彙總邏輯選集"

#: protocols/luci-proto-bonding/htdocs/luci-static/resources/protocol/bonding.js:261
msgid "Aggregator: All slaves down or has no slaves (stable, 0)"
msgstr "彙總器: 所有實體界面都關閉或沒有實體界面 (穩定, 0)"

#: protocols/luci-proto-bonding/htdocs/luci-static/resources/protocol/bonding.js:263
msgid ""
"Aggregator: Chosen by the largest number of ports + slave added/removed or "
"state changes (count, 2)"
<<<<<<< HEAD
msgstr ""
"彙總器:按 \"最大連接埠數 +'物理次從'新增/刪除或狀態變更\" 選擇 (計數,2)"
=======
msgstr "彙總器: 選擇按 \"最大連接埠數 + 實體界面新增/刪除 或 狀態變更\" (計數,2)"
>>>>>>> 03849e55

#: protocols/luci-proto-bonding/htdocs/luci-static/resources/protocol/bonding.js:262
msgid "Aggregator: Slave added/removed or state changes (bandwidth, 1)"
msgstr "彙總器: 實體界面已新增/已移除 或 狀態更改(頻寬,1)"

#: modules/luci-mod-system/htdocs/luci-static/resources/view/system/system.js:171
msgid "Alert"
msgstr "警示"

#: modules/luci-base/htdocs/luci-static/resources/network.js:2871
#: modules/luci-compat/luasrc/model/network.lua:1417
#: modules/luci-mod-network/htdocs/luci-static/resources/view/network/interfaces.js:61
msgid "Alias Interface"
msgstr "別名介面"

#: modules/luci-mod-network/htdocs/luci-static/resources/view/network/interfaces.js:145
msgid "Alias of \"%s\""
msgstr "\"%s\" 的別名"

#: modules/luci-mod-network/htdocs/luci-static/resources/view/network/dhcp.js:263
msgid "All Servers"
msgstr "所有伺服器"

#: modules/luci-mod-network/htdocs/luci-static/resources/view/network/dhcp.js:209
msgid ""
"Allocate IP addresses sequentially, starting from the lowest available "
"address"
msgstr "按照順序分配 IP 位址，從最低的可用位址開始"

#: modules/luci-mod-network/htdocs/luci-static/resources/view/network/dhcp.js:208
msgid "Allocate IP sequentially"
msgstr "依序分配 IP"

#: modules/luci-mod-system/htdocs/luci-static/resources/view/system/dropbear.js:25
msgid "Allow <abbr title=\"Secure Shell\">SSH</abbr> password authentication"
msgstr "允許 <abbr title=\"Secure Shell\">SSH</abbr> 密碼驗證"

#: modules/luci-mod-network/htdocs/luci-static/resources/view/network/wireless.js:1122
msgid "Allow AP mode to disconnect STAs based on low ACK condition"
msgstr "允許 AP 模式針對低 ACK 情形中斷 STA"

#: modules/luci-mod-network/htdocs/luci-static/resources/view/network/wireless.js:1026
msgid "Allow all except listed"
msgstr "允許全部 除 已列表清單"

#: modules/luci-compat/root/usr/share/rpcd/acl.d/luci-compat.json:3
msgid "Allow full UCI access for legacy applications"
msgstr "允許UCI完整的存取老舊應用程式"

#: modules/luci-mod-network/htdocs/luci-static/resources/view/network/wireless.js:890
msgid "Allow legacy 802.11b rates"
msgstr "允許舊型 802.11b 頻率"

#: modules/luci-mod-network/htdocs/luci-static/resources/view/network/wireless.js:1025
msgid "Allow listed only"
msgstr "僅允許列表內"

#: modules/luci-mod-network/htdocs/luci-static/resources/view/network/dhcp.js:300
msgid "Allow localhost"
msgstr "允許本機"

#: modules/luci-mod-system/root/usr/share/rpcd/acl.d/luci-mod-system.json:157
msgid "Allow rebooting the device"
msgstr "允許重新啟動設備"

#: modules/luci-mod-system/htdocs/luci-static/resources/view/system/dropbear.js:36
msgid "Allow remote hosts to connect to local SSH forwarded ports"
msgstr "允許遠端主機連接到本機SSH轉送埠"

#: modules/luci-mod-system/htdocs/luci-static/resources/view/system/dropbear.js:31
msgid "Allow root logins with password"
msgstr "允許 root 以密碼登入"

#: modules/luci-base/root/usr/share/rpcd/acl.d/luci-base.json:3
msgid "Allow system feature probing"
msgstr "允許系統功能探測"

#: modules/luci-mod-system/htdocs/luci-static/resources/view/system/dropbear.js:31
msgid "Allow the <em>root</em> user to login with password"
msgstr "允許 <em>root</em> 用戶以密碼登入"

#: modules/luci-mod-network/htdocs/luci-static/resources/view/network/dhcp.js:301
msgid ""
"Allow upstream responses in the 127.0.0.0/8 range, e.g. for RBL services"
msgstr "允許127.0.0.0/8範圍內的上游回應，例如：對於RBL服務"

#: protocols/luci-proto-wireguard/htdocs/luci-static/resources/protocol/wireguard.js:148
msgid "Allowed IPs"
msgstr "允許的 IP群"

#: modules/luci-mod-network/htdocs/luci-static/resources/view/network/interfaces.js:654
msgid "Always announce default router"
msgstr "永遠發布預設路由器"

#: modules/luci-mod-system/htdocs/luci-static/resources/view/system/led-trigger/none.js:5
msgid "Always off (kernel: none)"
msgstr "永遠關閉(內核:無)"

#: modules/luci-mod-system/htdocs/luci-static/resources/view/system/led-trigger/default-on.js:6
msgid "Always on (kernel: default-on)"
msgstr "永遠開啟 (內核:預設開啟)"

#: modules/luci-mod-network/htdocs/luci-static/resources/view/network/wireless.js:917
msgid ""
"Always use 40MHz channels even if the secondary channel overlaps. Using this "
"option does not comply with IEEE 802.11n-2009!"
msgstr ""
"永遠使用 40MHz 頻道，即使次要頻道有重疊。使用這個選項並不符合 IEEE "
"802.11n-2009 規範！"

#: modules/luci-base/htdocs/luci-static/resources/form.js:603
msgid "An error occurred while saving the form:"
msgstr "儲存表單時發生錯誤："

#: modules/luci-mod-network/htdocs/luci-static/resources/view/network/interfaces.js:892
#: modules/luci-mod-status/htdocs/luci-static/resources/view/status/include/50_dsl.js:20
msgid "Annex"
msgstr "附件"

#: modules/luci-mod-network/htdocs/luci-static/resources/view/network/interfaces.js:893
msgid "Annex A + L + M (all)"
msgstr "附件 A + L + M (全部)"

#: modules/luci-mod-network/htdocs/luci-static/resources/view/network/interfaces.js:901
msgid "Annex A G.992.1"
msgstr "附件A G.992.1"

#: modules/luci-mod-network/htdocs/luci-static/resources/view/network/interfaces.js:902
msgid "Annex A G.992.2"
msgstr "附件A G.992.2"

#: modules/luci-mod-network/htdocs/luci-static/resources/view/network/interfaces.js:903
msgid "Annex A G.992.3"
msgstr "附件A G.992.3"

#: modules/luci-mod-network/htdocs/luci-static/resources/view/network/interfaces.js:904
msgid "Annex A G.992.5"
msgstr "附件A G.992.5"

#: modules/luci-mod-network/htdocs/luci-static/resources/view/network/interfaces.js:894
msgid "Annex B (all)"
msgstr "附件B (全部)"

#: modules/luci-mod-network/htdocs/luci-static/resources/view/network/interfaces.js:897
msgid "Annex B G.992.1"
msgstr "附件B G.992.1"

#: modules/luci-mod-network/htdocs/luci-static/resources/view/network/interfaces.js:898
msgid "Annex B G.992.3"
msgstr "附件B G.992.3"

#: modules/luci-mod-network/htdocs/luci-static/resources/view/network/interfaces.js:899
msgid "Annex B G.992.5"
msgstr "附件B G.992.5"

#: modules/luci-mod-network/htdocs/luci-static/resources/view/network/interfaces.js:895
msgid "Annex J (all)"
msgstr "附件J (全部)"

#: modules/luci-mod-network/htdocs/luci-static/resources/view/network/interfaces.js:905
msgid "Annex L G.992.3 POTS 1"
msgstr "附件L G.992.3 POTS 1"

#: modules/luci-mod-network/htdocs/luci-static/resources/view/network/interfaces.js:896
msgid "Annex M (all)"
msgstr "附件M (全部)"

#: modules/luci-mod-network/htdocs/luci-static/resources/view/network/interfaces.js:906
msgid "Annex M G.992.3"
msgstr "附件M G.992.3"

#: modules/luci-mod-network/htdocs/luci-static/resources/view/network/interfaces.js:907
msgid "Annex M G.992.5"
msgstr "附件M G.992.5"

#: modules/luci-mod-network/htdocs/luci-static/resources/view/network/interfaces.js:654
msgid "Announce as default router even if no public prefix is available."
msgstr "發布為預設路由器，即使沒有公用前綴可運用。"

#: modules/luci-mod-network/htdocs/luci-static/resources/view/network/interfaces.js:659
msgid "Announced DNS domains"
msgstr "已發布的 DNS 網域群"

#: modules/luci-mod-network/htdocs/luci-static/resources/view/network/interfaces.js:658
msgid "Announced DNS servers"
msgstr "已發布的 DNS 伺服器群"

#: modules/luci-mod-network/htdocs/luci-static/resources/view/network/wireless.js:1606
msgid "Anonymous Identity"
msgstr "匿名身分"

#: modules/luci-mod-system/htdocs/luci-static/resources/view/system/mounts.js:162
msgid "Anonymous Mount"
msgstr "自動掛載檔案系統"

#: modules/luci-mod-system/htdocs/luci-static/resources/view/system/mounts.js:158
msgid "Anonymous Swap"
msgstr "自動掛載swap分區"

#: modules/luci-base/htdocs/luci-static/resources/tools/widgets.js:84
#: modules/luci-base/htdocs/luci-static/resources/tools/widgets.js:174
#: modules/luci-base/htdocs/luci-static/resources/tools/widgets.js:195
#: modules/luci-compat/luasrc/view/cbi/firewall_zonelist.htm:60
msgid "Any zone"
msgstr "任意區域"

#: modules/luci-mod-system/htdocs/luci-static/resources/view/system/flash.js:119
msgid "Apply backup?"
msgstr "是否套用備份？"

#: modules/luci-base/htdocs/luci-static/resources/ui.js:4276
msgid "Apply request failed with status <code>%h</code>"
msgstr "套用要求失敗，狀態 <code>%h</code>"

#: modules/luci-base/htdocs/luci-static/resources/luci.js:2181
#: modules/luci-base/htdocs/luci-static/resources/ui.js:4142
msgid "Apply unchecked"
msgstr "應用未核取"

#: modules/luci-base/htdocs/luci-static/resources/ui.js:4215
msgid "Applying configuration changes… %ds"
msgstr "組態變更套用中… %ds"

#: modules/luci-mod-status/htdocs/luci-static/resources/view/status/include/10_system.js:56
msgid "Architecture"
msgstr "架構"

#: modules/luci-base/htdocs/luci-static/resources/protocol/static.js:184
#: protocols/luci-proto-hnet/htdocs/luci-static/resources/protocol/hnet.js:27
msgid ""
"Assign a part of given length of every public IPv6-prefix to this interface"
msgstr "分配一部分給定長度的公共IPv6地址前綴於此介面"

#: modules/luci-base/htdocs/luci-static/resources/protocol/static.js:189
#: protocols/luci-proto-hnet/htdocs/luci-static/resources/protocol/hnet.js:31
msgid ""
"Assign prefix parts using this hexadecimal subprefix ID for this interface."
msgstr "分配使用此十六進制子前綴ID的前綴部分於此介面."

#: modules/luci-mod-network/htdocs/luci-static/resources/view/network/wireless.js:2098
#: modules/luci-mod-status/htdocs/luci-static/resources/view/status/include/60_wifi.js:362
msgid "Associated Stations"
msgstr "已連接站台群"

#: modules/luci-mod-status/htdocs/luci-static/resources/view/status/include/60_wifi.js:145
msgid "Associations"
msgstr "已連接裝置"

#: modules/luci-mod-system/htdocs/luci-static/resources/view/system/mounts.js:154
msgid "Attempt to enable configured mount points for attached devices"
msgstr "嘗試對連接的裝置啟用可設定的掛載"

#: protocols/luci-proto-openconnect/htdocs/luci-static/resources/protocol/openconnect.js:110
#: protocols/luci-proto-vpnc/htdocs/luci-static/resources/protocol/vpnc.js:64
msgid "Auth Group"
msgstr "認證群組"

#: modules/luci-mod-network/htdocs/luci-static/resources/view/network/wireless.js:1545
msgid "Authentication"
msgstr "認證"

#: protocols/luci-proto-modemmanager/htdocs/luci-static/resources/protocol/modemmanager.js:96
#: protocols/luci-proto-qmi/htdocs/luci-static/resources/protocol/qmi.js:70
msgid "Authentication Type"
msgstr "認證類型"

#: modules/luci-mod-network/htdocs/luci-static/resources/view/network/dhcp.js:172
msgid "Authoritative"
msgstr "授權"

#: modules/luci-base/luasrc/view/sysauth.htm:17
msgid "Authorization Required"
msgstr "需要授權"

#: themes/luci-theme-material/luasrc/view/themes/material/header.htm:196
#: themes/luci-theme-material/luasrc/view/themes/material/header.htm:197
#: themes/luci-theme-rosy/luasrc/view/themes/rosy/header.htm:241
#: themes/luci-theme-rosy/luasrc/view/themes/rosy/header.htm:244
msgid "Auto Refresh"
msgstr "自動更新"

#: protocols/luci-proto-3g/htdocs/luci-static/resources/protocol/3g.js:106
#: protocols/luci-proto-hnet/htdocs/luci-static/resources/protocol/hnet.js:18
#: protocols/luci-proto-ipv6/htdocs/luci-static/resources/protocol/dhcpv6.js:24
#: protocols/luci-proto-ncm/htdocs/luci-static/resources/protocol/ncm.js:98
#: protocols/luci-proto-ppp/htdocs/luci-static/resources/protocol/l2tp.js:50
#: protocols/luci-proto-ppp/htdocs/luci-static/resources/protocol/ppp.js:94
#: protocols/luci-proto-ppp/htdocs/luci-static/resources/protocol/pppoa.js:81
#: protocols/luci-proto-ppp/htdocs/luci-static/resources/protocol/pppoe.js:55
#: protocols/luci-proto-ppp/htdocs/luci-static/resources/protocol/pptp.js:68
msgid "Automatic"
msgstr "自動"

#: modules/luci-compat/luasrc/model/network/proto_hnet.lua:7
#: protocols/luci-proto-hnet/htdocs/luci-static/resources/protocol/hnet.js:7
msgid "Automatic Homenet (HNCP)"
msgstr "智慧家庭自動控制網路 (HNCP)"

#: modules/luci-mod-system/htdocs/luci-static/resources/view/system/mounts.js:174
msgid "Automatically check filesystem for errors before mounting"
msgstr "在掛載前先檢查檔案系統中是否含有錯誤"

#: modules/luci-mod-system/htdocs/luci-static/resources/view/system/mounts.js:170
msgid "Automatically mount filesystems on hotplug"
msgstr "熱插拔後自動掛載檔案系統"

#: modules/luci-mod-system/htdocs/luci-static/resources/view/system/mounts.js:166
msgid "Automatically mount swap on hotplug"
msgstr "熱插拔後自動掛載swap分區"

#: modules/luci-mod-system/htdocs/luci-static/resources/view/system/mounts.js:170
msgid "Automount Filesystem"
msgstr "自動掛載檔案系統"

#: modules/luci-mod-system/htdocs/luci-static/resources/view/system/mounts.js:166
msgid "Automount Swap"
msgstr "自動掛載swap分區"

#: modules/luci-mod-system/htdocs/luci-static/resources/view/system/mounts.js:193
msgid "Available"
msgstr "可用的"

#: modules/luci-mod-status/htdocs/luci-static/resources/view/status/bandwidth.js:268
#: modules/luci-mod-status/htdocs/luci-static/resources/view/status/bandwidth.js:278
#: modules/luci-mod-status/htdocs/luci-static/resources/view/status/connections.js:329
#: modules/luci-mod-status/htdocs/luci-static/resources/view/status/connections.js:339
#: modules/luci-mod-status/htdocs/luci-static/resources/view/status/connections.js:349
#: modules/luci-mod-status/htdocs/luci-static/resources/view/status/load.js:234
#: modules/luci-mod-status/htdocs/luci-static/resources/view/status/load.js:244
#: modules/luci-mod-status/htdocs/luci-static/resources/view/status/load.js:254
#: modules/luci-mod-status/htdocs/luci-static/resources/view/status/wireless.js:263
#: modules/luci-mod-status/htdocs/luci-static/resources/view/status/wireless.js:273
#: modules/luci-mod-status/htdocs/luci-static/resources/view/status/wireless.js:291
msgid "Average:"
msgstr "平均:"

#: modules/luci-mod-network/htdocs/luci-static/resources/view/network/interfaces.js:913
msgid "B43 + B43C"
msgstr "B43 + B43C"

#: modules/luci-mod-network/htdocs/luci-static/resources/view/network/interfaces.js:914
msgid "B43 + B43C + V43"
msgstr "B43 + B43C + V43"

#: protocols/luci-proto-ipv6/htdocs/luci-static/resources/protocol/map.js:48
msgid "BR / DMR / AFTR"
msgstr "BR / DMR / AFTR"

#: modules/luci-mod-network/htdocs/luci-static/resources/view/network/wireless.js:158
#: modules/luci-mod-network/htdocs/luci-static/resources/view/network/wireless.js:182
#: modules/luci-mod-network/htdocs/luci-static/resources/view/network/wireless.js:1675
#: modules/luci-mod-status/htdocs/luci-static/resources/view/status/include/60_wifi.js:143
msgid "BSSID"
msgstr "基本服務集識別碼 (BSSID)"

#: modules/luci-compat/luasrc/view/cbi/footer.htm:14
#: modules/luci-compat/luasrc/view/cbi/simpleform.htm:48
msgid "Back to Overview"
msgstr "返回至總覽"

#: modules/luci-mod-system/luasrc/model/cbi/admin_system/backupfiles.lua:48
msgid "Back to configuration"
msgstr "返回至設定"

#: modules/luci-mod-system/htdocs/luci-static/resources/view/system/flash.js:363
msgid "Backup"
msgstr "備份"

#: modules/luci-mod-system/root/usr/share/luci/menu.d/luci-mod-system.json:114
msgid "Backup / Flash Firmware"
msgstr "備份/燒錄韌體"

#: modules/luci-mod-system/htdocs/luci-static/resources/view/system/flash.js:323
#: modules/luci-mod-system/luasrc/model/cbi/admin_system/backupfiles.lua:12
msgid "Backup file list"
msgstr "備份檔列表"

#: modules/luci-compat/luasrc/view/cbi/wireless_modefreq.htm:158
#: modules/luci-mod-network/htdocs/luci-static/resources/view/network/wireless.js:453
msgid "Band"
msgstr "頻段"

#: modules/luci-mod-network/htdocs/luci-static/resources/view/network/wireless.js:920
msgid "Beacon Interval"
msgstr "訊號間隔"

#: modules/luci-mod-system/htdocs/luci-static/resources/view/system/flash.js:324
#: modules/luci-mod-system/luasrc/model/cbi/admin_system/backupfiles.lua:46
msgid ""
"Below is the determined list of files to backup. It consists of changed "
"configuration files marked by opkg, essential base files and the user "
"defined backup patterns."
msgstr ""
"下面是待備份的檔案清單。包含了更改的設定檔案、必要的基本檔案和使用者自訂的備"
"份檔案。"

#: modules/luci-mod-network/htdocs/luci-static/resources/view/network/dhcp.js:395
msgid ""
"Bind dynamically to interfaces rather than wildcard address (recommended as "
"linux default)"
msgstr "動態繫結到介面而不是萬用字元位址 (推薦為 linux 預設值)"

#: protocols/luci-proto-gre/htdocs/luci-static/resources/protocol/gre.js:59
#: protocols/luci-proto-gre/htdocs/luci-static/resources/protocol/gretap.js:64
#: protocols/luci-proto-gre/htdocs/luci-static/resources/protocol/grev6.js:64
#: protocols/luci-proto-gre/htdocs/luci-static/resources/protocol/grev6tap.js:69
#: protocols/luci-proto-ipip/htdocs/luci-static/resources/protocol/ipip.js:48
#: protocols/luci-proto-openfortivpn/htdocs/luci-static/resources/protocol/openfortivpn.js:55
#: protocols/luci-proto-vxlan/htdocs/luci-static/resources/protocol/vxlan.js:57
#: protocols/luci-proto-vxlan/htdocs/luci-static/resources/protocol/vxlan6.js:52
msgid "Bind interface"
msgstr "綁定介面"

#: protocols/luci-proto-gre/htdocs/luci-static/resources/protocol/gre.js:59
#: protocols/luci-proto-gre/htdocs/luci-static/resources/protocol/gretap.js:64
#: protocols/luci-proto-gre/htdocs/luci-static/resources/protocol/grev6.js:64
#: protocols/luci-proto-gre/htdocs/luci-static/resources/protocol/grev6tap.js:69
#: protocols/luci-proto-ipip/htdocs/luci-static/resources/protocol/ipip.js:48
#: protocols/luci-proto-openfortivpn/htdocs/luci-static/resources/protocol/openfortivpn.js:55
#: protocols/luci-proto-vxlan/htdocs/luci-static/resources/protocol/vxlan.js:57
#: protocols/luci-proto-vxlan/htdocs/luci-static/resources/protocol/vxlan6.js:52
msgid "Bind the tunnel to this interface (optional)."
msgstr "綁定通道到此介面 (可選的)。"

#: modules/luci-mod-network/htdocs/luci-static/resources/view/network/wireless.js:129
#: modules/luci-mod-network/htdocs/luci-static/resources/view/network/wireless.js:188
#: modules/luci-mod-status/htdocs/luci-static/resources/view/status/include/60_wifi.js:165
msgid "Bitrate"
msgstr "傳輸速率"

#: modules/luci-mod-network/htdocs/luci-static/resources/view/network/dhcp.js:266
msgid "Bogus NX Domain Override"
msgstr "偽造的NX網域覆蓋"

#: protocols/luci-proto-bonding/htdocs/luci-static/resources/protocol/bonding.js:199
msgid "Bonding Policy"
msgstr "保固政策"

#: modules/luci-base/htdocs/luci-static/resources/network.js:2877
#: modules/luci-compat/luasrc/model/network.lua:1421
msgid "Bridge"
msgstr "橋接"

#: modules/luci-mod-network/htdocs/luci-static/resources/view/network/interfaces.js:416
#: modules/luci-mod-network/htdocs/luci-static/resources/view/network/interfaces.js:730
msgid "Bridge interfaces"
msgstr "橋接介面"

#: modules/luci-mod-network/htdocs/luci-static/resources/view/network/interfaces.js:980
msgid "Bridge unit number"
msgstr "橋接單位號碼"

#: modules/luci-mod-network/htdocs/luci-static/resources/view/network/interfaces.js:412
msgid "Bring up on boot"
msgstr "開機自動執行"

#: protocols/luci-proto-bonding/htdocs/luci-static/resources/protocol/bonding.js:205
msgid "Broadcast policy (broadcast, 3)"
msgstr "廣播對策(廣播,3)"

#: modules/luci-base/htdocs/luci-static/resources/ui.js:2810
#: modules/luci-base/htdocs/luci-static/resources/ui.js:3799
msgid "Browse…"
msgstr "瀏覽…"

#: modules/luci-mod-status/htdocs/luci-static/resources/view/status/include/20_memory.js:37
msgid "Buffered"
msgstr "已緩衝"

#: protocols/luci-proto-openconnect/htdocs/luci-static/resources/protocol/openconnect.js:144
msgid "CA certificate; if empty it will be saved after the first connection."
msgstr "CA 憑證；如果留空會在第一次連線後儲存。"

#: protocols/luci-proto-ipv6/htdocs/luci-static/resources/protocol/464xlat.js:7
msgid "CLAT configuration failed"
msgstr "CLAT 組態失敗"

#: modules/luci-mod-status/htdocs/luci-static/resources/view/status/processes.js:72
msgid "CPU usage (%)"
msgstr "CPU 使用率 (%)"

#: modules/luci-mod-status/htdocs/luci-static/resources/view/status/include/20_memory.js:41
msgid "Cached"
msgstr "已快取"

#: modules/luci-compat/luasrc/model/network/proto_modemmanager.lua:53
#: modules/luci-compat/luasrc/model/network/proto_qmi.lua:53
#: protocols/luci-proto-qmi/htdocs/luci-static/resources/protocol/qmi.js:21
msgid "Call failed"
msgstr "呼叫失敗"

#: modules/luci-base/htdocs/luci-static/resources/ui.js:2903
#: modules/luci-base/htdocs/luci-static/resources/ui.js:3808
#: modules/luci-compat/luasrc/view/cbi/delegator.htm:14
#: modules/luci-compat/luasrc/view/cbi/simpleform.htm:52
#: modules/luci-mod-network/htdocs/luci-static/resources/view/network/interfaces.js:187
#: modules/luci-mod-network/htdocs/luci-static/resources/view/network/interfaces.js:763
#: modules/luci-mod-network/htdocs/luci-static/resources/view/network/wireless.js:1972
#: modules/luci-mod-system/htdocs/luci-static/resources/view/system/flash.js:128
#: modules/luci-mod-system/htdocs/luci-static/resources/view/system/flash.js:272
#: modules/luci-mod-system/htdocs/luci-static/resources/view/system/sshkeys.js:203
msgid "Cancel"
msgstr "取消"

#: protocols/luci-proto-hnet/htdocs/luci-static/resources/protocol/hnet.js:17
msgid "Category"
msgstr "類別"

#: modules/luci-mod-network/htdocs/luci-static/resources/view/network/wireless.js:1529
msgid "Certificate constraint (Domain)"
msgstr "憑證約束 (網域)"

#: modules/luci-mod-network/htdocs/luci-static/resources/view/network/wireless.js:1526
msgid "Certificate constraint (SAN)"
msgstr "憑證約束 (多網域)"

#: modules/luci-mod-network/htdocs/luci-static/resources/view/network/wireless.js:1523
msgid "Certificate constraint (Subject)"
msgstr "憑證約束 (主體)"

#: modules/luci-mod-network/htdocs/luci-static/resources/view/network/wireless.js:1532
msgid "Certificate constraint (Wildcard)"
msgstr "憑證約束 (萬用字元)"

#: modules/luci-mod-network/htdocs/luci-static/resources/view/network/wireless.js:1523
#: modules/luci-mod-network/htdocs/luci-static/resources/view/network/wireless.js:1581
msgid ""
"Certificate constraint substring - e.g. /CN=wifi.mycompany.com<br />See "
"`logread -f` during handshake for actual values"
msgstr ""
"憑證約束子字串 — 例如：/CN=wifi.mycompany.com<br />當握手時請`logread -f`來看"
"實際值"

#: modules/luci-mod-network/htdocs/luci-static/resources/view/network/wireless.js:1529
#: modules/luci-mod-network/htdocs/luci-static/resources/view/network/wireless.js:1587
msgid ""
"Certificate constraint(s) against DNS SAN values (if available)<br />or "
"Subject CN (exact match)"
msgstr "憑證約束違反 DNA SAN 參數(如果可用)<br />或主題 CN(完全符合)"

#: modules/luci-mod-network/htdocs/luci-static/resources/view/network/wireless.js:1532
#: modules/luci-mod-network/htdocs/luci-static/resources/view/network/wireless.js:1590
msgid ""
"Certificate constraint(s) against DNS SAN values (if available)<br />or "
"Subject CN (suffix match)"
msgstr "憑證約束違反 DNA SAN 參數(如果可用)<br />或主題 CN(前綴符合)"

#: modules/luci-mod-network/htdocs/luci-static/resources/view/network/wireless.js:1526
#: modules/luci-mod-network/htdocs/luci-static/resources/view/network/wireless.js:1584
msgid ""
"Certificate constraint(s) via Subject Alternate Name values<br />(supported "
"attributes: EMAIL, DNS, URI) - e.g. DNS:wifi.mycompany.com"
msgstr ""
"通過主題備用名稱值<br />的憑證約束（已支持的屬性：EMAIL，DNS，URI）-例如 "
"DNS：wifi.mycompany.com"

#: modules/luci-mod-status/htdocs/luci-static/resources/view/status/iptables.js:53
#: modules/luci-mod-status/htdocs/luci-static/resources/view/status/iptables.js:56
#: modules/luci-mod-status/htdocs/luci-static/resources/view/status/iptables.js:200
msgid "Chain"
msgstr "鏈"

#: modules/luci-base/htdocs/luci-static/resources/ui.js:4028
msgid "Changes"
msgstr "待修改"

#: modules/luci-base/htdocs/luci-static/resources/ui.js:4311
msgid "Changes have been reverted."
msgstr "設定值已還原."

#: modules/luci-mod-system/htdocs/luci-static/resources/view/system/password.js:46
msgid "Changes the administrator password for accessing the device"
msgstr "修改可存取這設備的管理員密碼"

#: modules/luci-compat/luasrc/view/cbi/wireless_modefreq.htm:162
#: modules/luci-mod-network/htdocs/luci-static/resources/view/network/wireless.js:128
#: modules/luci-mod-network/htdocs/luci-static/resources/view/network/wireless.js:184
#: modules/luci-mod-network/htdocs/luci-static/resources/view/network/wireless.js:462
#: modules/luci-mod-network/htdocs/luci-static/resources/view/network/wireless.js:1673
#: modules/luci-mod-status/htdocs/luci-static/resources/view/status/include/60_wifi.js:164
msgid "Channel"
msgstr "頻道"

#: modules/luci-mod-system/htdocs/luci-static/resources/view/system/mounts.js:174
msgid "Check filesystems before mount"
msgstr "在掛載前先檢查檔案系統"

#: modules/luci-mod-network/htdocs/luci-static/resources/view/network/wireless.js:1934
msgid "Check this option to delete the existing networks from this radio."
msgstr "核取這個選項從此無線網路中刪除現有網路。"

#: modules/luci-mod-system/htdocs/luci-static/resources/view/system/flash.js:110
msgid "Checking archive…"
msgstr "檢查壓縮檔…"

#: modules/luci-mod-system/htdocs/luci-static/resources/view/system/flash.js:193
#: modules/luci-mod-system/htdocs/luci-static/resources/view/system/flash.js:195
msgid "Checking image…"
msgstr "檢查映像檔…"

#: modules/luci-mod-system/htdocs/luci-static/resources/view/system/flash.js:399
msgid "Choose mtdblock"
msgstr "選擇 mtdblock"

#: modules/luci-mod-network/htdocs/luci-static/resources/view/network/interfaces.js:491
#: modules/luci-mod-network/htdocs/luci-static/resources/view/network/wireless.js:1962
msgid ""
"Choose the firewall zone you want to assign to this interface. Select "
"<em>unspecified</em> to remove the interface from the associated zone or "
"fill out the <em>custom</em> field to define a new zone and attach the "
"interface to it."
msgstr ""
"選擇您要指定給這介面的防火牆區. 撿選<em>unspecified</em>以便從指定區域除這個"
"介面或者填寫<em>create</em>欄以便定義附加這個介面到一個新的區域上."

#: modules/luci-mod-network/htdocs/luci-static/resources/view/network/wireless.js:969
msgid ""
"Choose the network(s) you want to attach to this wireless interface or fill "
"out the <em>custom</em> field to define a new network."
msgstr ""
"選擇您要附加到無線網路介面的多個網路或者填寫<em>create</em> 以便定義一個新的"
"網路."

#: modules/luci-mod-network/htdocs/luci-static/resources/view/network/wireless.js:1158
msgid "Cipher"
msgstr "加密方式"

#: protocols/luci-proto-vpnc/htdocs/luci-static/resources/protocol/vpnc.js:91
msgid "Cisco UDP encapsulation"
msgstr "Cisco UDP 對裝"

#: modules/luci-mod-system/htdocs/luci-static/resources/view/system/flash.js:363
msgid ""
"Click \"Generate archive\" to download a tar archive of the current "
"configuration files."
msgstr "按下\"製作壓縮檔\"就能下載目前設定檔的tar格式的壓縮."

#: modules/luci-mod-system/htdocs/luci-static/resources/view/system/flash.js:396
msgid ""
"Click \"Save mtdblock\" to download specified mtdblock file. (NOTE: THIS "
"FEATURE IS FOR PROFESSIONALS! )"
msgstr ""
"按一下「儲存 mtdblock」以下載指定的 mtdblock 檔案。(注意：此功能適用於專業人"
"士！)"

#: modules/luci-base/htdocs/luci-static/resources/network.js:3683
#: modules/luci-mod-network/htdocs/luci-static/resources/view/network/wireless.js:938
#: modules/luci-mod-network/htdocs/luci-static/resources/view/network/wireless.js:1043
msgid "Client"
msgstr "用戶端"

#: modules/luci-base/htdocs/luci-static/resources/protocol/dhcp.js:52
#: protocols/luci-proto-ipv6/htdocs/luci-static/resources/protocol/dhcpv6.js:47
msgid "Client ID to send when requesting DHCP"
msgstr "當要求DHCP時要傳送的用戶識別碼ID"

#: modules/luci-mod-system/htdocs/luci-static/resources/view/system/sshkeys.js:167
#: modules/luci-mod-system/htdocs/luci-static/resources/view/system/sshkeys.js:173
msgid "Close"
msgstr "關閉"

#: protocols/luci-proto-3g/htdocs/luci-static/resources/protocol/3g.js:157
#: protocols/luci-proto-ppp/htdocs/luci-static/resources/protocol/ppp.js:141
#: protocols/luci-proto-ppp/htdocs/luci-static/resources/protocol/pppoa.js:128
#: protocols/luci-proto-ppp/htdocs/luci-static/resources/protocol/pppoe.js:106
#: protocols/luci-proto-ppp/htdocs/luci-static/resources/protocol/pptp.js:115
#: protocols/luci-proto-pppossh/htdocs/luci-static/resources/protocol/pppossh.js:138
msgid ""
"Close inactive connection after the given amount of seconds, use 0 to "
"persist connection"
msgstr "幾秒後關閉閒置的連線, 打0代表永遠連線"

#: modules/luci-mod-system/luasrc/model/cbi/admin_system/backupfiles.lua:49
msgid "Close list..."
msgstr "關閉清單..."

#: modules/luci-mod-network/htdocs/luci-static/resources/view/network/dhcp.js:42
#: modules/luci-mod-network/htdocs/luci-static/resources/view/network/dhcp.js:61
#: modules/luci-mod-network/htdocs/luci-static/resources/view/network/wireless.js:2096
#: modules/luci-mod-status/htdocs/luci-static/resources/view/status/connections.js:389
#: modules/luci-mod-status/htdocs/luci-static/resources/view/status/iptables.js:317
#: modules/luci-mod-status/htdocs/luci-static/resources/view/status/iptables.js:320
#: themes/luci-theme-material/luasrc/view/themes/material/header.htm:204
msgid "Collecting data..."
msgstr "收集資料中……"

#: modules/luci-mod-status/htdocs/luci-static/resources/view/status/processes.js:71
msgid "Command"
msgstr "命令"

#: modules/luci-base/htdocs/luci-static/resources/rpc.js:401
msgid "Command OK"
msgstr "指令 OK"

#: modules/luci-mod-system/htdocs/luci-static/resources/view/system/startup.js:33
msgid "Command failed"
msgstr "指令失敗"

#: modules/luci-mod-status/htdocs/luci-static/resources/view/status/iptables.js:72
msgid "Comment"
msgstr "註解"

#: modules/luci-mod-network/htdocs/luci-static/resources/view/network/wireless.js:1644
msgid ""
"Complicates key reinstallation attacks on the client side by disabling "
"retransmission of EAPOL-Key frames that are used to install keys. This "
"workaround might cause interoperability issues and reduced robustness of key "
"negotiation especially in environments with heavy traffic load."
msgstr ""
"透過停用用於安裝金鑰的 EAPOL-Key 框架的重新傳輸，來增加用戶端金鑰重新安裝攻擊"
"的複雜度。此解決方法可能會導致互操作性問題，並降低金鑰協商的可靠性，特別是在"
"流量負載較重的環境中。"

#: protocols/luci-proto-gre/htdocs/luci-static/resources/protocol/gre.js:101
#: protocols/luci-proto-gre/htdocs/luci-static/resources/protocol/gretap.js:106
#: protocols/luci-proto-gre/htdocs/luci-static/resources/protocol/grev6.js:103
#: protocols/luci-proto-gre/htdocs/luci-static/resources/protocol/grev6tap.js:108
msgid "Compute outgoing checksum (optional)."
msgstr "計算傳出的校驗和(自選)."

#: modules/luci-base/htdocs/luci-static/resources/ui.js:4028
#: modules/luci-mod-system/htdocs/luci-static/resources/view/system/flash.js:426
msgid "Configuration"
msgstr "組態"

#: modules/luci-base/htdocs/luci-static/resources/ui.js:4190
msgid "Configuration changes applied."
msgstr "組態變更已套用。"

#: modules/luci-base/htdocs/luci-static/resources/ui.js:4128
msgid "Configuration changes have been rolled back!"
msgstr "組態變更已被復原！"

#: modules/luci-compat/luasrc/model/network/proto_ncm.lua:63
#: protocols/luci-proto-ncm/htdocs/luci-static/resources/protocol/ncm.js:21
msgid "Configuration failed"
msgstr "組態已失敗"

#: modules/luci-mod-network/htdocs/luci-static/resources/view/network/wireless.js:899
msgid ""
"Configures data rates based on the coverage cell density. Normal configures "
"basic rates to 6, 12, 24 Mbps if legacy 802.11b rates are not used else to "
"5.5, 11 Mbps. High configures basic rates to 12, 24 Mbps if legacy 802.11b "
"rates are not used else to the 11 Mbps rate. Very High configures 24 Mbps as "
"the basic rate. Supported rates lower than the minimum basic rate are not "
"offered."
msgstr ""
"根據無線電波涵蓋密度來設置連線速率. 如果不採用舊版802.11b速率, 則正常將基本速"
"率配置為6、12、24 Mbps, 否則將設置為5.5、11 Mbps. 如果不使用舊版802.11b速率，"
"則高速將基本速率設置為12、24 Mbps，否則將其設置為11 Mbps。 超高速將24 Mbps設"
"置為起跳速率. 凡低於最低基本速率將不提供支援."

#: modules/luci-mod-network/htdocs/luci-static/resources/view/network/interfaces.js:175
msgid "Confirm disconnect"
msgstr "確認中斷連線"

#: modules/luci-mod-system/htdocs/luci-static/resources/view/system/password.js:55
msgid "Confirmation"
msgstr "再確認"

#: modules/luci-mod-network/htdocs/luci-static/resources/view/network/interfaces.js:46
#: modules/luci-mod-status/htdocs/luci-static/resources/view/status/include/30_network.js:51
msgid "Connected"
msgstr "已連線"

#: modules/luci-base/htdocs/luci-static/resources/network.js:9
#: modules/luci-compat/luasrc/model/network.lua:27
msgid "Connection attempt failed"
msgstr "連線嘗試失敗"

#: protocols/luci-proto-modemmanager/htdocs/luci-static/resources/protocol/modemmanager.js:40
msgid "Connection attempt failed."
msgstr "嘗試連線失敗."

#: modules/luci-base/htdocs/luci-static/resources/rpc.js:411
msgid "Connection lost"
msgstr "連接遺失"

#: modules/luci-mod-status/root/usr/share/luci/menu.d/luci-mod-status.json:117
msgid "Connections"
msgstr "連線數"

#: protocols/luci-proto-bonding/htdocs/luci-static/resources/protocol/bonding.js:377
msgid "Consider the slave up when all ARP IP targets are reachable (all, 1)"
msgstr "當所有ARP IP 可到達目標時, 請考慮實體界面啟動(全部,1)"

#: protocols/luci-proto-bonding/htdocs/luci-static/resources/protocol/bonding.js:376
msgid "Consider the slave up when any ARP IP target is reachable (any, 0)"
msgstr "當任何ARP IP目標可到達時, 啟用實體界面(任一,0)"

#: modules/luci-mod-system/htdocs/luci-static/resources/view/system/crontab.js:18
#: modules/luci-mod-system/htdocs/luci-static/resources/view/system/flash.js:340
#: modules/luci-mod-system/htdocs/luci-static/resources/view/system/startup.js:55
msgid "Contents have been saved."
msgstr "內容已被儲存。"

#: modules/luci-mod-network/htdocs/luci-static/resources/view/network/wireless.js:746
#: modules/luci-mod-system/htdocs/luci-static/resources/view/system/flash.js:132
#: modules/luci-mod-system/htdocs/luci-static/resources/view/system/flash.js:264
msgid "Continue"
msgstr "繼續"

#: modules/luci-base/htdocs/luci-static/resources/ui.js:4164
msgid ""
"Could not regain access to the device after applying the configuration "
"changes. You might need to reconnect if you modified network related "
"settings such as the IP address or wireless security credentials."
msgstr ""
"套用設定變更後無法重新存取該裝置。如果您編輯了網路相關設定值，像是 IP 位址或"
"是無線網路安全憑證，您可能需要重新連線。"

#: modules/luci-mod-network/htdocs/luci-static/resources/view/network/wireless.js:189
msgid "Country"
msgstr "國家"

#: modules/luci-mod-network/htdocs/luci-static/resources/view/network/wireless.js:896
msgid "Country Code"
msgstr "國別碼"

#: modules/luci-mod-network/htdocs/luci-static/resources/view/network/wireless.js:899
msgid "Coverage cell density"
msgstr "無線電波涵蓋密度"

#: modules/luci-mod-network/htdocs/luci-static/resources/view/network/interfaces.js:491
#: modules/luci-mod-network/htdocs/luci-static/resources/view/network/wireless.js:1962
msgid "Create / Assign firewall-zone"
msgstr "建立/指定防火牆作用區"

#: modules/luci-mod-network/htdocs/luci-static/resources/view/network/interfaces.js:800
msgid "Create interface"
msgstr "建立介面"

#: modules/luci-mod-network/htdocs/luci-static/resources/view/network/interfaces.js:416
#: modules/luci-mod-network/htdocs/luci-static/resources/view/network/interfaces.js:730
msgid "Creates a bridge over specified interface(s)"
msgstr "在指定的介面(群)上建立橋接"

#: modules/luci-mod-system/htdocs/luci-static/resources/view/system/system.js:170
msgid "Critical"
msgstr "致命錯誤"

#: modules/luci-mod-system/htdocs/luci-static/resources/view/system/system.js:174
msgid "Cron Log Level"
msgstr "Cron日誌等級"

#: modules/luci-mod-network/htdocs/luci-static/resources/view/network/wireless.js:537
msgid "Current power"
msgstr "目前功率"

#: modules/luci-base/htdocs/luci-static/resources/tools/widgets.js:569
#: modules/luci-base/htdocs/luci-static/resources/tools/widgets.js:571
#: modules/luci-compat/luasrc/view/cbi/network_ifacelist.htm:51
#: modules/luci-compat/luasrc/view/cbi/network_ifacelist.htm:53
#: modules/luci-compat/luasrc/view/cbi/network_ifacelist.htm:82
#: modules/luci-compat/luasrc/view/cbi/network_ifacelist.htm:83
msgid "Custom Interface"
msgstr "自訂介面"

#: protocols/luci-proto-ipv6/htdocs/luci-static/resources/protocol/dhcpv6.js:36
msgid "Custom delegated IPv6-prefix"
msgstr "自定義委派 IPv6-prefix(IPv6-前綴)"

#: modules/luci-mod-system/htdocs/luci-static/resources/view/system/flash.js:382
msgid ""
"Custom files (certificates, scripts) may remain on the system. To prevent "
"this, perform a factory-reset first."
msgstr ""
"自訂檔案 (如憑證和腳本) 可能會殘留在系統中。如要避免，優先重置回出廠值。"

#: modules/luci-mod-system/htdocs/luci-static/resources/view/system/led-trigger/timer.js:6
msgid "Custom flash interval (kernel: timer)"
msgstr "自訂快閃記憶體間隔 (內核:計時器)"

#: modules/luci-mod-system/htdocs/luci-static/resources/view/system/leds.js:59
msgid ""
"Customizes the behaviour of the device <abbr title=\"Light Emitting Diode"
"\">LED</abbr>s if possible."
msgstr ""
"如果可以的話,自訂這個設備的 <abbr title=\"Light Emitting Diode\">LED</"
"abbr>s ."

#: modules/luci-mod-network/htdocs/luci-static/resources/view/network/wireless.js:1363
msgid "DAE-Client"
msgstr "DAE-客戶端"

#: modules/luci-mod-network/htdocs/luci-static/resources/view/network/wireless.js:1368
msgid "DAE-Port"
msgstr "DAE-連接埠"

#: modules/luci-mod-network/htdocs/luci-static/resources/view/network/wireless.js:1373
msgid "DAE-Secret"
msgstr "DAE-金鑰"

#: modules/luci-mod-network/htdocs/luci-static/resources/view/network/interfaces.js:327
msgid "DHCP Server"
msgstr "DHCP伺服器"

#: modules/luci-mod-network/htdocs/luci-static/resources/view/network/dhcp.js:155
#: modules/luci-mod-network/root/usr/share/luci/menu.d/luci-mod-network.json:50
msgid "DHCP and DNS"
msgstr "DHCP與 DNS"

#: modules/luci-base/htdocs/luci-static/resources/network.js:1982
#: modules/luci-base/htdocs/luci-static/resources/protocol/dhcp.js:16
#: modules/luci-compat/luasrc/model/network.lua:969
msgid "DHCP client"
msgstr "DHCP用戶端"

#: modules/luci-mod-network/htdocs/luci-static/resources/view/network/interfaces.js:619
msgid "DHCP-Options"
msgstr "DHCP選項"

#: modules/luci-compat/luasrc/model/network/proto_dhcpv6.lua:7
#: protocols/luci-proto-ipv6/htdocs/luci-static/resources/protocol/dhcpv6.js:7
msgid "DHCPv6 client"
msgstr "DHCPv6 客戶端"

#: modules/luci-mod-network/htdocs/luci-static/resources/view/network/interfaces.js:646
msgid "DHCPv6-Mode"
msgstr "DHCPv6-模式"

#: modules/luci-mod-network/htdocs/luci-static/resources/view/network/interfaces.js:631
msgid "DHCPv6-Service"
msgstr "DHCPv6-服務"

#: modules/luci-mod-status/htdocs/luci-static/resources/view/status/include/30_network.js:45
#: modules/luci-mod-status/htdocs/luci-static/resources/view/status/include/30_network.js:46
#: modules/luci-mod-status/htdocs/luci-static/resources/view/status/include/30_network.js:47
#: modules/luci-mod-status/htdocs/luci-static/resources/view/status/include/30_network.js:48
#: modules/luci-mod-status/htdocs/luci-static/resources/view/status/include/30_network.js:49
msgid "DNS"
msgstr "DNS"

#: modules/luci-mod-network/htdocs/luci-static/resources/view/network/dhcp.js:277
msgid "DNS forwardings"
msgstr "DNS封包轉發"

#: protocols/luci-proto-hnet/htdocs/luci-static/resources/protocol/hnet.js:37
msgid "DNS-Label / FQDN"
msgstr "DNS-標籤 / FQDN"

#: modules/luci-mod-network/htdocs/luci-static/resources/view/network/dhcp.js:228
msgid "DNSSEC"
msgstr "DNSSEC"

#: modules/luci-mod-network/htdocs/luci-static/resources/view/network/dhcp.js:232
msgid "DNSSEC check unsigned"
msgstr "DNSSEC 檢查未簽章"

#: protocols/luci-proto-vpnc/htdocs/luci-static/resources/protocol/vpnc.js:99
msgid "DPD Idle Timeout"
msgstr "DPD 閒置逾時"

#: protocols/luci-proto-ipv6/htdocs/luci-static/resources/protocol/dslite.js:41
msgid "DS-Lite AFTR address"
msgstr "DS-Lite AFTR 位址"

#: modules/luci-mod-network/htdocs/luci-static/resources/view/network/interfaces.js:889
#: modules/luci-mod-status/htdocs/luci-static/resources/view/status/include/50_dsl.js:45
msgid "DSL"
msgstr "DSL"

#: modules/luci-mod-status/htdocs/luci-static/resources/view/status/include/50_dsl.js:14
msgid "DSL Status"
msgstr "DSL 狀態"

#: modules/luci-mod-network/htdocs/luci-static/resources/view/network/interfaces.js:922
msgid "DSL line mode"
msgstr "DSL 線路模式"

#: modules/luci-mod-network/htdocs/luci-static/resources/view/network/wireless.js:1098
msgid "DTIM Interval"
msgstr "DTIM 間隔"

#: modules/luci-mod-network/htdocs/luci-static/resources/view/network/dhcp.js:57
#: modules/luci-mod-status/htdocs/luci-static/resources/view/status/include/40_dhcp.js:127
msgid "DUID"
msgstr "DHCP獨立式別碼DUID"

#: modules/luci-mod-status/htdocs/luci-static/resources/view/status/include/50_dsl.js:22
msgid "Data Rate"
msgstr "資料速率"

#: modules/luci-mod-system/htdocs/luci-static/resources/view/system/system.js:165
#: modules/luci-mod-system/htdocs/luci-static/resources/view/system/system.js:176
msgid "Debug"
msgstr "除錯 Debug"

#: modules/luci-mod-network/htdocs/luci-static/resources/view/network/wireless.js:1338
#: modules/luci-mod-network/htdocs/luci-static/resources/view/network/wireless.js:1353
#: modules/luci-mod-network/htdocs/luci-static/resources/view/network/wireless.js:1368
msgid "Default %d"
msgstr "預設 %d"

#: protocols/luci-proto-vpnc/htdocs/luci-static/resources/protocol/vpnc.js:107
msgid "Default Route"
msgstr "預設路由"

#: protocols/luci-proto-ipv6/htdocs/luci-static/resources/protocol/464xlat.js:48
#: protocols/luci-proto-ipv6/htdocs/luci-static/resources/protocol/6in4.js:85
#: protocols/luci-proto-ipv6/htdocs/luci-static/resources/protocol/6rd.js:65
#: protocols/luci-proto-ipv6/htdocs/luci-static/resources/protocol/6to4.js:49
#: protocols/luci-proto-ipv6/htdocs/luci-static/resources/protocol/dslite.js:67
#: protocols/luci-proto-ipv6/htdocs/luci-static/resources/protocol/map.js:80
#: protocols/luci-proto-ncm/htdocs/luci-static/resources/protocol/ncm.js:108
#: protocols/luci-proto-openconnect/htdocs/luci-static/resources/protocol/openconnect.js:156
msgid "Default gateway"
msgstr "預設閘道"

#: modules/luci-mod-network/htdocs/luci-static/resources/view/network/interfaces.js:646
msgid "Default is stateless + stateful"
msgstr "預設為 stateless + stateful"

#: modules/luci-mod-system/htdocs/luci-static/resources/view/system/led-trigger/default-on.js:11
msgid "Default state"
msgstr "預設狀態"

#: modules/luci-mod-network/htdocs/luci-static/resources/view/network/interfaces.js:619
msgid ""
"Define additional DHCP options, for example "
"\"<code>6,192.168.2.1,192.168.2.2</code>\" which advertises different DNS "
"servers to clients."
msgstr ""
"定義額外的DHCP選項,例如\"<code>6,192.168.2.1,192.168.2.2</code>\"將會通告不同"
"的DNS伺服器到客戶端."

#: modules/luci-base/htdocs/luci-static/resources/form.js:2237
#: modules/luci-base/htdocs/luci-static/resources/form.js:2662
#: modules/luci-base/htdocs/luci-static/resources/form.js:2666
#: modules/luci-base/htdocs/luci-static/resources/form.js:3154
#: modules/luci-base/htdocs/luci-static/resources/ui.js:2872
#: modules/luci-compat/luasrc/view/cbi/nsection.htm:11
#: modules/luci-compat/luasrc/view/cbi/tblsection.htm:162
#: modules/luci-compat/luasrc/view/cbi/tsection.htm:16
msgid "Delete"
msgstr "刪除"

#: modules/luci-mod-system/htdocs/luci-static/resources/view/system/sshkeys.js:199
#: modules/luci-mod-system/htdocs/luci-static/resources/view/system/sshkeys.js:205
msgid "Delete key"
msgstr "刪除金鑰"

#: modules/luci-base/htdocs/luci-static/resources/ui.js:2769
msgid "Delete request failed: %s"
msgstr "刪除要求失敗: %s"

#: modules/luci-mod-network/htdocs/luci-static/resources/view/network/wireless.js:851
msgid "Delete this network"
msgstr "刪除這個網路"

#: modules/luci-mod-network/htdocs/luci-static/resources/view/network/wireless.js:1098
msgid "Delivery Traffic Indication Message Interval"
msgstr "傳送流量指示訊息間隔"

#: modules/luci-mod-network/htdocs/luci-static/resources/view/network/switch.js:340
#: protocols/luci-proto-wireguard/htdocs/luci-static/resources/protocol/wireguard.js:134
msgid "Description"
msgstr "描述"

#: modules/luci-base/htdocs/luci-static/resources/ui.js:2868
msgid "Deselect"
msgstr "取消選擇"

#: modules/luci-mod-system/htdocs/luci-static/resources/view/system/system.js:220
msgid "Design"
msgstr "設計規劃"

#: modules/luci-mod-status/htdocs/luci-static/resources/view/status/connections.js:384
#: modules/luci-mod-status/htdocs/luci-static/resources/view/status/iptables.js:70
msgid "Destination"
msgstr "目的地"

#: protocols/luci-proto-vxlan/htdocs/luci-static/resources/protocol/vxlan.js:48
msgid "Destination port"
msgstr "目的通訊埠"

#: modules/luci-base/htdocs/luci-static/resources/tools/widgets.js:59
#: modules/luci-base/htdocs/luci-static/resources/tools/widgets.js:165
msgid "Destination zone"
msgstr "目標區域"

#: modules/luci-base/htdocs/luci-static/resources/tools/widgets.js:67
#: modules/luci-base/htdocs/luci-static/resources/tools/widgets.js:191
#: modules/luci-compat/luasrc/view/cbi/firewall_zonelist.htm:43
#: modules/luci-mod-network/htdocs/luci-static/resources/view/network/interfaces.js:45
#: modules/luci-mod-network/htdocs/luci-static/resources/view/network/interfaces.js:80
#: modules/luci-mod-status/htdocs/luci-static/resources/view/status/include/30_network.js:55
#: modules/luci-mod-system/htdocs/luci-static/resources/view/system/led-trigger/netdev.js:12
#: modules/luci-mod-system/htdocs/luci-static/resources/view/system/mounts.js:247
#: modules/luci-mod-system/htdocs/luci-static/resources/view/system/mounts.js:280
#: modules/luci-mod-system/htdocs/luci-static/resources/view/system/mounts.js:356
#: modules/luci-mod-system/htdocs/luci-static/resources/view/system/mounts.js:392
msgid "Device"
msgstr "裝置"

#: modules/luci-mod-network/htdocs/luci-static/resources/view/network/wireless.js:865
msgid "Device Configuration"
msgstr "裝置組態"

#: modules/luci-mod-network/htdocs/luci-static/resources/view/network/wireless.js:132
msgid "Device is not active"
msgstr "裝置未啟用"

#: modules/luci-mod-network/htdocs/luci-static/resources/view/network/wireless.js:224
#: modules/luci-mod-network/htdocs/luci-static/resources/view/network/wireless.js:603
msgid "Device is restarting…"
msgstr "裝置重啟中…"

#: protocols/luci-proto-modemmanager/htdocs/luci-static/resources/protocol/modemmanager.js:45
msgid "Device not managed by ModemManager."
msgstr "裝置未被\"數據機管理員(ModemManager)\"所管理."

#: modules/luci-base/htdocs/luci-static/resources/ui.js:4163
msgid "Device unreachable!"
msgstr "設備無法存取!"

#: modules/luci-mod-system/htdocs/luci-static/resources/view/system/reboot.js:53
msgid "Device unreachable! Still waiting for device..."
msgstr "設備無法存取！仍在等待裝置中..."

#: modules/luci-mod-network/root/usr/share/luci/menu.d/luci-mod-network.json:88
msgid "Diagnostics"
msgstr "診斷"

#: protocols/luci-proto-3g/htdocs/luci-static/resources/protocol/3g.js:101
#: protocols/luci-proto-ncm/htdocs/luci-static/resources/protocol/ncm.js:93
msgid "Dial number"
msgstr "撥號號碼"

#: modules/luci-base/htdocs/luci-static/resources/ui.js:2665
msgid "Directory"
msgstr "目錄"

#: modules/luci-mod-network/htdocs/luci-static/resources/view/network/wireless.js:843
#: modules/luci-mod-network/htdocs/luci-static/resources/view/network/wireless.js:883
msgid "Disable"
msgstr "停用"

#: modules/luci-mod-network/htdocs/luci-static/resources/view/network/interfaces.js:579
msgid ""
"Disable <abbr title=\"Dynamic Host Configuration Protocol\">DHCP</abbr> for "
"this interface."
msgstr ""
"對這介面關閉 <abbr title=\"Dynamic Host Configuration Protocol\">DHCP</"
"abbr>。"

#: modules/luci-mod-status/htdocs/luci-static/resources/view/status/connections.js:174
#: modules/luci-mod-status/htdocs/luci-static/resources/view/status/connections.js:373
msgid "Disable DNS lookups"
msgstr "停用 DNS Lookups"

#: protocols/luci-proto-vpnc/htdocs/luci-static/resources/protocol/vpnc.js:93
msgid "Disable Encryption"
msgstr "停用加密"

#: modules/luci-mod-network/htdocs/luci-static/resources/view/network/wireless.js:1108
msgid "Disable Inactivity Polling"
msgstr "停用非活動輪詢"

#: modules/luci-mod-network/htdocs/luci-static/resources/view/network/wireless.js:841
msgid "Disable this network"
msgstr "停用此網路"

#: modules/luci-mod-network/htdocs/luci-static/resources/view/network/wireless.js:900
#: modules/luci-mod-network/htdocs/luci-static/resources/view/network/wireless.js:1618
#: modules/luci-mod-status/htdocs/luci-static/resources/view/status/include/60_wifi.js:13
#: modules/luci-mod-system/htdocs/luci-static/resources/view/system/startup.js:66
#: protocols/luci-proto-3g/htdocs/luci-static/resources/protocol/3g.js:107
#: protocols/luci-proto-ncm/htdocs/luci-static/resources/protocol/ncm.js:99
#: protocols/luci-proto-ppp/htdocs/luci-static/resources/protocol/l2tp.js:51
#: protocols/luci-proto-ppp/htdocs/luci-static/resources/protocol/ppp.js:95
#: protocols/luci-proto-ppp/htdocs/luci-static/resources/protocol/pppoa.js:82
#: protocols/luci-proto-ppp/htdocs/luci-static/resources/protocol/pppoe.js:56
#: protocols/luci-proto-ppp/htdocs/luci-static/resources/protocol/pptp.js:69
msgid "Disabled"
msgstr "已停用"

#: modules/luci-mod-network/htdocs/luci-static/resources/view/network/wireless.js:1122
msgid "Disassociate On Low Acknowledgement"
msgstr "低確認(Low Acknowledgement)時取消連線"

#: modules/luci-mod-network/htdocs/luci-static/resources/view/network/dhcp.js:294
msgid "Discard upstream RFC1918 responses"
msgstr "丟棄上游RFC1918 虛擬IP網路的回應"

#: modules/luci-mod-network/htdocs/luci-static/resources/view/network/interfaces.js:197
#: modules/luci-mod-network/htdocs/luci-static/resources/view/network/wireless.js:669
#: modules/luci-mod-status/htdocs/luci-static/resources/view/status/include/60_wifi.js:332
#: modules/luci-mod-status/htdocs/luci-static/resources/view/status/include/60_wifi.js:347
msgid "Disconnect"
msgstr "斷線"

#: modules/luci-compat/luasrc/model/network/proto_ncm.lua:64
#: protocols/luci-proto-ncm/htdocs/luci-static/resources/protocol/ncm.js:22
msgid "Disconnection attempt failed"
msgstr "嘗試中斷線連失敗"

#: protocols/luci-proto-modemmanager/htdocs/luci-static/resources/protocol/modemmanager.js:48
msgid "Disconnection attempt failed."
msgstr "嘗試中斷線連失敗."

#: modules/luci-base/htdocs/luci-static/resources/form.js:606
#: modules/luci-base/htdocs/luci-static/resources/form.js:2861
#: modules/luci-base/htdocs/luci-static/resources/ui.js:3309
#: modules/luci-base/htdocs/luci-static/resources/ui.js:4045
#: modules/luci-base/htdocs/luci-static/resources/ui.js:4134
#: modules/luci-mod-network/htdocs/luci-static/resources/view/network/wireless.js:1698
#: modules/luci-mod-system/htdocs/luci-static/resources/view/system/flash.js:330
msgid "Dismiss"
msgstr "結束"

#: modules/luci-mod-network/htdocs/luci-static/resources/view/network/wireless.js:905
msgid "Distance Optimization"
msgstr "最佳化距離"

#: modules/luci-mod-network/htdocs/luci-static/resources/view/network/wireless.js:905
msgid "Distance to farthest network member in meters."
msgstr "到最遠的網路距離以米表示."

#: modules/luci-mod-network/htdocs/luci-static/resources/view/network/dhcp.js:155
msgid ""
"Dnsmasq is a combined <abbr title=\"Dynamic Host Configuration Protocol"
"\">DHCP</abbr>-Server and <abbr title=\"Domain Name System\">DNS</abbr>-"
"Forwarder for <abbr title=\"Network Address Translation\">NAT</abbr> "
"firewalls"
msgstr ""
"Dnsmasq 是組合<abbr title=\"Dynamic Host Configuration Protocol\">DHCP</"
"abbr>-伺服器 和 <abbr title=\"Domain Name System\">DNS</abbr>-轉發給 <abbr "
"title=\"Network Address Translation\">NAT</abbr> 防火牆用"

#: modules/luci-mod-network/htdocs/luci-static/resources/view/network/dhcp.js:252
msgid "Do not cache negative replies, e.g. for not existing domains"
msgstr "不快取拒絕的回應,例如.不存在的網域"

#: protocols/luci-proto-gre/htdocs/luci-static/resources/protocol/gre.js:86
#: protocols/luci-proto-gre/htdocs/luci-static/resources/protocol/gretap.js:91
#: protocols/luci-proto-gre/htdocs/luci-static/resources/protocol/grev6.js:88
#: protocols/luci-proto-gre/htdocs/luci-static/resources/protocol/grev6tap.js:93
msgid "Do not create host route to peer (optional)."
msgstr "不要建立主機(host)到節點(peer)的路由(任選)."

#: modules/luci-mod-network/htdocs/luci-static/resources/view/network/dhcp.js:219
msgid "Do not forward requests that cannot be answered by public name servers"
msgstr "對不被公用名稱伺服器回應的請求不轉發"

#: modules/luci-mod-network/htdocs/luci-static/resources/view/network/dhcp.js:214
msgid "Do not forward reverse lookups for local networks"
msgstr "對本地網路不轉發反向查詢"

#: modules/luci-base/htdocs/luci-static/resources/protocol/dhcp.js:25
msgid "Do not send a hostname"
msgstr "不傳送主機名稱"

#: modules/luci-base/htdocs/luci-static/resources/ui.js:2755
msgid "Do you really want to delete \"%s\" ?"
msgstr "您確定要刪除「%s」？"

#: modules/luci-mod-system/htdocs/luci-static/resources/view/system/sshkeys.js:200
msgid "Do you really want to delete the following SSH key?"
msgstr "您確定要刪除下列 SSH 金鑰？"

#: modules/luci-mod-system/htdocs/luci-static/resources/view/system/flash.js:94
msgid "Do you really want to erase all settings?"
msgstr "您確定要清除所有設定？"

#: modules/luci-base/htdocs/luci-static/resources/ui.js:2753
msgid "Do you really want to recursively delete the directory \"%s\" ?"
msgstr "您真的要遞迴刪除此 \"%s\"資料夾 ?"

#: modules/luci-mod-network/htdocs/luci-static/resources/view/network/dhcp.js:168
msgid "Domain required"
msgstr "網域必要的"

#: modules/luci-mod-network/htdocs/luci-static/resources/view/network/dhcp.js:307
msgid "Domain whitelist"
msgstr "網域白名單"

#: protocols/luci-proto-gre/htdocs/luci-static/resources/protocol/gre.js:83
#: protocols/luci-proto-gre/htdocs/luci-static/resources/protocol/gretap.js:88
#: protocols/luci-proto-ipip/htdocs/luci-static/resources/protocol/ipip.js:67
msgid "Don't Fragment"
msgstr "不要分段"

#: modules/luci-mod-network/htdocs/luci-static/resources/view/network/dhcp.js:169
msgid ""
"Don't forward <abbr title=\"Domain Name System\">DNS</abbr>-Requests without "
"<abbr title=\"Domain Name System\">DNS</abbr>-Name"
msgstr ""
"若沒 <abbr title=\"Domain Name System\">DNS</abbr>-名稱的話,不要轉發 <abbr "
"title=\"Domain Name System\">DNS</abbr>-請求"

#: modules/luci-compat/luasrc/view/cbi/tblsection.htm:152
msgid "Down"
msgstr "下"

#: protocols/luci-proto-bonding/htdocs/luci-static/resources/protocol/bonding.js:402
msgid "Down Delay"
msgstr "下傳延遲"

#: modules/luci-mod-system/htdocs/luci-static/resources/view/system/flash.js:366
msgid "Download backup"
msgstr "下載備份檔"

#: modules/luci-mod-system/htdocs/luci-static/resources/view/system/flash.js:404
msgid "Download mtdblock"
msgstr "下載 mtdblock"

#: modules/luci-mod-network/htdocs/luci-static/resources/view/network/interfaces.js:927
msgid "Downstream SNR offset"
msgstr "下載串流 SNR 位移"

#: modules/luci-base/htdocs/luci-static/resources/form.js:2620
msgid "Drag to reorder"
msgstr "拖動來排序"

#: protocols/luci-proto-bonding/htdocs/luci-static/resources/protocol/bonding.js:341
msgid "Drop Duplicate Frames"
msgstr "丟棄相同多餘的訊框(Frames)"

#: modules/luci-mod-system/htdocs/luci-static/resources/view/system/dropbear.js:12
msgid "Dropbear Instance"
msgstr "Dropbear實例"

#: modules/luci-mod-system/htdocs/luci-static/resources/view/system/dropbear.js:10
msgid ""
"Dropbear offers <abbr title=\"Secure Shell\">SSH</abbr> network shell access "
"and an integrated <abbr title=\"Secure Copy\">SCP</abbr> server"
msgstr ""
"Dropbear 提供 <abbr title=\"Secure Shell\">SSH</abbr> 網路shell命令存取和一個"
"整合的 <abbr title=\"Secure Copy\">SCP</abbr> 伺服器"

#: modules/luci-compat/luasrc/model/network/proto_4x6.lua:14
#: protocols/luci-proto-ipv6/htdocs/luci-static/resources/protocol/dslite.js:11
msgid "Dual-Stack Lite (RFC6333)"
msgstr "隧道IPv4v6雙堆疊協定DS Lite (RFC6333)"

#: modules/luci-mod-network/htdocs/luci-static/resources/view/network/interfaces.js:595
msgid "Dynamic <abbr title=\"Dynamic Host Configuration Protocol\">DHCP</abbr>"
msgstr "動態 <abbr title=\"Dynamic Host Configuration Protocol\">DHCP</abbr>"

#: protocols/luci-proto-ipv6/htdocs/luci-static/resources/protocol/6in4.js:60
msgid "Dynamic tunnel"
msgstr "動態隧道"

#: modules/luci-mod-network/htdocs/luci-static/resources/view/network/interfaces.js:595
msgid ""
"Dynamically allocate DHCP addresses for clients. If disabled, only clients "
"having static leases will be served."
msgstr "用戶端動態發配 DHCP 位址。若停用，僅有靜態位置的用戶端能使用。"

#: protocols/luci-proto-ipv6/htdocs/luci-static/resources/protocol/map.js:67
msgid "EA-bits length"
msgstr "EA-位元長度"

#: modules/luci-mod-network/htdocs/luci-static/resources/view/network/wireless.js:1501
msgid "EAP-Method"
msgstr "可擴展身份驗證協定(EAP)-方式"

#: modules/luci-base/htdocs/luci-static/resources/form.js:2640
#: modules/luci-base/htdocs/luci-static/resources/form.js:2643
#: modules/luci-base/htdocs/luci-static/resources/form.js:3017
#: modules/luci-compat/luasrc/view/cbi/tblsection.htm:154
#: modules/luci-compat/luasrc/view/cbi/tblsection.htm:160
#: modules/luci-mod-network/htdocs/luci-static/resources/view/network/interfaces.js:339
#: modules/luci-mod-network/htdocs/luci-static/resources/view/network/wireless.js:848
msgid "Edit"
msgstr "編輯"

#: modules/luci-compat/luasrc/view/cbi/error.htm:13
msgid ""
"Edit the raw configuration data above to fix any error and hit \"Save\" to "
"reload the page."
msgstr "編輯上面的原始配置數據以修復任何錯誤,然後點擊\"儲存\"以重新載入頁面."

#: modules/luci-mod-network/htdocs/luci-static/resources/view/network/wireless.js:846
msgid "Edit this network"
msgstr "編輯此網路"

#: modules/luci-mod-network/htdocs/luci-static/resources/view/network/wireless.js:797
msgid "Edit wireless network"
msgstr "編輯無線網路"

#: modules/luci-mod-system/htdocs/luci-static/resources/view/system/system.js:172
msgid "Emergency"
msgstr "緊急"

#: modules/luci-mod-network/htdocs/luci-static/resources/view/network/wireless.js:843
#: modules/luci-mod-network/htdocs/luci-static/resources/view/network/wireless.js:883
msgid "Enable"
msgstr "啟用"

#: modules/luci-mod-network/htdocs/luci-static/resources/view/network/interfaces.js:462
msgid ""
"Enable <abbr title=\"Internet Group Management Protocol\">IGMP</abbr> "
"snooping"
msgstr ""
"啟用 <abbr title=\"Internet Group Management Protocol\">IGMP</abbr> snooping"

#: modules/luci-mod-network/htdocs/luci-static/resources/view/network/interfaces.js:460
msgid "Enable <abbr title=\"Spanning Tree Protocol\">STP</abbr>"
msgstr "啟用 <abbr title=\"Spanning Tree Protocol\">生成樹協定(STP)</abbr>"

#: modules/luci-mod-status/htdocs/luci-static/resources/view/status/connections.js:174
#: modules/luci-mod-status/htdocs/luci-static/resources/view/status/connections.js:367
#: modules/luci-mod-status/htdocs/luci-static/resources/view/status/connections.js:373
msgid "Enable DNS lookups"
msgstr "啟用DNS查詢"

#: protocols/luci-proto-bonding/htdocs/luci-static/resources/protocol/bonding.js:292
msgid "Enable Dynamic Shuffling Of Flows"
msgstr "啟用動態拖曳(Dynamic Shuffling)流程"

#: protocols/luci-proto-ipv6/htdocs/luci-static/resources/protocol/6in4.js:60
msgid "Enable HE.net dynamic endpoint update"
msgstr "啟用HE.net服務代管動態更新"

#: protocols/luci-proto-qmi/htdocs/luci-static/resources/protocol/qmi.js:89
msgid "Enable IPv6 negotiation"
msgstr "啟用 IPv6 協商"

#: protocols/luci-proto-ppp/htdocs/luci-static/resources/protocol/l2tp.js:49
#: protocols/luci-proto-ppp/htdocs/luci-static/resources/protocol/ppp.js:93
#: protocols/luci-proto-ppp/htdocs/luci-static/resources/protocol/pppoa.js:80
#: protocols/luci-proto-ppp/htdocs/luci-static/resources/protocol/pppoe.js:54
#: protocols/luci-proto-ppp/htdocs/luci-static/resources/protocol/pptp.js:67
#: protocols/luci-proto-pppossh/htdocs/luci-static/resources/protocol/pppossh.js:93
msgid "Enable IPv6 negotiation on the PPP link"
msgstr "啟用PPP連結上的IPv6交涉"

#: modules/luci-mod-network/htdocs/luci-static/resources/view/network/switch.js:192
msgid "Enable Jumbo Frame passthrough"
msgstr "啟用超大訊框透穿"

#: modules/luci-mod-system/htdocs/luci-static/resources/view/system/system.js:240
msgid "Enable NTP client"
msgstr "啟用 NTP用戶端"

#: protocols/luci-proto-vpnc/htdocs/luci-static/resources/protocol/vpnc.js:96
msgid "Enable Single DES"
msgstr "啟用單一 DES"

#: modules/luci-mod-network/htdocs/luci-static/resources/view/network/dhcp.js:368
msgid "Enable TFTP server"
msgstr "啟用TFTP伺服器"

#: modules/luci-mod-network/htdocs/luci-static/resources/view/network/switch.js:184
msgid "Enable VLAN functionality"
msgstr "啟用VLAN功能"

#: modules/luci-mod-network/htdocs/luci-static/resources/view/network/wireless.js:1648
msgid "Enable WPS pushbutton, requires WPA(2)-PSK/WPA3-SAE"
msgstr "啟用 WPS 按鈕, 這需要 WPA(2)-PSK/WPA3-SAE"

#: modules/luci-mod-network/htdocs/luci-static/resources/view/network/wireless.js:1644
msgid "Enable key reinstallation (KRACK) countermeasures"
msgstr "啟用金鑰重新安裝攻擊 (KRACK) 因應對策"

#: modules/luci-mod-network/htdocs/luci-static/resources/view/network/switch.js:187
msgid "Enable learning and aging"
msgstr "啟用智慧學習功能"

#: modules/luci-mod-network/htdocs/luci-static/resources/view/network/switch.js:198
msgid "Enable mirroring of incoming packets"
msgstr "啟用連入封包鏡像"

#: modules/luci-mod-network/htdocs/luci-static/resources/view/network/switch.js:199
msgid "Enable mirroring of outgoing packets"
msgstr "啟用連出封包鏡像"

#: modules/luci-mod-network/htdocs/luci-static/resources/view/network/interfaces.js:884
msgid ""
"Enable packet steering across all CPUs. May help or hinder network speed."
msgstr "啟用所有 CPU 的封包控制。 可能會增加或減少網路速度。"

#: protocols/luci-proto-vxlan/htdocs/luci-static/resources/protocol/vxlan.js:80
#: protocols/luci-proto-vxlan/htdocs/luci-static/resources/protocol/vxlan6.js:75
msgid "Enable rx checksum"
msgstr "啟用 Rx 校驗和"

#: protocols/luci-proto-gre/htdocs/luci-static/resources/protocol/gre.js:89
#: protocols/luci-proto-gre/htdocs/luci-static/resources/protocol/gretap.js:94
#: protocols/luci-proto-gre/htdocs/luci-static/resources/protocol/grev6.js:91
#: protocols/luci-proto-gre/htdocs/luci-static/resources/protocol/grev6tap.js:96
msgid "Enable support for multicast traffic (optional)."
msgstr "啟用多點播放流量(選項)."

#: protocols/luci-proto-gre/htdocs/luci-static/resources/protocol/gre.js:83
#: protocols/luci-proto-gre/htdocs/luci-static/resources/protocol/gretap.js:88
#: protocols/luci-proto-ipip/htdocs/luci-static/resources/protocol/ipip.js:67
msgid "Enable the DF (Don't Fragment) flag of the encapsulating packets."
msgstr "啟用封裝封包的 DF(不分段)標誌."

#: modules/luci-mod-network/htdocs/luci-static/resources/view/network/wireless.js:841
msgid "Enable this network"
msgstr "啟用這個網路"

#: protocols/luci-proto-vxlan/htdocs/luci-static/resources/protocol/vxlan.js:84
#: protocols/luci-proto-vxlan/htdocs/luci-static/resources/protocol/vxlan6.js:79
msgid "Enable tx checksum"
msgstr "啟用 Tx 校驗和"

#: modules/luci-mod-system/htdocs/luci-static/resources/view/system/mounts.js:243
#: modules/luci-mod-system/htdocs/luci-static/resources/view/system/mounts.js:352
#: modules/luci-mod-system/htdocs/luci-static/resources/view/system/startup.js:66
msgid "Enabled"
msgstr "已啟用"

#: modules/luci-mod-network/htdocs/luci-static/resources/view/network/interfaces.js:462
msgid "Enables IGMP snooping on this bridge"
msgstr "在此橋接上啟用 IGMP snooping"

#: modules/luci-mod-network/htdocs/luci-static/resources/view/network/wireless.js:1441
msgid ""
"Enables fast roaming among access points that belong to the same Mobility "
"Domain"
msgstr "啟用屬於同一行動網域存取點之間的快速漫遊"

#: modules/luci-mod-network/htdocs/luci-static/resources/view/network/interfaces.js:460
msgid "Enables the Spanning Tree Protocol on this bridge"
msgstr "在橋接器上啟用802.1d Spanning Tree協定"

#: protocols/luci-proto-ipv6/htdocs/luci-static/resources/protocol/dslite.js:59
msgid "Encapsulation limit"
msgstr "封裝限制"

#: modules/luci-mod-network/htdocs/luci-static/resources/view/network/interfaces.js:917
#: modules/luci-mod-network/htdocs/luci-static/resources/view/network/interfaces.js:975
msgid "Encapsulation mode"
msgstr "封裝模式"

#: modules/luci-mod-network/htdocs/luci-static/resources/view/network/wireless.js:159
#: modules/luci-mod-network/htdocs/luci-static/resources/view/network/wireless.js:183
#: modules/luci-mod-network/htdocs/luci-static/resources/view/network/wireless.js:1127
#: modules/luci-mod-network/htdocs/luci-static/resources/view/network/wireless.js:1676
#: modules/luci-mod-status/htdocs/luci-static/resources/view/status/include/60_wifi.js:144
msgid "Encryption"
msgstr "加密(Encryption)"

#: protocols/luci-proto-wireguard/htdocs/luci-static/resources/protocol/wireguard.js:161
msgid "Endpoint Host"
msgstr "終端主機"

#: protocols/luci-proto-wireguard/htdocs/luci-static/resources/protocol/wireguard.js:165
msgid "Endpoint Port"
msgstr "終端阜"

#: modules/luci-compat/luasrc/view/cbi/dropdown.htm:16
msgid "Enter custom value"
msgstr "輸入自訂數值"

#: modules/luci-compat/luasrc/view/cbi/dropdown.htm:16
msgid "Enter custom values"
msgstr "輸入自訂數值組"

#: modules/luci-mod-system/htdocs/luci-static/resources/view/system/flash.js:97
msgid "Erasing..."
msgstr "刪除中..."

#: modules/luci-mod-network/htdocs/luci-static/resources/view/network/interfaces.js:102
#: modules/luci-mod-network/htdocs/luci-static/resources/view/network/interfaces.js:103
#: modules/luci-mod-network/htdocs/luci-static/resources/view/network/interfaces.js:104
#: modules/luci-mod-network/htdocs/luci-static/resources/view/network/interfaces.js:105
#: modules/luci-mod-network/htdocs/luci-static/resources/view/network/interfaces.js:106
#: modules/luci-mod-system/htdocs/luci-static/resources/view/system/system.js:169
msgid "Error"
msgstr "錯誤"

#: modules/luci-mod-status/htdocs/luci-static/resources/view/status/include/50_dsl.js:30
msgid "Errored seconds (ES)"
msgstr "錯誤秒數 (ES)"

#: modules/luci-base/htdocs/luci-static/resources/network.js:2889
#: modules/luci-compat/luasrc/model/network.lua:1433
msgid "Ethernet Adapter"
msgstr "乙太網路卡"

#: modules/luci-base/htdocs/luci-static/resources/network.js:2880
#: modules/luci-compat/luasrc/model/network.lua:1423
msgid "Ethernet Switch"
msgstr "乙太交換器"

#: protocols/luci-proto-bonding/htdocs/luci-static/resources/protocol/bonding.js:270
msgid "Every 30 seconds (slow, 0)"
msgstr "每 30 秒(慢速,0)"

#: protocols/luci-proto-bonding/htdocs/luci-static/resources/protocol/bonding.js:271
msgid "Every second (fast, 1)"
msgstr "每一秒(快,1)"

#: modules/luci-mod-network/htdocs/luci-static/resources/view/network/dhcp.js:406
msgid "Exclude interfaces"
msgstr "排除介面"

#: modules/luci-mod-network/htdocs/luci-static/resources/view/network/dhcp.js:247
msgid "Expand hosts"
msgstr "延伸主機"

#: modules/luci-base/htdocs/luci-static/resources/protocol/static.js:198
msgid "Expecting a hexadecimal assignment hint"
msgstr "預期十六進位賦值提示"

#: modules/luci-base/htdocs/luci-static/resources/validation.js:64
#: modules/luci-mod-network/htdocs/luci-static/resources/view/network/dhcp.js:73
#: modules/luci-mod-network/htdocs/luci-static/resources/view/network/dhcp.js:79
#: modules/luci-mod-network/htdocs/luci-static/resources/view/network/dhcp.js:107
#: modules/luci-mod-network/htdocs/luci-static/resources/view/network/dhcp.js:121
#: modules/luci-mod-network/htdocs/luci-static/resources/view/network/dhcp.js:125
#: modules/luci-mod-network/htdocs/luci-static/resources/view/network/dhcp.js:129
#: modules/luci-mod-network/htdocs/luci-static/resources/view/network/dhcp.js:132
#: modules/luci-mod-network/htdocs/luci-static/resources/view/network/dhcp.js:136
msgid "Expecting: %s"
msgstr "預期: %s"

#: protocols/luci-proto-bonding/htdocs/luci-static/resources/protocol/bonding.js:48
msgid "Expecting: non-empty value"
msgstr "預期:非空值"

#: modules/luci-mod-status/htdocs/luci-static/resources/view/status/include/30_network.js:50
msgid "Expires"
msgstr "過期"

#: modules/luci-mod-network/htdocs/luci-static/resources/view/network/interfaces.js:591
msgid ""
"Expiry time of leased addresses, minimum is 2 minutes (<code>2m</code>)."
msgstr "釋放位置前閒置時間，最少兩分鐘 (<code>2m</code>)。"

#: protocols/luci-proto-hnet/htdocs/luci-static/resources/protocol/hnet.js:19
msgid "External"
msgstr "外部"

#: modules/luci-mod-network/htdocs/luci-static/resources/view/network/wireless.js:1492
msgid "External R0 Key Holder List"
msgstr "外部 R0 金鑰持有者清單"

#: modules/luci-mod-network/htdocs/luci-static/resources/view/network/wireless.js:1496
msgid "External R1 Key Holder List"
msgstr "外部 R1 金鑰持有者清單"

#: modules/luci-mod-system/htdocs/luci-static/resources/view/system/system.js:146
msgid "External system log server"
msgstr "外部系統日誌伺服器"

#: modules/luci-mod-system/htdocs/luci-static/resources/view/system/system.js:151
msgid "External system log server port"
msgstr "外部系統日誌伺服器埠號"

#: modules/luci-mod-system/htdocs/luci-static/resources/view/system/system.js:156
msgid "External system log server protocol"
msgstr "外部系統日誌伺服器通訊協定"

#: protocols/luci-proto-pppossh/htdocs/luci-static/resources/protocol/pppossh.js:79
msgid "Extra SSH command options"
msgstr "額外的 SSH 命令選項"

#: protocols/luci-proto-sstp/htdocs/luci-static/resources/protocol/sstp.js:83
msgid "Extra pppd options"
msgstr "額外的 pppd 選項"

#: protocols/luci-proto-sstp/htdocs/luci-static/resources/protocol/sstp.js:81
msgid "Extra sstpc options"
msgstr "額外的 sstpc 選項"

#: modules/luci-mod-network/htdocs/luci-static/resources/view/network/wireless.js:1466
msgid "FT over DS"
msgstr "FT 透過 DS"

#: modules/luci-mod-network/htdocs/luci-static/resources/view/network/wireless.js:1467
msgid "FT over the Air"
msgstr "FT 透過 空中"

#: modules/luci-mod-network/htdocs/luci-static/resources/view/network/wireless.js:1464
msgid "FT protocol"
msgstr "FT 協定"

#: modules/luci-mod-system/htdocs/luci-static/resources/view/system/password.js:87
msgid "Failed to change the system password."
msgstr "更新系統密碼失敗。"

#: modules/luci-base/htdocs/luci-static/resources/ui.js:4122
msgid "Failed to confirm apply within %ds, waiting for rollback…"
msgstr "無法在 %ds 秒內確認變更，等待回滾…"

#: modules/luci-mod-system/htdocs/luci-static/resources/view/system/startup.js:37
msgid "Failed to execute \"/etc/init.d/%s %s\" action: %s"
msgstr "執行失敗 \"/etc/init.d/%s %s\" 動作: %s"

#: modules/luci-base/htdocs/luci-static/resources/ui.js:2673
msgid "File"
msgstr "檔案"

#: modules/luci-base/htdocs/luci-static/resources/ui.js:2620
msgid "File not accessible"
msgstr "無法存取檔案"

#: modules/luci-base/htdocs/luci-static/resources/ui.js:2811
msgid "Filename"
msgstr "檔名"

#: modules/luci-mod-network/htdocs/luci-static/resources/view/network/dhcp.js:381
msgid "Filename of the boot image advertised to clients"
msgstr "開機影像檔通知給用戶端"

#: modules/luci-mod-system/htdocs/luci-static/resources/view/system/mounts.js:191
#: modules/luci-mod-system/htdocs/luci-static/resources/view/system/mounts.js:314
msgid "Filesystem"
msgstr "檔案系統"

#: modules/luci-mod-network/htdocs/luci-static/resources/view/network/dhcp.js:213
msgid "Filter private"
msgstr "私人過濾器"

#: modules/luci-mod-network/htdocs/luci-static/resources/view/network/dhcp.js:218
msgid "Filter useless"
msgstr "無用過濾器"

#: protocols/luci-proto-bonding/htdocs/luci-static/resources/protocol/bonding.js:388
msgid "Filtering for all slaves, no validation"
msgstr "篩選所有實體界面 , 無驗證"

#: protocols/luci-proto-bonding/htdocs/luci-static/resources/protocol/bonding.js:389
msgid "Filtering for all slaves, validation only for active slave"
msgstr "篩選所有實體界面 , 僅驗證有活動的實體界面"

#: protocols/luci-proto-bonding/htdocs/luci-static/resources/protocol/bonding.js:390
msgid "Filtering for all slaves, validation only for backup slaves"
msgstr "篩選所有實體界面 , 僅驗證有備份的實體界面"

#: modules/luci-compat/luasrc/model/network/proto_ncm.lua:65
#: protocols/luci-proto-ncm/htdocs/luci-static/resources/protocol/ncm.js:23
msgid "Finalizing failed"
msgstr "定案失敗"

#: modules/luci-mod-system/htdocs/luci-static/resources/view/system/mounts.js:150
msgid ""
"Find all currently attached filesystems and swap and replace configuration "
"with defaults based on what was detected"
msgstr "尋找所有目前已連接裝置中的檔案系統及swap分區,並覆蓋目前的設定"

#: modules/luci-mod-network/htdocs/luci-static/resources/view/network/wireless.js:824
msgid "Find and join network"
msgstr "搜尋並加入網路"

#: modules/luci-compat/luasrc/view/cbi/delegator.htm:9
msgid "Finish"
msgstr "完成"

#: modules/luci-mod-status/root/usr/share/luci/menu.d/luci-mod-status.json:15
msgid "Firewall"
msgstr "防火牆"

#: protocols/luci-proto-wireguard/htdocs/luci-static/resources/protocol/wireguard.js:102
msgid "Firewall Mark"
msgstr "防火牆遮罩"

#: modules/luci-mod-network/htdocs/luci-static/resources/view/network/interfaces.js:326
msgid "Firewall Settings"
msgstr "防火牆設定"

#: modules/luci-mod-status/htdocs/luci-static/resources/view/status/iptables.js:297
msgid "Firewall Status"
msgstr "防火牆狀況"

#: modules/luci-mod-network/htdocs/luci-static/resources/view/network/interfaces.js:934
msgid "Firmware File"
msgstr "韌體檔案"

#: modules/luci-mod-status/htdocs/luci-static/resources/view/status/include/10_system.js:57
msgid "Firmware Version"
msgstr "韌體版本"

#: modules/luci-mod-network/htdocs/luci-static/resources/view/network/dhcp.js:327
msgid "Fixed source port for outbound DNS queries"
msgstr "外發DNS請求的固定來源埠號"

#: modules/luci-mod-system/htdocs/luci-static/resources/view/system/flash.js:283
#: modules/luci-mod-system/htdocs/luci-static/resources/view/system/flash.js:421
msgid "Flash image..."
msgstr "燒錄映像檔..."

#: modules/luci-mod-system/htdocs/luci-static/resources/view/system/flash.js:279
msgid "Flash image?"
msgstr "要燒錄映像檔嗎？"

#: modules/luci-mod-system/htdocs/luci-static/resources/view/system/flash.js:411
msgid "Flash new firmware image"
msgstr "燒錄新版韌體映像檔"

#: modules/luci-mod-system/htdocs/luci-static/resources/view/system/flash.js:356
msgid "Flash operations"
msgstr "燒錄程序"

#: modules/luci-mod-system/htdocs/luci-static/resources/view/system/flash.js:288
#: modules/luci-mod-system/htdocs/luci-static/resources/view/system/flash.js:290
msgid "Flashing…"
msgstr "燒錄中…"

#: modules/luci-mod-network/htdocs/luci-static/resources/view/network/interfaces.js:598
msgid "Force"
msgstr "強制"

#: modules/luci-mod-network/htdocs/luci-static/resources/view/network/wireless.js:917
msgid "Force 40MHz mode"
msgstr "強制使用 40MHz 模式"

#: modules/luci-mod-network/htdocs/luci-static/resources/view/network/wireless.js:1168
msgid "Force CCMP (AES)"
msgstr "強制使用CCMP (AES)加密"

#: modules/luci-mod-network/htdocs/luci-static/resources/view/network/interfaces.js:598
msgid "Force DHCP on this network even if another server is detected."
msgstr "強迫啟用 DHCP在此網路上, 即使已偵測到其它伺服器。"

#: modules/luci-mod-network/htdocs/luci-static/resources/view/network/wireless.js:1169
msgid "Force TKIP"
msgstr "強制使用TKIP加密"

#: modules/luci-mod-network/htdocs/luci-static/resources/view/network/wireless.js:1170
msgid "Force TKIP and CCMP (AES)"
msgstr "強制使用TKIP+CCMP (AES)加密"

#: modules/luci-mod-network/htdocs/luci-static/resources/view/network/interfaces.js:866
msgid "Force link"
msgstr "強制連結"

#: modules/luci-mod-system/htdocs/luci-static/resources/view/system/flash.js:255
msgid "Force upgrade"
msgstr "強制升級"

#: protocols/luci-proto-vpnc/htdocs/luci-static/resources/protocol/vpnc.js:90
msgid "Force use of NAT-T"
msgstr "強制使用 NAT-T"

#: modules/luci-base/luasrc/view/csrftoken.htm:8
msgid "Form token mismatch"
msgstr "表單權杖(token )不匹配"

#: protocols/luci-proto-relay/htdocs/luci-static/resources/protocol/relay.js:164
msgid "Forward DHCP traffic"
msgstr "轉發DHCP流量"

#: modules/luci-mod-status/htdocs/luci-static/resources/view/status/include/50_dsl.js:29
msgid "Forward Error Correction Seconds (FECS)"
msgstr "前向糾錯校正秒數 (FECS)"

#: protocols/luci-proto-relay/htdocs/luci-static/resources/protocol/relay.js:161
msgid "Forward broadcast traffic"
msgstr "轉發廣播流量"

#: modules/luci-mod-network/htdocs/luci-static/resources/view/network/wireless.js:944
msgid "Forward mesh peer traffic"
msgstr "轉發 mesh 節點流量"

#: modules/luci-mod-network/htdocs/luci-static/resources/view/network/interfaces.js:982
msgid "Forwarding mode"
msgstr "轉發模式"

#: modules/luci-mod-network/htdocs/luci-static/resources/view/network/wireless.js:909
msgid "Fragmentation Threshold"
msgstr "分片閥值"

#: protocols/luci-proto-wireguard/htdocs/luci-static/resources/protocol/wireguard.js:115
msgid ""
"Further information about WireGuard interfaces and peers at <a href='http://"
"wireguard.com'>wireguard.com</a>."
msgstr ""
"關於在<a href='http://wireguard.com'>wireguard.com</a>中WireGuard界面和節點的"
"進階資訊."

#: modules/luci-mod-network/htdocs/luci-static/resources/view/network/wireless.js:128
#: modules/luci-mod-network/htdocs/luci-static/resources/view/network/wireless.js:184
#: modules/luci-mod-status/htdocs/luci-static/resources/view/status/include/60_wifi.js:164
msgid "GHz"
msgstr "GHz"

#: protocols/luci-proto-3g/htdocs/luci-static/resources/protocol/3g.js:91
#: protocols/luci-proto-ncm/htdocs/luci-static/resources/protocol/ncm.js:77
msgid "GPRS only"
msgstr "僅用GPRS"

#: protocols/luci-proto-gre/htdocs/luci-static/resources/protocol/gre.js:10
msgid "GRE tunnel over IPv4"
msgstr "IPv4上的GRE隧道"

#: protocols/luci-proto-gre/htdocs/luci-static/resources/protocol/grev6.js:10
msgid "GRE tunnel over IPv6"
msgstr "IPv6上的GRE隧道"

#: protocols/luci-proto-gre/htdocs/luci-static/resources/protocol/gretap.js:10
msgid "GRETAP tunnel over IPv4"
msgstr "IPv4上的GRETAP隧道"

#: protocols/luci-proto-gre/htdocs/luci-static/resources/protocol/grev6tap.js:10
msgid "GRETAP tunnel over IPv6"
msgstr "IPv6上的GRETAP隧道"

#: modules/luci-mod-status/htdocs/luci-static/resources/view/status/include/30_network.js:44
msgid "Gateway"
msgstr "閘道器"

#: modules/luci-mod-system/htdocs/luci-static/resources/view/system/dropbear.js:36
msgid "Gateway Ports"
msgstr "閘道器埠號"

#: modules/luci-base/htdocs/luci-static/resources/network.js:11
#: modules/luci-compat/luasrc/model/network.lua:29
msgid "Gateway address is invalid"
msgstr "閘道器位址錯誤無效"

#: protocols/luci-proto-modemmanager/htdocs/luci-static/resources/protocol/modemmanager.js:124
msgid "Gateway metric"
msgstr "匝道器指標"

#: modules/luci-mod-network/htdocs/luci-static/resources/view/network/dhcp.js:161
#: modules/luci-mod-network/htdocs/luci-static/resources/view/network/interfaces.js:323
#: modules/luci-mod-network/htdocs/luci-static/resources/view/network/routes.js:24
#: modules/luci-mod-system/htdocs/luci-static/resources/view/system/mounts.js:240
#: modules/luci-mod-system/htdocs/luci-static/resources/view/system/system.js:108
msgid "General Settings"
msgstr "一般設定"

#: modules/luci-mod-network/htdocs/luci-static/resources/view/network/interfaces.js:552
#: modules/luci-mod-network/htdocs/luci-static/resources/view/network/interfaces.js:969
#: modules/luci-mod-network/htdocs/luci-static/resources/view/network/wireless.js:869
#: modules/luci-mod-network/htdocs/luci-static/resources/view/network/wireless.js:931
msgid "General Setup"
msgstr "一般設定"

#: modules/luci-mod-system/htdocs/luci-static/resources/view/system/mounts.js:150
msgid "Generate Config"
msgstr "生成設定檔"

#: protocols/luci-proto-wireguard/htdocs/luci-static/resources/protocol/wireguard.js:66
msgid "Generate Key"
msgstr "生成金鑰"

#: modules/luci-mod-network/htdocs/luci-static/resources/view/network/wireless.js:1470
msgid "Generate PMK locally"
msgstr "本地產生 PMK"

#: modules/luci-mod-system/htdocs/luci-static/resources/view/system/flash.js:368
msgid "Generate archive"
msgstr "製作壓縮檔"

#: modules/luci-mod-system/htdocs/luci-static/resources/view/system/password.js:79
msgid "Given password confirmation did not match, password not changed!"
msgstr "輸入的密碼確認不匹配，密碼未更改！"

#: modules/luci-mod-system/htdocs/luci-static/resources/view/system/mounts.js:146
msgid "Global Settings"
msgstr "全域設定"

#: modules/luci-mod-network/htdocs/luci-static/resources/view/network/interfaces.js:877
msgid "Global network options"
msgstr "全域網路選項"

#: themes/luci-theme-bootstrap/luasrc/view/themes/bootstrap/header.htm:57
#: themes/luci-theme-material/luasrc/view/themes/material/header.htm:215
#: themes/luci-theme-openwrt-2020/luasrc/view/themes/openwrt2020/header.htm:58
#: themes/luci-theme-openwrt/luasrc/view/themes/openwrt.org/header.htm:82
#: themes/luci-theme-rosy/luasrc/view/themes/rosy/header.htm:284
msgid "Go to password configuration..."
msgstr "前往密碼設定..."

#: modules/luci-base/htdocs/luci-static/resources/form.js:2562
#: modules/luci-base/htdocs/luci-static/resources/form.js:3336
#: modules/luci-compat/luasrc/view/cbi/full_valueheader.htm:4
#: modules/luci-compat/luasrc/view/cbi/tblsection.htm:58
msgid "Go to relevant configuration page"
msgstr "前往相應設定頁"

#: modules/luci-mod-network/root/usr/share/rpcd/acl.d/luci-mod-network.json:33
msgid "Grant access to DHCP configuration"
msgstr "授予權限執行 DHCP 配置"

#: modules/luci-mod-status/root/usr/share/rpcd/acl.d/luci-mod-status.json:102
msgid "Grant access to DHCP status display"
msgstr "授予對 DHCP 設定的存取權限"

#: modules/luci-mod-status/root/usr/share/rpcd/acl.d/luci-mod-status.json:111
msgid "Grant access to DSL status display"
msgstr "授予對 DSL 狀態顯示的存取權限"

#: protocols/luci-proto-openconnect/root/usr/share/rpcd/acl.d/luci-openconnect.json:3
msgid "Grant access to LuCI OpenConnect procedures"
msgstr "授予對 LuCI OpenConnect 程序的存取權限"

#: protocols/luci-proto-wireguard/root/usr/share/rpcd/acl.d/luci-wireguard.json:3
msgid "Grant access to LuCI Wireguard procedures"
msgstr "授予對 LuCI Wireguard 程序的存取權限"

#: modules/luci-mod-system/root/usr/share/rpcd/acl.d/luci-mod-system.json:19
msgid "Grant access to SSH configuration"
msgstr "授予對 SSH 設定的存取權限"

#: modules/luci-base/root/usr/share/rpcd/acl.d/luci-base.json:12
msgid "Grant access to basic LuCI procedures"
msgstr "授予存取基本 LuCI 程式的權限"

#: modules/luci-mod-system/root/usr/share/rpcd/acl.d/luci-mod-system.json:64
msgid "Grant access to crontab configuration"
msgstr "授予對 crontab 設定的存取權限"

#: modules/luci-mod-status/root/usr/share/rpcd/acl.d/luci-mod-status.json:60
msgid "Grant access to firewall status"
msgstr "授予存取防火牆狀態的權限"

#: modules/luci-mod-system/root/usr/share/rpcd/acl.d/luci-mod-system.json:116
msgid "Grant access to flash operations"
msgstr "授予存取 Flash 操作的權限"

#: modules/luci-mod-status/root/usr/share/rpcd/acl.d/luci-mod-status.json:86
msgid "Grant access to main status display"
msgstr "授予存取主要狀態顯示的權限"

#: protocols/luci-proto-modemmanager/root/usr/share/rpcd/acl.d/luci-proto-modemmanager.json:3
msgid "Grant access to mmcli"
msgstr "授予存取 mmcli 的權限"

#: modules/luci-mod-system/root/usr/share/rpcd/acl.d/luci-mod-system.json:84
msgid "Grant access to mount configuration"
msgstr "授予對掛載設定的存取權限"

#: modules/luci-mod-network/root/usr/share/rpcd/acl.d/luci-mod-network.json:3
msgid "Grant access to network configuration"
msgstr "授予存取網路設定的權限"

#: modules/luci-mod-network/root/usr/share/rpcd/acl.d/luci-mod-network.json:46
msgid "Grant access to network diagnostic tools"
msgstr "授予使用網路診斷工具的權限"

#: modules/luci-base/root/usr/share/rpcd/acl.d/luci-base.json:36
msgid "Grant access to network status information"
msgstr "授予檢視網路狀態資訊的權限"

#: modules/luci-mod-status/root/usr/share/rpcd/acl.d/luci-mod-status.json:13
msgid "Grant access to process status"
msgstr "授予檢視處理程序狀態資訊的權限"

#: modules/luci-mod-status/root/usr/share/rpcd/acl.d/luci-mod-status.json:3
msgid "Grant access to realtime statistics"
msgstr "授予檢視即時統計資料的權限"

#: modules/luci-mod-system/root/usr/share/rpcd/acl.d/luci-mod-system.json:42
msgid "Grant access to startup configuration"
msgstr "授予啟動設定的權限"

#: modules/luci-mod-system/root/usr/share/rpcd/acl.d/luci-mod-system.json:3
msgid "Grant access to system configuration"
msgstr "授予系統設定的權限"

#: modules/luci-mod-status/root/usr/share/rpcd/acl.d/luci-mod-status.json:30
msgid "Grant access to system logs"
msgstr "授予檢視系統日誌的權限"

#: modules/luci-mod-status/root/usr/share/rpcd/acl.d/luci-mod-status.json:47
msgid "Grant access to the system route status"
msgstr "授予檢視系統路由狀態的權限"

#: modules/luci-mod-status/root/usr/share/rpcd/acl.d/luci-mod-status.json:120
msgid "Grant access to wireless status display"
msgstr "授予無線狀態顯示的權限"

#: protocols/luci-proto-vpnc/htdocs/luci-static/resources/protocol/vpnc.js:66
msgid "Group Password"
msgstr "群組密碼"

#: protocols/luci-proto-hnet/htdocs/luci-static/resources/protocol/hnet.js:22
msgid "Guest"
msgstr "訪客"

#: protocols/luci-proto-ipv6/htdocs/luci-static/resources/protocol/6in4.js:81
msgid "HE.net password"
msgstr "HE.net密碼"

#: protocols/luci-proto-ipv6/htdocs/luci-static/resources/protocol/6in4.js:73
msgid "HE.net username"
msgstr "HE.net使用者名稱"

#: modules/luci-mod-status/htdocs/luci-static/resources/view/status/processes.js:46
msgid "Hang Up"
msgstr "掛斷"

#: modules/luci-mod-status/htdocs/luci-static/resources/view/status/include/50_dsl.js:34
msgid "Header Error Code Errors (HEC)"
msgstr "標頭錯誤原碼錯誤(HEC)"

#: modules/luci-mod-system/htdocs/luci-static/resources/view/system/led-trigger/heartbeat.js:5
msgid "Heartbeat interval (kernel: heartbeat)"
msgstr "心跳間隔(kernel: heartbeat)"

#: modules/luci-mod-system/htdocs/luci-static/resources/view/system/system.js:100
msgid ""
"Here you can configure the basic aspects of your device like its hostname or "
"the timezone."
msgstr "在這裡設定基本設定值，如主機名稱或者時區...等。"

#: modules/luci-mod-network/htdocs/luci-static/resources/view/network/wireless.js:1076
msgid "Hide <abbr title=\"Extended Service Set Identifier\">ESSID</abbr>"
msgstr "隱藏 <abbr title=\"Extended Service Set Identifier\">ESSID</abbr>"

#: modules/luci-mod-status/htdocs/luci-static/resources/view/status/iptables.js:264
#: modules/luci-mod-status/htdocs/luci-static/resources/view/status/iptables.js:303
msgid "Hide empty chains"
msgstr "隱藏空白鏈結"

#: modules/luci-mod-network/htdocs/luci-static/resources/view/network/wireless.js:902
msgid "High"
msgstr "高速"

#: modules/luci-mod-network/htdocs/luci-static/resources/view/network/dhcp.js:55
#: modules/luci-mod-network/htdocs/luci-static/resources/view/network/wireless.js:2090
#: modules/luci-mod-status/htdocs/luci-static/resources/view/status/include/40_dhcp.js:125
#: modules/luci-mod-status/htdocs/luci-static/resources/view/status/include/60_wifi.js:230
msgid "Host"
msgstr "主機"

#: modules/luci-mod-network/htdocs/luci-static/resources/view/network/hosts.js:22
msgid "Host entries"
msgstr "主機項目"

#: protocols/luci-proto-relay/htdocs/luci-static/resources/protocol/relay.js:171
msgid "Host expiry timeout"
msgstr "過期主機"

#: modules/luci-mod-network/htdocs/luci-static/resources/view/network/routes.js:31
msgid "Host-<abbr title=\"Internet Protocol Address\">IP</abbr> or Network"
msgstr "主機-<abbr title=\"Internet Protocol Address\">IP</abbr> 或網路"

#: protocols/luci-proto-ppp/htdocs/luci-static/resources/protocol/pppoe.js:102
msgid "Host-Uniq tag content"
msgstr "Host-Uniq 標籤內容"

#: modules/luci-mod-network/htdocs/luci-static/resources/view/network/dhcp.js:36
#: modules/luci-mod-network/htdocs/luci-static/resources/view/network/dhcp.js:419
#: modules/luci-mod-network/htdocs/luci-static/resources/view/network/hosts.js:27
#: modules/luci-mod-status/htdocs/luci-static/resources/view/status/include/10_system.js:54
#: modules/luci-mod-status/htdocs/luci-static/resources/view/status/include/40_dhcp.js:86
#: modules/luci-mod-system/htdocs/luci-static/resources/view/system/system.js:121
msgid "Hostname"
msgstr "主機名稱"

#: modules/luci-base/htdocs/luci-static/resources/protocol/dhcp.js:22
msgid "Hostname to send when requesting DHCP"
msgstr "當請求DHCP服務時傳送的主機名稱"

#: modules/luci-mod-network/htdocs/luci-static/resources/view/network/hosts.js:20
#: modules/luci-mod-network/root/usr/share/luci/menu.d/luci-mod-network.json:63
msgid "Hostnames"
msgstr "主機名稱"

#: protocols/luci-proto-hnet/htdocs/luci-static/resources/protocol/hnet.js:24
msgid "Hybrid"
msgstr "複合式"

#: protocols/luci-proto-vxlan/htdocs/luci-static/resources/protocol/vxlan.js:53
#: protocols/luci-proto-vxlan/htdocs/luci-static/resources/protocol/vxlan6.js:48
msgid "ID used to uniquely identify the VXLAN"
msgstr "用於辨識 VXLAN 的唯一 ID"

#: protocols/luci-proto-bonding/htdocs/luci-static/resources/protocol/bonding.js:206
msgid "IEEE 802.3ad Dynamic link aggregation (802.3ad, 4)"
msgstr "IEEE 802.3ad 動態鏈路聚合 (802.3ad, 4)"

#: protocols/luci-proto-vpnc/htdocs/luci-static/resources/protocol/vpnc.js:75
msgid "IKE DH Group"
msgstr "IKE DH 群組"

#: protocols/luci-proto-wireguard/htdocs/luci-static/resources/protocol/wireguard.js:83
msgid "IP Addresses"
msgstr "IP 位址"

#: protocols/luci-proto-ncm/htdocs/luci-static/resources/protocol/ncm.js:80
msgid "IP Protocol"
msgstr "IP 協定"

#: protocols/luci-proto-modemmanager/htdocs/luci-static/resources/protocol/modemmanager.js:114
msgid "IP Type"
msgstr "IP 類型"

#: modules/luci-mod-network/htdocs/luci-static/resources/view/network/hosts.js:31
msgid "IP address"
msgstr "IP位址"

#: modules/luci-base/htdocs/luci-static/resources/network.js:10
#: modules/luci-compat/luasrc/model/network.lua:28
msgid "IP address is invalid"
msgstr "IP位址無效"

#: modules/luci-base/htdocs/luci-static/resources/network.js:13
#: modules/luci-compat/luasrc/model/network.lua:31
msgid "IP address is missing"
msgstr "缺少IP位址"

#: modules/luci-mod-network/htdocs/luci-static/resources/view/network/diagnostics.js:79
#: modules/luci-mod-network/htdocs/luci-static/resources/view/network/diagnostics.js:102
#: modules/luci-mod-network/htdocs/luci-static/resources/view/network/interfaces.js:85
#: modules/luci-mod-network/htdocs/luci-static/resources/view/network/interfaces.js:86
#: modules/luci-mod-network/htdocs/luci-static/resources/view/network/interfaces.js:87
#: modules/luci-mod-network/htdocs/luci-static/resources/view/network/interfaces.js:88
#: modules/luci-mod-network/htdocs/luci-static/resources/view/network/interfaces.js:89
#: protocols/luci-proto-ncm/htdocs/luci-static/resources/protocol/ncm.js:82
msgid "IPv4"
msgstr "IPv4"

#: modules/luci-mod-status/htdocs/luci-static/resources/view/status/iptables.js:316
msgid "IPv4 Firewall"
msgstr "IPv4防火牆"

#: modules/luci-mod-status/htdocs/luci-static/resources/view/status/include/30_network.js:29
msgid "IPv4 Upstream"
msgstr "IPv4 上游"

#: modules/luci-base/htdocs/luci-static/resources/protocol/static.js:178
#: protocols/luci-proto-bonding/htdocs/luci-static/resources/protocol/bonding.js:162
msgid "IPv4 address"
msgstr "IPv4位址"

#: protocols/luci-proto-hnet/htdocs/luci-static/resources/protocol/hnet.js:33
msgid "IPv4 assignment length"
msgstr "分配 IPv4 長度"

#: modules/luci-base/htdocs/luci-static/resources/protocol/static.js:181
msgid "IPv4 broadcast"
msgstr "IPv4 廣播"

#: modules/luci-base/htdocs/luci-static/resources/protocol/static.js:180
msgid "IPv4 gateway"
msgstr "IPv4閘道"

#: modules/luci-base/htdocs/luci-static/resources/protocol/static.js:179
#: protocols/luci-proto-bonding/htdocs/luci-static/resources/protocol/bonding.js:168
msgid "IPv4 netmask"
msgstr "IPv4網路遮罩"

#: modules/luci-base/htdocs/luci-static/resources/validation.js:291
msgid "IPv4 network in address/netmask notation"
msgstr "IPv4網路以位址/子網路遮罩表示"

#: protocols/luci-proto-modemmanager/htdocs/luci-static/resources/protocol/modemmanager.js:116
msgid "IPv4 only"
msgstr "僅 IPv4"

#: protocols/luci-proto-ipv6/htdocs/luci-static/resources/protocol/map.js:52
msgid "IPv4 prefix"
msgstr "IPv4 首碼"

#: protocols/luci-proto-ipv6/htdocs/luci-static/resources/protocol/6rd.js:61
#: protocols/luci-proto-ipv6/htdocs/luci-static/resources/protocol/map.js:55
msgid "IPv4 prefix length"
msgstr "IPv4前綴長度"

#: protocols/luci-proto-ncm/htdocs/luci-static/resources/protocol/ncm.js:83
msgid "IPv4+IPv6"
msgstr "IPv4+IPv6"

#: modules/luci-mod-network/htdocs/luci-static/resources/view/network/dhcp.js:37
#: modules/luci-mod-status/htdocs/luci-static/resources/view/status/include/40_dhcp.js:87
#: modules/luci-mod-status/htdocs/luci-static/resources/view/status/routes.js:155
msgid "IPv4-Address"
msgstr "IPv4-位址"

#: modules/luci-mod-status/htdocs/luci-static/resources/view/status/routes.js:165
msgid "IPv4-Gateway"
msgstr "IPV4-匝道器"

#: modules/luci-compat/luasrc/model/network/proto_ipip.lua:9
#: protocols/luci-proto-ipip/htdocs/luci-static/resources/protocol/ipip.js:10
msgid "IPv4-in-IPv4 (RFC2003)"
msgstr "IPv4-包裹-IPv4 (RFC2003)"

#: protocols/luci-proto-modemmanager/htdocs/luci-static/resources/protocol/modemmanager.js:115
msgid "IPv4/IPv6 (both - defaults to IPv4)"
msgstr "IPv4/IPv6 (雙啟 - 預設到IPv4)"

#: modules/luci-mod-network/htdocs/luci-static/resources/view/network/diagnostics.js:80
#: modules/luci-mod-network/htdocs/luci-static/resources/view/network/diagnostics.js:103
#: modules/luci-mod-network/htdocs/luci-static/resources/view/network/interfaces.js:90
#: modules/luci-mod-network/htdocs/luci-static/resources/view/network/interfaces.js:91
#: modules/luci-mod-network/htdocs/luci-static/resources/view/network/interfaces.js:92
#: modules/luci-mod-network/htdocs/luci-static/resources/view/network/interfaces.js:93
#: modules/luci-mod-network/htdocs/luci-static/resources/view/network/interfaces.js:94
#: modules/luci-mod-network/htdocs/luci-static/resources/view/network/interfaces.js:95
#: modules/luci-mod-network/htdocs/luci-static/resources/view/network/interfaces.js:96
#: modules/luci-mod-network/htdocs/luci-static/resources/view/network/interfaces.js:97
#: modules/luci-mod-network/htdocs/luci-static/resources/view/network/interfaces.js:98
#: modules/luci-mod-network/htdocs/luci-static/resources/view/network/interfaces.js:99
#: protocols/luci-proto-ncm/htdocs/luci-static/resources/protocol/ncm.js:84
msgid "IPv6"
msgstr "IPv6"

#: modules/luci-mod-status/htdocs/luci-static/resources/view/status/iptables.js:319
msgid "IPv6 Firewall"
msgstr "IPv6防火牆"

#: modules/luci-mod-status/htdocs/luci-static/resources/view/status/routes.js:206
msgid "IPv6 Neighbours"
msgstr "IPv6網路芳鄰"

#: modules/luci-mod-network/htdocs/luci-static/resources/view/network/interfaces.js:554
msgid "IPv6 Settings"
msgstr "IPv6 設定"

#: modules/luci-mod-network/htdocs/luci-static/resources/view/network/interfaces.js:881
msgid "IPv6 ULA-Prefix"
msgstr "IPv6 ULA前綴"

#: modules/luci-mod-status/htdocs/luci-static/resources/view/status/include/30_network.js:29
msgid "IPv6 Upstream"
msgstr "IPv6 上游"

#: modules/luci-base/htdocs/luci-static/resources/protocol/static.js:205
msgid "IPv6 address"
msgstr "IPv6位址"

#: modules/luci-base/htdocs/luci-static/resources/protocol/static.js:189
#: protocols/luci-proto-hnet/htdocs/luci-static/resources/protocol/hnet.js:31
msgid "IPv6 assignment hint"
msgstr "IPv6 分配提示"

#: modules/luci-base/htdocs/luci-static/resources/protocol/static.js:184
#: protocols/luci-proto-hnet/htdocs/luci-static/resources/protocol/hnet.js:27
msgid "IPv6 assignment length"
msgstr "IPv6 分配長度"

#: modules/luci-base/htdocs/luci-static/resources/protocol/static.js:210
msgid "IPv6 gateway"
msgstr "IPv6閘道器"

#: modules/luci-base/htdocs/luci-static/resources/validation.js:296
msgid "IPv6 network in address/netmask notation"
msgstr "IPv6網路以位址/子網路遮罩表示"

#: protocols/luci-proto-modemmanager/htdocs/luci-static/resources/protocol/modemmanager.js:117
msgid "IPv6 only"
msgstr "僅 IPv6"

#: protocols/luci-proto-ipv6/htdocs/luci-static/resources/protocol/6rd.js:53
#: protocols/luci-proto-ipv6/htdocs/luci-static/resources/protocol/map.js:59
msgid "IPv6 prefix"
msgstr "IPv6字首"

#: protocols/luci-proto-ipv6/htdocs/luci-static/resources/protocol/6rd.js:57
#: protocols/luci-proto-ipv6/htdocs/luci-static/resources/protocol/map.js:63
msgid "IPv6 prefix length"
msgstr "IPv6字首長度"

#: modules/luci-base/htdocs/luci-static/resources/protocol/static.js:214
#: protocols/luci-proto-ipv6/htdocs/luci-static/resources/protocol/6in4.js:57
msgid "IPv6 routed prefix"
msgstr "IPv6路由前綴"

#: modules/luci-base/htdocs/luci-static/resources/protocol/static.js:218
msgid "IPv6 suffix"
msgstr "IPv6 尾碼"

#: protocols/luci-proto-sstp/htdocs/luci-static/resources/protocol/sstp.js:51
msgid "IPv6 support"
msgstr "IPv6 支援"

#: modules/luci-mod-network/htdocs/luci-static/resources/view/network/dhcp.js:56
#: modules/luci-mod-status/htdocs/luci-static/resources/view/status/include/40_dhcp.js:126
#: modules/luci-mod-status/htdocs/luci-static/resources/view/status/routes.js:174
msgid "IPv6-Address"
msgstr "IPv6-位址"

#: modules/luci-mod-network/htdocs/luci-static/resources/view/network/interfaces.js:100
msgid "IPv6-PD"
msgstr "IPv6-前綴代理"

#: modules/luci-compat/luasrc/model/network/proto_6x4.lua:13
#: protocols/luci-proto-ipv6/htdocs/luci-static/resources/protocol/6in4.js:10
msgid "IPv6-in-IPv4 (RFC4213)"
msgstr "IPv6包覆在IPv4內(RFC4213)"

#: modules/luci-compat/luasrc/model/network/proto_6x4.lua:17
#: protocols/luci-proto-ipv6/htdocs/luci-static/resources/protocol/6rd.js:9
msgid "IPv6-over-IPv4 (6rd)"
msgstr "IPv6凌駕IPv4外(第6版)"

#: modules/luci-compat/luasrc/model/network/proto_6x4.lua:15
#: protocols/luci-proto-ipv6/htdocs/luci-static/resources/protocol/6to4.js:9
msgid "IPv6-over-IPv4 (6to4)"
msgstr "IPv6凌駕IPv4外(6轉4)"

#: modules/luci-mod-network/htdocs/luci-static/resources/view/network/wireless.js:1603
msgid "Identity"
msgstr "身分識別"

#: protocols/luci-proto-vpnc/htdocs/luci-static/resources/protocol/vpnc.js:96
msgid "If checked, 1DES is enabled"
msgstr "如果勾選，則啟用1DES"

#: protocols/luci-proto-sstp/htdocs/luci-static/resources/protocol/sstp.js:51
msgid "If checked, adds \"+ipv6\" to the pppd options"
msgstr "一旦勾選, 新增\"+ipv6\"到 pppd 選項"

#: protocols/luci-proto-vpnc/htdocs/luci-static/resources/protocol/vpnc.js:93
msgid "If checked, encryption is disabled"
msgstr "如果勾選，加密會停用"

#: modules/luci-mod-system/htdocs/luci-static/resources/view/system/mounts.js:254
#: modules/luci-mod-system/htdocs/luci-static/resources/view/system/mounts.js:360
msgid ""
"If specified, mount the device by its UUID instead of a fixed device node"
msgstr "假若指定的話, 掛載設備的'獨立設備識別碼(UUID)'取代固定的設備節點"

#: modules/luci-mod-system/htdocs/luci-static/resources/view/system/mounts.js:267
#: modules/luci-mod-system/htdocs/luci-static/resources/view/system/mounts.js:376
msgid ""
"If specified, mount the device by the partition label instead of a fixed "
"device node"
msgstr "假若指定的話, 掛載設備的分割標籤取代固定的設備節點"

#: modules/luci-base/htdocs/luci-static/resources/protocol/dhcp.js:37
#: protocols/luci-proto-3g/htdocs/luci-static/resources/protocol/3g.js:116
#: protocols/luci-proto-ipv6/htdocs/luci-static/resources/protocol/464xlat.js:48
#: protocols/luci-proto-ipv6/htdocs/luci-static/resources/protocol/6in4.js:85
#: protocols/luci-proto-ipv6/htdocs/luci-static/resources/protocol/6rd.js:65
#: protocols/luci-proto-ipv6/htdocs/luci-static/resources/protocol/6to4.js:49
#: protocols/luci-proto-ipv6/htdocs/luci-static/resources/protocol/dhcpv6.js:33
#: protocols/luci-proto-ipv6/htdocs/luci-static/resources/protocol/dslite.js:67
#: protocols/luci-proto-ipv6/htdocs/luci-static/resources/protocol/map.js:80
#: protocols/luci-proto-ncm/htdocs/luci-static/resources/protocol/ncm.js:108
#: protocols/luci-proto-openconnect/htdocs/luci-static/resources/protocol/openconnect.js:156
#: protocols/luci-proto-openfortivpn/htdocs/luci-static/resources/protocol/openfortivpn.js:64
#: protocols/luci-proto-ppp/htdocs/luci-static/resources/protocol/l2tp.js:56
#: protocols/luci-proto-ppp/htdocs/luci-static/resources/protocol/ppp.js:100
#: protocols/luci-proto-ppp/htdocs/luci-static/resources/protocol/pppoa.js:87
#: protocols/luci-proto-ppp/htdocs/luci-static/resources/protocol/pppoe.js:61
#: protocols/luci-proto-ppp/htdocs/luci-static/resources/protocol/pptp.js:74
#: protocols/luci-proto-pppossh/htdocs/luci-static/resources/protocol/pppossh.js:97
#: protocols/luci-proto-qmi/htdocs/luci-static/resources/protocol/qmi.js:109
#: protocols/luci-proto-sstp/htdocs/luci-static/resources/protocol/sstp.js:61
msgid "If unchecked, no default route is configured"
msgstr "如果沒勾選, 將不會設置預設路由"

#: modules/luci-base/htdocs/luci-static/resources/protocol/dhcp.js:40
#: protocols/luci-proto-3g/htdocs/luci-static/resources/protocol/3g.js:124
#: protocols/luci-proto-ipv6/htdocs/luci-static/resources/protocol/dhcpv6.js:39
#: protocols/luci-proto-ncm/htdocs/luci-static/resources/protocol/ncm.js:116
#: protocols/luci-proto-openfortivpn/htdocs/luci-static/resources/protocol/openfortivpn.js:68
#: protocols/luci-proto-ppp/htdocs/luci-static/resources/protocol/l2tp.js:59
#: protocols/luci-proto-ppp/htdocs/luci-static/resources/protocol/ppp.js:103
#: protocols/luci-proto-ppp/htdocs/luci-static/resources/protocol/pppoa.js:90
#: protocols/luci-proto-ppp/htdocs/luci-static/resources/protocol/pppoe.js:64
#: protocols/luci-proto-ppp/htdocs/luci-static/resources/protocol/pptp.js:77
#: protocols/luci-proto-pppossh/htdocs/luci-static/resources/protocol/pppossh.js:100
#: protocols/luci-proto-qmi/htdocs/luci-static/resources/protocol/qmi.js:120
#: protocols/luci-proto-sstp/htdocs/luci-static/resources/protocol/sstp.js:69
msgid "If unchecked, the advertised DNS server addresses are ignored"
msgstr "如果沒勾選, 公告的DNS伺服器位址將被忽視"

#: modules/luci-mod-system/htdocs/luci-static/resources/view/system/mounts.js:339
msgid ""
"If your physical memory is insufficient unused data can be temporarily "
"swapped to a swap-device resulting in a higher amount of usable <abbr title="
"\"Random Access Memory\">RAM</abbr>. Be aware that swapping data is a very "
"slow process as the swap-device cannot be accessed with the high datarates "
"of the <abbr title=\"Random Access Memory\">RAM</abbr>."
msgstr ""
"如果您的實體記憶體不足，可以將未使用的數據臨時調換到交換-設備，從而導致較高量而未使用的<abbr title=\"Random Access "
"Memory\">RAM</abbr>。請意識到，當無法使用高資料傳輸速率的<abbr title=\"Random Access Memory\""
">RAM</abbr>來存取交換設備，交換資料將是一個非常緩慢的過程。"

#: modules/luci-mod-network/htdocs/luci-static/resources/view/network/dhcp.js:197
msgid "Ignore <code>/etc/hosts</code>"
msgstr "忽視 <code>/etc/hosts</code>"

#: modules/luci-mod-network/htdocs/luci-static/resources/view/network/interfaces.js:579
msgid "Ignore interface"
msgstr "忽視介面"

#: modules/luci-mod-network/htdocs/luci-static/resources/view/network/dhcp.js:185
msgid "Ignore resolve file"
msgstr "忽視解析文件"

#: modules/luci-mod-system/htdocs/luci-static/resources/view/system/flash.js:419
msgid "Image"
msgstr "影像檔"

#: modules/luci-mod-status/htdocs/luci-static/resources/view/status/iptables.js:67
msgid "In"
msgstr "輸入"

#: modules/luci-base/luasrc/view/csrftoken.htm:13
msgid ""
"In order to prevent unauthorized access to the system, your request has been "
"blocked. Click \"Continue »\" below to return to the previous page."
msgstr ""
"為防止未經授權的存取系統，您的請求已被擋下。按下面的「繼續 »」回到上一頁。"

#: protocols/luci-proto-3g/htdocs/luci-static/resources/protocol/3g.js:157
#: protocols/luci-proto-ppp/htdocs/luci-static/resources/protocol/ppp.js:141
#: protocols/luci-proto-ppp/htdocs/luci-static/resources/protocol/pppoa.js:128
#: protocols/luci-proto-ppp/htdocs/luci-static/resources/protocol/pppoe.js:106
#: protocols/luci-proto-ppp/htdocs/luci-static/resources/protocol/pptp.js:115
#: protocols/luci-proto-pppossh/htdocs/luci-static/resources/protocol/pppossh.js:138
msgid "Inactivity timeout"
msgstr "閒置過期"

#: modules/luci-mod-status/htdocs/luci-static/resources/view/status/bandwidth.js:265
msgid "Inbound:"
msgstr "輸入："

#: protocols/luci-proto-gre/htdocs/luci-static/resources/protocol/gre.js:100
#: protocols/luci-proto-gre/htdocs/luci-static/resources/protocol/gretap.js:105
#: protocols/luci-proto-gre/htdocs/luci-static/resources/protocol/grev6.js:102
#: protocols/luci-proto-gre/htdocs/luci-static/resources/protocol/grev6tap.js:107
msgid "Incoming checksum"
msgstr "傳入校驗和"

#: protocols/luci-proto-gre/htdocs/luci-static/resources/protocol/gre.js:92
#: protocols/luci-proto-gre/htdocs/luci-static/resources/protocol/gretap.js:97
#: protocols/luci-proto-gre/htdocs/luci-static/resources/protocol/grev6.js:94
#: protocols/luci-proto-gre/htdocs/luci-static/resources/protocol/grev6tap.js:99
msgid "Incoming key"
msgstr "傳入金鑰"

#: protocols/luci-proto-gre/htdocs/luci-static/resources/protocol/gre.js:102
#: protocols/luci-proto-gre/htdocs/luci-static/resources/protocol/gretap.js:107
#: protocols/luci-proto-gre/htdocs/luci-static/resources/protocol/grev6.js:104
#: protocols/luci-proto-gre/htdocs/luci-static/resources/protocol/grev6tap.js:109
msgid "Incoming serialization"
msgstr "傳入序列化"

#: modules/luci-mod-system/htdocs/luci-static/resources/view/system/system.js:166
msgid "Info"
msgstr "資訊"

#: modules/luci-mod-network/htdocs/luci-static/resources/view/network/interfaces.js:101
msgid "Information"
msgstr "資訊"

#: modules/luci-compat/luasrc/model/network/proto_ncm.lua:67
#: protocols/luci-proto-ncm/htdocs/luci-static/resources/protocol/ncm.js:25
msgid "Initialization failure"
msgstr "初始化失敗"

#: modules/luci-mod-system/htdocs/luci-static/resources/view/system/startup.js:77
msgid "Initscript"
msgstr "初始化腳本"

#: modules/luci-mod-system/htdocs/luci-static/resources/view/system/startup.js:111
msgid "Initscripts"
msgstr "初始化腳本組"

#: modules/luci-mod-network/htdocs/luci-static/resources/view/network/wireless.js:1587
msgid "Inner certificate constraint (Domain)"
msgstr "內部憑證制約 (域名)"

#: modules/luci-mod-network/htdocs/luci-static/resources/view/network/wireless.js:1584
msgid "Inner certificate constraint (SAN)"
msgstr "內部憑證制約 (SAN)"

#: modules/luci-mod-network/htdocs/luci-static/resources/view/network/wireless.js:1581
msgid "Inner certificate constraint (Subject)"
msgstr "內部憑證制約 (Subject)"

#: modules/luci-mod-network/htdocs/luci-static/resources/view/network/wireless.js:1590
msgid "Inner certificate constraint (Wildcard)"
msgstr "內部憑證制約 (萬用字元)"

#: modules/luci-mod-network/htdocs/luci-static/resources/view/network/interfaces.js:268
msgid "Install protocol extensions..."
msgstr "安裝延伸協定中..."

#: modules/luci-mod-network/htdocs/luci-static/resources/view/network/wireless.js:1958
msgid ""
"Instead of joining any network with a matching SSID, only connect to the "
"BSSID <code>%h</code>."
msgstr "不結合同樣 SSID 的網路，只連接到 BSSID <code>%h</code>。"

#: modules/luci-compat/luasrc/view/cbi/map.htm:43
msgid "Insufficient permissions to read UCI configuration."
msgstr "權限不足以讀取 UCI 組態。"

#: modules/luci-mod-network/htdocs/luci-static/resources/view/network/interfaces.js:464
#: modules/luci-mod-network/htdocs/luci-static/resources/view/network/interfaces.js:471
#: modules/luci-mod-network/htdocs/luci-static/resources/view/network/interfaces.js:735
#: modules/luci-mod-network/htdocs/luci-static/resources/view/network/interfaces.js:739
#: modules/luci-mod-network/htdocs/luci-static/resources/view/network/routes.js:27
#: modules/luci-mod-status/htdocs/luci-static/resources/view/status/routes.js:157
#: modules/luci-mod-status/htdocs/luci-static/resources/view/status/routes.js:176
#: modules/luci-mod-system/htdocs/luci-static/resources/view/system/dropbear.js:17
msgid "Interface"
msgstr "介面"

#: modules/luci-mod-network/htdocs/luci-static/resources/view/network/switch.js:62
msgid "Interface %q device auto-migrated from %q to %q."
msgstr "從 %q 到 %q 自動遷移到介面%q 設備 ."

#: modules/luci-mod-network/htdocs/luci-static/resources/view/network/wireless.js:927
msgid "Interface Configuration"
msgstr "介面組態"

#: modules/luci-mod-network/htdocs/luci-static/resources/view/network/interfaces.js:110
#: modules/luci-mod-network/htdocs/luci-static/resources/view/network/wireless.js:151
msgid "Interface has %d pending changes"
msgstr "介面有 %d 個待處理的變更"

#: modules/luci-mod-network/htdocs/luci-static/resources/view/network/wireless.js:92
msgid "Interface is disabled"
msgstr "介面已停用"

#: modules/luci-mod-network/htdocs/luci-static/resources/view/network/interfaces.js:64
msgid "Interface is marked for deletion"
msgstr "介面已標記為刪除"

#: modules/luci-mod-network/htdocs/luci-static/resources/view/network/interfaces.js:209
msgid "Interface is reconnecting..."
msgstr "介面重新連線中..."

#: modules/luci-mod-network/htdocs/luci-static/resources/view/network/interfaces.js:193
#: modules/luci-mod-network/htdocs/luci-static/resources/view/network/interfaces.js:203
#: modules/luci-mod-network/htdocs/luci-static/resources/view/network/interfaces.js:209
msgid "Interface is shutting down..."
msgstr "介面正在關閉中..."

#: modules/luci-mod-network/htdocs/luci-static/resources/view/network/interfaces.js:253
msgid "Interface is starting..."
msgstr "正在啟動介面..."

#: modules/luci-mod-network/htdocs/luci-static/resources/view/network/interfaces.js:256
msgid "Interface is stopping..."
msgstr "正在停止介面..."

#: modules/luci-mod-network/htdocs/luci-static/resources/view/network/wireless.js:1089
msgid "Interface name"
msgstr "介面名稱"

#: modules/luci-mod-network/htdocs/luci-static/resources/view/network/interfaces.js:122
#: modules/luci-mod-network/htdocs/luci-static/resources/view/network/interfaces.js:272
msgid "Interface not present or not connected yet."
msgstr "介面不存在或尚未連接。"

#: modules/luci-mod-network/htdocs/luci-static/resources/view/network/interfaces.js:308
#: modules/luci-mod-network/htdocs/luci-static/resources/view/network/interfaces.js:335
#: modules/luci-mod-network/root/usr/share/luci/menu.d/luci-mod-network.json:38
msgid "Interfaces"
msgstr "介面"

#: protocols/luci-proto-hnet/htdocs/luci-static/resources/protocol/hnet.js:20
msgid "Internal"
msgstr "內部"

#: modules/luci-base/luasrc/view/error500.htm:8
msgid "Internal Server Error"
msgstr "內部伺服器發生錯誤"

#: protocols/luci-proto-bonding/htdocs/luci-static/resources/protocol/bonding.js:283
msgid "Interval For Sending Learning Packets"
msgstr "傳送學習中封包的時間間隔"

#: modules/luci-compat/luasrc/view/cbi/tblsection.htm:192
#: modules/luci-compat/luasrc/view/cbi/tsection.htm:42
msgid "Invalid"
msgstr "無效"

#: protocols/luci-proto-wireguard/htdocs/luci-static/resources/protocol/wireguard.js:19
#: protocols/luci-proto-wireguard/htdocs/luci-static/resources/protocol/wireguard.js:22
msgid "Invalid Base64 key string"
msgstr "無效的 Base64 鑰匙"

#: protocols/luci-proto-gre/htdocs/luci-static/resources/protocol/gre.js:78
#: protocols/luci-proto-gre/htdocs/luci-static/resources/protocol/gretap.js:83
msgid "Invalid TOS value, expected 00..FF or inherit"
msgstr "無效的TOS值, 預期為00..FF或繼承"

#: protocols/luci-proto-gre/htdocs/luci-static/resources/protocol/grev6.js:83
#: protocols/luci-proto-gre/htdocs/luci-static/resources/protocol/grev6tap.js:88
msgid "Invalid Traffic Class value, expected 00..FF or inherit"
msgstr "無效的流量級數值, 預期為00..FF或繼承"

#: modules/luci-mod-network/htdocs/luci-static/resources/view/network/switch.js:285
msgid "Invalid VLAN ID given! Only IDs between %d and %d are allowed."
msgstr "輸入的 VLAN ID 無效！僅有介於 %d 和 %d 的被允許。"

#: modules/luci-mod-network/htdocs/luci-static/resources/view/network/switch.js:294
msgid "Invalid VLAN ID given! Only unique IDs are allowed"
msgstr "輸入的是不正確的VLAN ID!僅允許獨一無二的IDs"

#: modules/luci-base/htdocs/luci-static/resources/rpc.js:403
msgid "Invalid argument"
msgstr "無效參數"

#: protocols/luci-proto-modemmanager/htdocs/luci-static/resources/protocol/modemmanager.js:46
msgid ""
"Invalid bearer list. Possibly too many bearers created. This protocol "
"supports one and only one bearer."
msgstr "無效的承載列表. 可能創建了太多承載. 該協定僅支持一個承載."

#: modules/luci-base/htdocs/luci-static/resources/rpc.js:402
msgid "Invalid command"
msgstr "無效的指令"

#: protocols/luci-proto-wireguard/htdocs/luci-static/resources/protocol/wireguard.js:106
msgid "Invalid hexadecimal value"
msgstr "錯誤的十六進制數值"

#: modules/luci-base/luasrc/view/sysauth.htm:12
msgid "Invalid username and/or password! Please try again."
msgstr "不正確的使用者名稱和/或者密碼！請再試一次。"

#: modules/luci-mod-network/htdocs/luci-static/resources/view/network/wireless.js:1085
msgid "Isolate Clients"
msgstr "隔離用戶端"

#: modules/luci-mod-system/htdocs/luci-static/resources/view/system/flash.js:231
msgid ""
"It appears that you are trying to flash an image that does not fit into the "
"flash memory, please verify the image file!"
msgstr "您正使用不適用於此 Flash 的映像檔，請檢查映像檔！"

#: themes/luci-theme-bootstrap/luasrc/view/themes/bootstrap/header.htm:64
#: themes/luci-theme-material/luasrc/view/themes/material/header.htm:222
#: themes/luci-theme-openwrt/luasrc/view/themes/openwrt.org/header.htm:72
#: themes/luci-theme-rosy/luasrc/view/themes/rosy/header.htm:291
msgid "JavaScript required!"
msgstr "需要Java腳本！"

#: modules/luci-mod-network/htdocs/luci-static/resources/view/network/wireless.js:1756
msgid "Join Network"
msgstr "加入網路"

#: modules/luci-mod-network/htdocs/luci-static/resources/view/network/wireless.js:1690
msgid "Join Network: Wireless Scan"
msgstr "加入網路:無線掃描"

#: modules/luci-mod-network/htdocs/luci-static/resources/view/network/wireless.js:1966
msgid "Joining Network: %q"
msgstr "加入網路：%q"

#: modules/luci-mod-system/htdocs/luci-static/resources/view/system/flash.js:223
msgid "Keep settings and retain the current configuration"
msgstr "保留目前設定"

#: modules/luci-mod-status/htdocs/luci-static/resources/view/status/dmesg.js:20
#: modules/luci-mod-status/root/usr/share/luci/menu.d/luci-mod-status.json:51
msgid "Kernel Log"
msgstr "核心日誌"

#: modules/luci-mod-status/htdocs/luci-static/resources/view/status/include/10_system.js:58
msgid "Kernel Version"
msgstr "核心版本"

#: modules/luci-mod-network/htdocs/luci-static/resources/view/network/wireless.js:1379
msgid "Key"
msgstr "金鑰"

#: modules/luci-mod-network/htdocs/luci-static/resources/view/network/wireless.js:1407
#: modules/luci-mod-network/htdocs/luci-static/resources/view/network/wireless.js:1408
#: modules/luci-mod-network/htdocs/luci-static/resources/view/network/wireless.js:1409
#: modules/luci-mod-network/htdocs/luci-static/resources/view/network/wireless.js:1410
#: modules/luci-mod-network/htdocs/luci-static/resources/view/network/wireless.js:1422
msgid "Key #%d"
msgstr "金鑰 #%d"

#: protocols/luci-proto-gre/htdocs/luci-static/resources/protocol/gre.js:92
#: protocols/luci-proto-gre/htdocs/luci-static/resources/protocol/gretap.js:97
#: protocols/luci-proto-gre/htdocs/luci-static/resources/protocol/grev6.js:94
#: protocols/luci-proto-gre/htdocs/luci-static/resources/protocol/grev6tap.js:99
msgid "Key for incoming packets (optional)."
msgstr "付予連入封包的金鑰(選項)."

#: protocols/luci-proto-gre/htdocs/luci-static/resources/protocol/gre.js:96
#: protocols/luci-proto-gre/htdocs/luci-static/resources/protocol/gretap.js:101
#: protocols/luci-proto-gre/htdocs/luci-static/resources/protocol/grev6.js:98
#: protocols/luci-proto-gre/htdocs/luci-static/resources/protocol/grev6tap.js:103
msgid "Key for outgoing packets (optional)."
msgstr "付予連外封包的金鑰(選項)."

#: modules/luci-mod-status/htdocs/luci-static/resources/view/status/processes.js:54
msgid "Kill"
msgstr "殺除"

#: modules/luci-compat/luasrc/model/network/proto_ppp.lua:21
#: protocols/luci-proto-ppp/htdocs/luci-static/resources/protocol/l2tp.js:10
msgid "L2TP"
msgstr "L2TP"

#: protocols/luci-proto-ppp/htdocs/luci-static/resources/protocol/l2tp.js:40
msgid "L2TP Server"
msgstr "L2TP伺服器"

#: protocols/luci-proto-bonding/htdocs/luci-static/resources/protocol/bonding.js:267
msgid "LACPDU Packets"
msgstr "鏈路聚合控制協定 (LACPDU) 封包"

#: protocols/luci-proto-3g/htdocs/luci-static/resources/protocol/3g.js:131
#: protocols/luci-proto-ppp/htdocs/luci-static/resources/protocol/ppp.js:115
#: protocols/luci-proto-ppp/htdocs/luci-static/resources/protocol/pppoa.js:102
#: protocols/luci-proto-ppp/htdocs/luci-static/resources/protocol/pppoe.js:76
#: protocols/luci-proto-ppp/htdocs/luci-static/resources/protocol/pptp.js:89
#: protocols/luci-proto-pppossh/htdocs/luci-static/resources/protocol/pppossh.js:112
msgid "LCP echo failure threshold"
msgstr "LCP協定呼叫失敗次數門檻"

#: protocols/luci-proto-3g/htdocs/luci-static/resources/protocol/3g.js:144
#: protocols/luci-proto-ppp/htdocs/luci-static/resources/protocol/ppp.js:128
#: protocols/luci-proto-ppp/htdocs/luci-static/resources/protocol/pppoa.js:115
#: protocols/luci-proto-ppp/htdocs/luci-static/resources/protocol/pppoe.js:89
#: protocols/luci-proto-ppp/htdocs/luci-static/resources/protocol/pptp.js:102
#: protocols/luci-proto-pppossh/htdocs/luci-static/resources/protocol/pppossh.js:125
msgid "LCP echo interval"
msgstr "LCP協定呼叫間隔"

#: modules/luci-mod-system/root/usr/share/luci/menu.d/luci-mod-system.json:101
msgid "LED Configuration"
msgstr "LED 設定"

#: modules/luci-mod-network/htdocs/luci-static/resources/view/network/interfaces.js:976
msgid "LLC"
msgstr "LLC邏輯鏈結控制層"

#: modules/luci-mod-system/htdocs/luci-static/resources/view/system/mounts.js:267
#: modules/luci-mod-system/htdocs/luci-static/resources/view/system/mounts.js:376
msgid "Label"
msgstr "標籤"

#: modules/luci-mod-system/htdocs/luci-static/resources/view/system/system.js:209
msgid "Language"
msgstr "語言"

#: modules/luci-mod-system/htdocs/luci-static/resources/view/system/system.js:111
msgid "Language and Style"
msgstr "語言與主題"

#: modules/luci-mod-status/htdocs/luci-static/resources/view/status/include/50_dsl.js:24
msgid "Latency"
msgstr "延遲"

#: protocols/luci-proto-hnet/htdocs/luci-static/resources/protocol/hnet.js:21
msgid "Leaf"
msgstr "頁"

#: modules/luci-mod-network/htdocs/luci-static/resources/view/network/dhcp.js:492
#: modules/luci-mod-network/htdocs/luci-static/resources/view/network/interfaces.js:591
msgid "Lease time"
msgstr "租賃時間長度"

#: modules/luci-mod-network/htdocs/luci-static/resources/view/network/dhcp.js:39
#: modules/luci-mod-network/htdocs/luci-static/resources/view/network/dhcp.js:58
#: modules/luci-mod-status/htdocs/luci-static/resources/view/status/include/40_dhcp.js:89
#: modules/luci-mod-status/htdocs/luci-static/resources/view/status/include/40_dhcp.js:128
msgid "Lease time remaining"
msgstr "租賃保留時間"

#: modules/luci-mod-network/htdocs/luci-static/resources/view/network/dhcp.js:181
msgid "Leasefile"
msgstr "租賃檔案"

#: protocols/luci-proto-ipv6/htdocs/luci-static/resources/protocol/464xlat.js:41
#: protocols/luci-proto-ppp/htdocs/luci-static/resources/protocol/pppoe.js:47
#: protocols/luci-proto-ppp/htdocs/luci-static/resources/protocol/pppoe.js:50
msgid "Leave empty to autodetect"
msgstr "保持空白以便自動偵測"

#: protocols/luci-proto-ipv6/htdocs/luci-static/resources/protocol/6in4.js:40
#: protocols/luci-proto-ipv6/htdocs/luci-static/resources/protocol/6rd.js:39
#: protocols/luci-proto-ipv6/htdocs/luci-static/resources/protocol/6to4.js:39
#: protocols/luci-proto-ipv6/htdocs/luci-static/resources/protocol/dslite.js:45
msgid "Leave empty to use the current WAN address"
msgstr "保持空白以便採用現今的寬頻位址"

#: modules/luci-mod-network/htdocs/luci-static/resources/view/network/wireless.js:890
msgid ""
"Legacy or badly behaving devices may require legacy 802.11b rates to "
"interoperate. Airtime efficiency may be significantly reduced where these "
"are used. It is recommended to not allow 802.11b rates where possible."
msgstr ""
"舊版或性能欠佳的設備可能需要舊版802.11b速率才能互操作. 使用這些功能時, 通話時"
"間效率可能會大大降低. 建議盡可能不允許802.11b速率."

#: modules/luci-base/htdocs/luci-static/resources/ui.js:4030
msgid "Legend:"
msgstr "圖例:"

#: modules/luci-mod-network/htdocs/luci-static/resources/view/network/interfaces.js:586
msgid "Limit"
msgstr "限制"

#: modules/luci-mod-network/htdocs/luci-static/resources/view/network/dhcp.js:389
msgid "Limit DNS service to subnets interfaces on which we are serving DNS."
msgstr "僅在網卡所屬的子網路中提供 DNS 服務。"

#: modules/luci-mod-network/htdocs/luci-static/resources/view/network/dhcp.js:402
msgid "Limit listening to these interfaces, and loopback."
msgstr "僅監聽這些介面和回送 (loopback)。"

#: modules/luci-mod-status/htdocs/luci-static/resources/view/status/include/50_dsl.js:25
msgid "Line Attenuation (LATN)"
msgstr "線路衰減(LATN)"

#: modules/luci-mod-status/htdocs/luci-static/resources/view/status/include/50_dsl.js:18
msgid "Line Mode"
msgstr "線路模式"

#: modules/luci-mod-status/htdocs/luci-static/resources/view/status/include/50_dsl.js:17
msgid "Line State"
msgstr "線路狀態"

#: modules/luci-mod-status/htdocs/luci-static/resources/view/status/include/50_dsl.js:19
msgid "Line Uptime"
msgstr "線路已連線時間"

#: protocols/luci-proto-bonding/htdocs/luci-static/resources/protocol/bonding.js:123
msgid "Link Aggregation (Channel Bonding)"
msgstr "鏈路聚合(通道捆搒)"

#: protocols/luci-proto-bonding/htdocs/luci-static/resources/protocol/bonding.js:348
msgid "Link Monitoring"
msgstr "連結監測"

#: modules/luci-mod-system/htdocs/luci-static/resources/view/system/led-trigger/netdev.js:23
msgid "Link On"
msgstr "鏈接"

#: modules/luci-mod-network/htdocs/luci-static/resources/view/network/dhcp.js:278
msgid ""
"List of <abbr title=\"Domain Name System\">DNS</abbr> servers to forward "
"requests to"
msgstr "列出 <abbr title=\"Domain Name System\">DNS</abbr> 伺服器以便轉發請求"

#: modules/luci-mod-network/htdocs/luci-static/resources/view/network/wireless.js:1492
msgid ""
"List of R0KHs in the same Mobility Domain. <br />Format: MAC-address,NAS-"
"Identifier,128-bit key as hex string. <br />This list is used to map R0KH-ID "
"(NAS Identifier) to a destination MAC address when requesting PMK-R1 key "
"from the R0KH that the STA used during the Initial Mobility Domain "
"Association."
msgstr ""
"同一行動網域中的R0KH列表。 <br />格式：MAC位址，NAS識別，128位元金鑰(十六進制"
"字串). <br />當從STA在初始行動網域關聯期間從R0KH請求PMK-R1金鑰時, 此列表用於"
"將R0KH-ID（NAS標識符）映射到目標MAC位址."

#: modules/luci-mod-network/htdocs/luci-static/resources/view/network/wireless.js:1496
msgid ""
"List of R1KHs in the same Mobility Domain. <br />Format: MAC-address,R1KH-ID "
"as 6 octets with colons,128-bit key as hex string. <br />This list is used "
"to map R1KH-ID to a destination MAC address when sending PMK-R1 key from the "
"R0KH. This is also the list of authorized R1KHs in the MD that can request "
"PMK-R1 keys."
msgstr ""
"同一行動網域中的R1KH列表. <br />格式: MAC位址, R1KH-ID為帶冒號的6個八位字組, "
"128位元金鑰為十六進制字串. <br />從R0KH發送PMK-R1金鑰時, 此列表用於將R1KH-ID"
"映射到目標MAC位址. 這也是MD中可以請求PMK-R1金鑰的授權R1KH的列表."

#: protocols/luci-proto-pppossh/htdocs/luci-static/resources/protocol/pppossh.js:82
msgid "List of SSH key files for auth"
msgstr "列出SSH金鑰以便驗證"

#: modules/luci-mod-network/htdocs/luci-static/resources/view/network/dhcp.js:308
msgid "List of domains to allow RFC1918 responses for"
msgstr "列出允許RFC1918文件虛擬IP回應的網域"

#: modules/luci-mod-network/htdocs/luci-static/resources/view/network/dhcp.js:286
msgid "List of domains to force to an IP address."
msgstr "列出網域以便強制到某個IP位址."

#: modules/luci-mod-network/htdocs/luci-static/resources/view/network/dhcp.js:267
msgid "List of hosts that supply bogus NX domain results"
msgstr "列出供應偽裝NX網域成果的主機群"

#: modules/luci-mod-network/htdocs/luci-static/resources/view/network/dhcp.js:401
msgid "Listen Interfaces"
msgstr "監聽介面"

#: protocols/luci-proto-wireguard/htdocs/luci-static/resources/protocol/wireguard.js:78
msgid "Listen Port"
msgstr "監聽埠號"

#: modules/luci-mod-system/htdocs/luci-static/resources/view/system/dropbear.js:17
msgid "Listen only on the given interface or, if unspecified, on all"
msgstr "僅監聽給定的介面，如果未指定則監聽所有介面"

#: modules/luci-mod-network/htdocs/luci-static/resources/view/network/dhcp.js:318
msgid "Listening port for inbound DNS queries"
msgstr "進入的DNS請求聆聽埠"

#: modules/luci-mod-status/root/usr/share/luci/menu.d/luci-mod-status.json:87
#: themes/luci-theme-openwrt/luasrc/view/themes/openwrt.org/header.htm:54
msgid "Load"
msgstr "負載"

#: modules/luci-mod-status/htdocs/luci-static/resources/view/status/include/10_system.js:61
msgid "Load Average"
msgstr "平均負載"

#: modules/luci-base/htdocs/luci-static/resources/ui.js:2938
msgid "Loading directory contents…"
msgstr "讀取目錄內容…"

#: modules/luci-base/htdocs/luci-static/resources/luci.js:1948
#: modules/luci-base/luasrc/view/view.htm:4
#: modules/luci-mod-status/luasrc/view/admin_status/index.htm:12
msgid "Loading view…"
msgstr "載入畫面中…"

#: protocols/luci-proto-openfortivpn/htdocs/luci-static/resources/protocol/openfortivpn.js:77
msgid "Local IP address"
msgstr "本地 IP 位址"

#: modules/luci-base/htdocs/luci-static/resources/network.js:12
#: modules/luci-compat/luasrc/model/network.lua:30
msgid "Local IP address is invalid"
msgstr "本地 IP 位址無效"

#: protocols/luci-proto-pppossh/htdocs/luci-static/resources/protocol/pppossh.js:86
msgid "Local IP address to assign"
msgstr "指定本地 IP 位址"

#: protocols/luci-proto-gre/htdocs/luci-static/resources/protocol/gre.js:46
#: protocols/luci-proto-gre/htdocs/luci-static/resources/protocol/gretap.js:46
#: protocols/luci-proto-ipip/htdocs/luci-static/resources/protocol/ipip.js:44
#: protocols/luci-proto-ipv6/htdocs/luci-static/resources/protocol/6in4.js:40
#: protocols/luci-proto-ipv6/htdocs/luci-static/resources/protocol/6rd.js:39
#: protocols/luci-proto-ipv6/htdocs/luci-static/resources/protocol/6to4.js:39
#: protocols/luci-proto-relay/htdocs/luci-static/resources/protocol/relay.js:151
#: protocols/luci-proto-vxlan/htdocs/luci-static/resources/protocol/vxlan.js:44
msgid "Local IPv4 address"
msgstr "本地端IPv4位址"

#: protocols/luci-proto-gre/htdocs/luci-static/resources/protocol/grev6.js:46
#: protocols/luci-proto-gre/htdocs/luci-static/resources/protocol/grev6tap.js:53
#: protocols/luci-proto-ipv6/htdocs/luci-static/resources/protocol/6in4.js:54
#: protocols/luci-proto-ipv6/htdocs/luci-static/resources/protocol/dslite.js:45
#: protocols/luci-proto-vxlan/htdocs/luci-static/resources/protocol/vxlan6.js:44
msgid "Local IPv6 address"
msgstr "本地端IPv6位址"

#: modules/luci-mod-network/htdocs/luci-static/resources/view/network/dhcp.js:388
msgid "Local Service Only"
msgstr "僅限本機服務"

#: modules/luci-mod-system/htdocs/luci-static/resources/view/system/startup.js:115
msgid "Local Startup"
msgstr "本地啟動"

#: modules/luci-mod-status/htdocs/luci-static/resources/view/status/include/10_system.js:59
#: modules/luci-mod-system/htdocs/luci-static/resources/view/system/system.js:117
msgid "Local Time"
msgstr "本地時間"

#: modules/luci-mod-network/htdocs/luci-static/resources/view/network/dhcp.js:243
msgid "Local domain"
msgstr "本地網域"

#: modules/luci-mod-network/htdocs/luci-static/resources/view/network/dhcp.js:240
msgid ""
"Local domain specification. Names matching this domain are never forwarded "
"and are resolved from DHCP or hosts files only"
msgstr "區網規範。不轉發與此網域符合的名稱，且僅從 DHCP 或 host 文件中解析"

#: modules/luci-mod-network/htdocs/luci-static/resources/view/network/dhcp.js:244
msgid "Local domain suffix appended to DHCP names and hosts file entries"
msgstr "本地網域後綴附加倒DHCP名稱和hosts檔項目"

#: modules/luci-mod-network/htdocs/luci-static/resources/view/network/dhcp.js:239
msgid "Local server"
msgstr "本地伺服器"

#: modules/luci-mod-network/htdocs/luci-static/resources/view/network/dhcp.js:224
msgid ""
"Localise hostname depending on the requesting subnet if multiple IPs are "
"available"
msgstr "若有多個IP可用, 本地化主機名稱端看請求的子網路而言"

#: modules/luci-mod-network/htdocs/luci-static/resources/view/network/dhcp.js:223
msgid "Localise queries"
msgstr "本地化網路請求"

#: modules/luci-mod-network/htdocs/luci-static/resources/view/network/wireless.js:1958
msgid "Lock to BSSID"
msgstr "鎖定 BSSID"

#: modules/luci-mod-system/htdocs/luci-static/resources/view/system/system.js:164
msgid "Log output level"
msgstr "日誌輸出等級"

#: modules/luci-mod-network/htdocs/luci-static/resources/view/network/dhcp.js:274
msgid "Log queries"
msgstr "日誌查詢"

#: modules/luci-mod-system/htdocs/luci-static/resources/view/system/system.js:109
msgid "Logging"
msgstr "記錄中"

#: protocols/luci-proto-gre/htdocs/luci-static/resources/protocol/grev6.js:57
#: protocols/luci-proto-gre/htdocs/luci-static/resources/protocol/grev6tap.js:57
msgid ""
"Logical network from which to select the local endpoint if local IPv6 "
"address is empty and no WAN IPv6 is available (optional)."
msgstr ""
"如果本地IPv6地址為空白並且沒有可用的廣域IPv6, 則從中選擇本地端點的邏輯網絡(選"
"項)."

#: protocols/luci-proto-gre/htdocs/luci-static/resources/protocol/gretap.js:57
#: protocols/luci-proto-gre/htdocs/luci-static/resources/protocol/grev6tap.js:62
msgid "Logical network to which the tunnel will be added (bridged) (optional)."
msgstr "(已橋接)隧道的邏輯網路將會被新增(可選的)."

#: modules/luci-base/luasrc/view/sysauth.htm:38
msgid "Login"
msgstr "登入"

#: modules/luci-base/root/usr/share/luci/menu.d/luci-base.json:81
msgid "Logout"
msgstr "登出"

#: modules/luci-mod-status/htdocs/luci-static/resources/view/status/include/50_dsl.js:32
msgid "Loss of Signal Seconds (LOSS)"
msgstr "信號秒漏失（LOSS）"

#: modules/luci-mod-network/htdocs/luci-static/resources/view/network/interfaces.js:581
msgid "Lowest leased address as offset from the network address."
msgstr "DHCP 起始位置。"

#: modules/luci-mod-network/htdocs/luci-static/resources/view/network/interfaces.js:47
#: modules/luci-mod-network/htdocs/luci-static/resources/view/network/interfaces.js:82
msgid "MAC"
msgstr "MAC"

#: protocols/luci-proto-bonding/htdocs/luci-static/resources/protocol/bonding.js:251
msgid "MAC Address For The Actor"
msgstr "將扮演的MAC位址"

#: modules/luci-mod-network/htdocs/luci-static/resources/view/network/dhcp.js:38
#: modules/luci-mod-network/htdocs/luci-static/resources/view/network/wireless.js:2089
#: modules/luci-mod-status/htdocs/luci-static/resources/view/status/include/30_network.js:56
#: modules/luci-mod-status/htdocs/luci-static/resources/view/status/include/40_dhcp.js:88
#: modules/luci-mod-status/htdocs/luci-static/resources/view/status/include/60_wifi.js:229
#: modules/luci-mod-status/htdocs/luci-static/resources/view/status/routes.js:156
#: modules/luci-mod-status/htdocs/luci-static/resources/view/status/routes.js:175
msgid "MAC-Address"
msgstr "MAC-位址"

#: modules/luci-mod-network/htdocs/luci-static/resources/view/network/wireless.js:1021
msgid "MAC-Address Filter"
msgstr "MAC-位址過濾"

#: modules/luci-mod-network/htdocs/luci-static/resources/view/network/wireless.js:933
msgid "MAC-Filter"
msgstr "MAC-過濾"

#: modules/luci-mod-network/htdocs/luci-static/resources/view/network/wireless.js:1028
msgid "MAC-List"
msgstr "MAC-清單"

#: modules/luci-compat/luasrc/model/network/proto_4x6.lua:16
#: protocols/luci-proto-ipv6/htdocs/luci-static/resources/protocol/map.js:13
msgid "MAP / LW4over6"
msgstr "MAP / LW4over6 (IPv6群播技術)"

#: modules/luci-compat/luasrc/model/network/proto_4x6.lua:62
#: protocols/luci-proto-ipv6/htdocs/luci-static/resources/protocol/map.js:7
msgid "MAP rule is invalid"
msgstr "MAP 規則無效"

#: modules/luci-mod-status/htdocs/luci-static/resources/view/status/wireless.js:321
#: modules/luci-mod-status/htdocs/luci-static/resources/view/status/wireless.js:322
#: modules/luci-mod-status/htdocs/luci-static/resources/view/status/wireless.js:323
msgid "MBit/s"
msgstr "百萬位元/每秒"

#: modules/luci-mod-system/htdocs/luci-static/resources/view/system/flash.js:218
msgid "MD5"
msgstr "MD5"

#: modules/luci-mod-network/htdocs/luci-static/resources/view/network/wireless.js:199
#: modules/luci-mod-status/htdocs/luci-static/resources/view/status/include/60_wifi.js:28
msgid "MHz"
msgstr "MHz"

#: protocols/luci-proto-bonding/htdocs/luci-static/resources/protocol/bonding.js:353
msgid "MII"
msgstr "MII寄存器"

#: protocols/luci-proto-bonding/htdocs/luci-static/resources/protocol/bonding.js:421
msgid "MII / ETHTOOL ioctls"
msgstr "MII 寄存器/ ETHTOOL輸入/輸出操作系統呼叫"

#: protocols/luci-proto-bonding/htdocs/luci-static/resources/protocol/bonding.js:394
msgid "MII Interval"
msgstr "MII寄存器間隔"

#: modules/luci-mod-network/htdocs/luci-static/resources/view/network/routes.js:54
#: protocols/luci-proto-vpnc/htdocs/luci-static/resources/protocol/vpnc.js:53
#: protocols/luci-proto-wireguard/htdocs/luci-static/resources/protocol/wireguard.js:97
msgid "MTU"
msgstr "MTU最大傳輸單元"

#: modules/luci-mod-system/htdocs/luci-static/resources/view/system/mounts.js:302
msgid ""
"Make sure to clone the root filesystem using something like the commands "
"below:"
msgstr "確保使用以下命令複製根檔案系統:"

#: protocols/luci-proto-3g/htdocs/luci-static/resources/protocol/3g.js:108
#: protocols/luci-proto-ncm/htdocs/luci-static/resources/protocol/ncm.js:100
#: protocols/luci-proto-ppp/htdocs/luci-static/resources/protocol/l2tp.js:52
#: protocols/luci-proto-ppp/htdocs/luci-static/resources/protocol/ppp.js:96
#: protocols/luci-proto-ppp/htdocs/luci-static/resources/protocol/pppoa.js:83
#: protocols/luci-proto-ppp/htdocs/luci-static/resources/protocol/pppoe.js:57
#: protocols/luci-proto-ppp/htdocs/luci-static/resources/protocol/pptp.js:70
msgid "Manual"
msgstr "手動"

#: modules/luci-base/htdocs/luci-static/resources/network.js:3682
#: modules/luci-mod-network/htdocs/luci-static/resources/view/network/interfaces.js:642
msgid "Master"
msgstr "主要"

#: modules/luci-mod-status/htdocs/luci-static/resources/view/status/include/50_dsl.js:23
msgid "Max. Attainable Data Rate (ATTNDR)"
msgstr "最高可達到的數據速率 (ATTNDR)"

#: modules/luci-mod-network/htdocs/luci-static/resources/view/network/wireless.js:1117
msgid "Maximum allowed Listen Interval"
msgstr "允許的最大監聽間隔"

#: modules/luci-mod-network/htdocs/luci-static/resources/view/network/dhcp.js:336
msgid "Maximum allowed number of active DHCP leases"
msgstr "允許啟用DHCP釋放的最大數量"

#: modules/luci-mod-network/htdocs/luci-static/resources/view/network/dhcp.js:354
msgid "Maximum allowed number of concurrent DNS queries"
msgstr "允許同時齊發的DNS請求的最大數量"

#: modules/luci-mod-network/htdocs/luci-static/resources/view/network/dhcp.js:345
msgid "Maximum allowed size of EDNS.0 UDP packets"
msgstr "允許EDNS.0 協定的UDP封包最大數量"

#: protocols/luci-proto-3g/htdocs/luci-static/resources/protocol/3g.js:112
#: protocols/luci-proto-ncm/htdocs/luci-static/resources/protocol/ncm.js:104
#: protocols/luci-proto-qmi/htdocs/luci-static/resources/protocol/qmi.js:93
msgid "Maximum amount of seconds to wait for the modem to become ready"
msgstr "等待數據機待命的最大秒數"

#: modules/luci-mod-network/htdocs/luci-static/resources/view/network/interfaces.js:586
msgid "Maximum number of leased addresses."
msgstr "租約位址群的最大數量。"

#: modules/luci-mod-network/htdocs/luci-static/resources/view/network/wireless.js:893
msgid "Maximum transmit power"
msgstr "最大發射功率"

#: modules/luci-mod-network/htdocs/luci-static/resources/view/network/wireless.js:129
#: modules/luci-mod-network/htdocs/luci-static/resources/view/network/wireless.js:188
#: modules/luci-mod-network/htdocs/luci-static/resources/view/network/wireless.js:199
#: modules/luci-mod-status/htdocs/luci-static/resources/view/status/include/60_wifi.js:28
#: modules/luci-mod-status/htdocs/luci-static/resources/view/status/include/60_wifi.js:165
#: modules/luci-mod-status/htdocs/luci-static/resources/view/status/wireless.js:327
#: modules/luci-mod-status/htdocs/luci-static/resources/view/status/wireless.js:328
#: modules/luci-mod-status/htdocs/luci-static/resources/view/status/wireless.js:329
msgid "Mbit/s"
msgstr "百萬位元/每秒"

#: modules/luci-mod-system/htdocs/luci-static/resources/view/system/password.js:35
msgid "Medium"
msgstr "中等"

#: modules/luci-mod-status/htdocs/luci-static/resources/view/status/include/20_memory.js:24
msgid "Memory"
msgstr "記憶體"

#: modules/luci-mod-status/htdocs/luci-static/resources/view/status/processes.js:73
msgid "Memory usage (%)"
msgstr "記憶體使用率(%)"

#: modules/luci-base/htdocs/luci-static/resources/network.js:3685
msgid "Mesh"
msgstr "蛛狀網路"

#: modules/luci-mod-network/htdocs/luci-static/resources/view/network/wireless.js:156
msgid "Mesh ID"
msgstr "蛛狀網路ID"

#: modules/luci-mod-network/htdocs/luci-static/resources/view/network/wireless.js:941
msgid "Mesh Id"
msgstr "蛛狀網路id"

#: modules/luci-base/htdocs/luci-static/resources/rpc.js:404
msgid "Method not found"
msgstr "找不到方式"

#: protocols/luci-proto-bonding/htdocs/luci-static/resources/protocol/bonding.js:349
msgid "Method of link monitoring"
msgstr "連線監視方式"

#: protocols/luci-proto-bonding/htdocs/luci-static/resources/protocol/bonding.js:418
msgid "Method to determine link status"
msgstr "確定連接狀態的方式"

#: modules/luci-mod-network/htdocs/luci-static/resources/view/network/routes.js:46
#: modules/luci-mod-status/htdocs/luci-static/resources/view/status/routes.js:166
#: modules/luci-mod-status/htdocs/luci-static/resources/view/status/routes.js:185
#: protocols/luci-proto-wireguard/htdocs/luci-static/resources/protocol/wireguard.js:92
msgid "Metric"
msgstr "公測數"

#: protocols/luci-proto-bonding/htdocs/luci-static/resources/protocol/bonding.js:235
msgid "Minimum Number of Links"
msgstr "連線的最小數量"

#: modules/luci-mod-network/htdocs/luci-static/resources/view/network/switch.js:202
msgid "Mirror monitor port"
msgstr "映射監測埠號"

#: modules/luci-mod-network/htdocs/luci-static/resources/view/network/switch.js:201
msgid "Mirror source port"
msgstr "映射來源埠號"

#: modules/luci-compat/luasrc/model/network/proto_modemmanager.lua:9
msgid "Mobile Data"
msgstr "行動數據"

#: modules/luci-mod-network/htdocs/luci-static/resources/view/network/wireless.js:1452
msgid "Mobility Domain"
msgstr "行動網域"

#: modules/luci-compat/luasrc/view/cbi/wireless_modefreq.htm:154
#: modules/luci-mod-network/htdocs/luci-static/resources/view/network/wireless.js:157
#: modules/luci-mod-network/htdocs/luci-static/resources/view/network/wireless.js:180
#: modules/luci-mod-network/htdocs/luci-static/resources/view/network/wireless.js:444
#: modules/luci-mod-network/htdocs/luci-static/resources/view/network/wireless.js:936
#: modules/luci-mod-network/htdocs/luci-static/resources/view/network/wireless.js:1674
#: modules/luci-mod-status/htdocs/luci-static/resources/view/status/include/60_wifi.js:142
msgid "Mode"
msgstr "模式"

#: modules/luci-mod-status/htdocs/luci-static/resources/view/status/include/10_system.js:55
msgid "Model"
msgstr "設備型號"

#: protocols/luci-proto-modemmanager/htdocs/luci-static/resources/protocol/modemmanager.js:43
msgid "Modem bearer teardown in progress."
msgstr "數據機載體拆除進行中."

#: protocols/luci-proto-modemmanager/htdocs/luci-static/resources/protocol/modemmanager.js:42
msgid ""
"Modem connection in progress. Please wait. This process will timeout after 2 "
"minutes."
msgstr "數據機連線進行中. 請稍等. 這過程將會結束在兩分後."

#: protocols/luci-proto-ncm/htdocs/luci-static/resources/protocol/ncm.js:72
msgid "Modem default"
msgstr "預設數據機"

#: protocols/luci-proto-3g/htdocs/luci-static/resources/protocol/3g.js:73
#: protocols/luci-proto-modemmanager/htdocs/luci-static/resources/protocol/modemmanager.js:82
#: protocols/luci-proto-ncm/htdocs/luci-static/resources/protocol/ncm.js:61
#: protocols/luci-proto-ppp/htdocs/luci-static/resources/protocol/ppp.js:73
#: protocols/luci-proto-qmi/htdocs/luci-static/resources/protocol/qmi.js:57
msgid "Modem device"
msgstr "數據機設備"

#: protocols/luci-proto-modemmanager/htdocs/luci-static/resources/protocol/modemmanager.js:41
msgid "Modem disconnection in progress. Please wait."
msgstr "數據機斷線進行中. 請稍等."

#: modules/luci-compat/luasrc/model/network/proto_ncm.lua:66
#: protocols/luci-proto-ncm/htdocs/luci-static/resources/protocol/ncm.js:24
msgid "Modem information query failed"
msgstr "數據機資訊查詢失敗"

#: protocols/luci-proto-3g/htdocs/luci-static/resources/protocol/3g.js:112
#: protocols/luci-proto-ncm/htdocs/luci-static/resources/protocol/ncm.js:104
#: protocols/luci-proto-qmi/htdocs/luci-static/resources/protocol/qmi.js:93
msgid "Modem init timeout"
msgstr "數據機初始化終結時間"

#: protocols/luci-proto-modemmanager/htdocs/luci-static/resources/protocol/modemmanager.js:44
msgid "Modem is disabled."
msgstr "數據機被停用."

#: protocols/luci-proto-modemmanager/htdocs/luci-static/resources/protocol/modemmanager.js:52
msgid "ModemManager"
msgstr "數據機管理器"

#: modules/luci-base/htdocs/luci-static/resources/network.js:3686
#: modules/luci-mod-network/htdocs/luci-static/resources/view/network/wireless.js:1015
msgid "Monitor"
msgstr "監視"

#: modules/luci-mod-system/htdocs/luci-static/resources/view/system/password.js:31
msgid "More Characters"
msgstr "更多字元集"

#: modules/luci-base/htdocs/luci-static/resources/form.js:2504
msgid "More…"
msgstr "更多…"

#: modules/luci-mod-system/htdocs/luci-static/resources/view/system/mounts.js:192
msgid "Mount Point"
msgstr "掛載點"

#: modules/luci-mod-system/htdocs/luci-static/resources/view/system/mounts.js:144
#: modules/luci-mod-system/htdocs/luci-static/resources/view/system/mounts.js:228
#: modules/luci-mod-system/root/usr/share/luci/menu.d/luci-mod-system.json:88
msgid "Mount Points"
msgstr "掛載各點"

#: modules/luci-mod-system/htdocs/luci-static/resources/view/system/mounts.js:229
msgid "Mount Points - Mount Entry"
msgstr "掛載各點 - 掛載項目"

#: modules/luci-mod-system/htdocs/luci-static/resources/view/system/mounts.js:340
msgid "Mount Points - Swap Entry"
msgstr "掛載各點 - 交換項目"

#: modules/luci-mod-system/htdocs/luci-static/resources/view/system/mounts.js:228
msgid ""
"Mount Points define at which point a memory device will be attached to the "
"filesystem"
msgstr "掛載各點定義所指定到記憶體設備將會被附載到檔案系統上"

#: modules/luci-mod-system/htdocs/luci-static/resources/view/system/mounts.js:154
msgid "Mount attached devices"
msgstr "掛載已裝載裝置"

#: modules/luci-mod-system/htdocs/luci-static/resources/view/system/mounts.js:162
msgid "Mount filesystems not specifically configured"
msgstr "自動掛載沒有預先設定的檔案系統"

#: modules/luci-mod-system/htdocs/luci-static/resources/view/system/mounts.js:331
msgid "Mount options"
msgstr "掛載選項"

#: modules/luci-mod-system/htdocs/luci-static/resources/view/system/mounts.js:292
msgid "Mount point"
msgstr "掛載點"

#: modules/luci-mod-system/htdocs/luci-static/resources/view/system/mounts.js:158
msgid "Mount swap not specifically configured"
msgstr "掛載未專門配置的swap分區"

#: modules/luci-mod-system/htdocs/luci-static/resources/view/system/mounts.js:223
msgid "Mounted file systems"
msgstr "已掛載檔案系統"

#: modules/luci-compat/luasrc/view/cbi/tblsection.htm:152
msgid "Move down"
msgstr "往下移"

#: modules/luci-compat/luasrc/view/cbi/tblsection.htm:151
msgid "Move up"
msgstr "往上移"

#: protocols/luci-proto-gre/htdocs/luci-static/resources/protocol/gre.js:89
#: protocols/luci-proto-gre/htdocs/luci-static/resources/protocol/gretap.js:94
#: protocols/luci-proto-gre/htdocs/luci-static/resources/protocol/grev6.js:91
#: protocols/luci-proto-gre/htdocs/luci-static/resources/protocol/grev6tap.js:96
msgid "Multicast"
msgstr "群播"

#: modules/luci-mod-network/htdocs/luci-static/resources/view/network/wireless.js:1447
msgid "NAS ID"
msgstr "網路儲存設備(NAS)ID"

#: protocols/luci-proto-vpnc/htdocs/luci-static/resources/protocol/vpnc.js:87
msgid "NAT-T Mode"
msgstr "NAT-T 模式"

#: protocols/luci-proto-ipv6/htdocs/luci-static/resources/protocol/464xlat.js:41
msgid "NAT64 Prefix"
msgstr "NAT64前綴字首"

#: modules/luci-compat/luasrc/model/network/proto_ncm.lua:26
#: protocols/luci-proto-ncm/htdocs/luci-static/resources/protocol/ncm.js:31
msgid "NCM"
msgstr "NCM"

#: modules/luci-mod-network/htdocs/luci-static/resources/view/network/interfaces.js:637
msgid "NDP-Proxy"
msgstr "NDP-代理伺服器"

#: protocols/luci-proto-vpnc/htdocs/luci-static/resources/protocol/vpnc.js:72
msgid "NT Domain"
msgstr "微軟NT網域"

#: modules/luci-mod-system/htdocs/luci-static/resources/view/system/system.js:274
msgid "NTP server candidates"
msgstr "候選 NTP 伺服器"

#: modules/luci-base/htdocs/luci-static/resources/form.js:2542
#: modules/luci-base/htdocs/luci-static/resources/ui.js:3785
#: modules/luci-compat/luasrc/view/cbi/tblsection.htm:27
#: modules/luci-mod-network/htdocs/luci-static/resources/view/network/interfaces.js:710
#: modules/luci-mod-system/htdocs/luci-static/resources/view/system/leds.js:67
msgid "Name"
msgstr "名稱"

#: modules/luci-mod-network/htdocs/luci-static/resources/view/network/wireless.js:1936
msgid "Name of the new network"
msgstr "新網路的名稱"

#: themes/luci-theme-openwrt-2020/luasrc/view/themes/openwrt2020/header.htm:40
#: themes/luci-theme-openwrt/luasrc/view/themes/openwrt.org/header.htm:50
msgid "Navigation"
msgstr "導覽"

#: modules/luci-base/root/usr/share/luci/menu.d/luci-base.json:45
#: modules/luci-mod-network/htdocs/luci-static/resources/view/network/wireless.js:969
#: modules/luci-mod-network/htdocs/luci-static/resources/view/network/wireless.js:2088
#: modules/luci-mod-status/htdocs/luci-static/resources/view/status/connections.js:381
#: modules/luci-mod-status/htdocs/luci-static/resources/view/status/include/30_network.js:63
#: modules/luci-mod-status/htdocs/luci-static/resources/view/status/include/60_wifi.js:228
#: modules/luci-mod-status/htdocs/luci-static/resources/view/status/routes.js:163
#: modules/luci-mod-status/htdocs/luci-static/resources/view/status/routes.js:182
msgid "Network"
msgstr "網路"

#: modules/luci-mod-network/htdocs/luci-static/resources/view/network/wireless.js:1930
msgid "Network SSID"
msgstr "網路SSID"

#: modules/luci-mod-network/htdocs/luci-static/resources/view/network/diagnostics.js:68
msgid "Network Utilities"
msgstr "網路工具"

#: modules/luci-mod-network/htdocs/luci-static/resources/view/network/dhcp.js:380
msgid "Network boot image"
msgstr "網路開機映像檔"

#: modules/luci-mod-system/htdocs/luci-static/resources/view/system/led-trigger/netdev.js:7
msgid "Network device activity (kernel: netdev)"
msgstr "活躍中的網路設備(kernel: netdev)"

#: modules/luci-base/htdocs/luci-static/resources/network.js:15
#: modules/luci-compat/luasrc/model/network.lua:33
msgid "Network device is not present"
msgstr "網路設備不存在"

#: protocols/luci-proto-gre/htdocs/luci-static/resources/protocol/gretap.js:57
#: protocols/luci-proto-gre/htdocs/luci-static/resources/protocol/grev6tap.js:62
msgid "Network interface"
msgstr "網路界面"

#: modules/luci-mod-network/htdocs/luci-static/resources/view/network/interfaces.js:777
msgid "New interface for \"%s\" can not be created: %s"
msgstr "\"%s\" 的新介面無法建立: %s"

#: modules/luci-mod-network/htdocs/luci-static/resources/view/network/interfaces.js:713
msgid "New interface name…"
msgstr "新介面名稱…"

#: modules/luci-compat/luasrc/view/cbi/delegator.htm:11
msgid "Next »"
msgstr "下一個 »"

#: modules/luci-base/htdocs/luci-static/resources/form.js:3643
#: protocols/luci-proto-bonding/htdocs/luci-static/resources/protocol/bonding.js:296
#: protocols/luci-proto-bonding/htdocs/luci-static/resources/protocol/bonding.js:345
#: protocols/luci-proto-vpnc/htdocs/luci-static/resources/protocol/vpnc.js:108
msgid "No"
msgstr "不"

#: modules/luci-mod-network/htdocs/luci-static/resources/view/network/interfaces.js:562
msgid "No DHCP Server configured for this interface"
msgstr "在這個介面尚無DHCP伺服器"

#: modules/luci-mod-status/htdocs/luci-static/resources/view/status/include/60_wifi.js:196
msgid "No Data"
msgstr "無資料"

#: modules/luci-mod-network/htdocs/luci-static/resources/view/network/wireless.js:1320
msgid "No Encryption"
msgstr "無加密"

#: protocols/luci-proto-wireguard/htdocs/luci-static/resources/protocol/wireguard.js:87
msgid "No Host Routes"
msgstr "沒有主機路由"

#: protocols/luci-proto-vpnc/htdocs/luci-static/resources/protocol/vpnc.js:89
msgid "No NAT-T"
msgstr "無 NAT-T"

#: modules/luci-mod-network/htdocs/luci-static/resources/view/network/wireless.js:79
msgid "No RX signal"
msgstr "沒有 RX 信號"

#: modules/luci-mod-network/htdocs/luci-static/resources/view/network/wireless.js:69
msgid "No client associated"
msgstr "沒有已連接客戶端"

#: modules/luci-base/htdocs/luci-static/resources/rpc.js:406
msgid "No data received"
msgstr "未收到任何資料"

#: modules/luci-base/htdocs/luci-static/resources/ui.js:2878
msgid "No entries in this directory"
msgstr "在這目錄中缺乏項目"

#: modules/luci-mod-system/luasrc/model/cbi/admin_system/backupfiles.lua:82
msgid "No files found"
msgstr "未找到檔案"

#: protocols/luci-proto-gre/htdocs/luci-static/resources/protocol/gre.js:86
#: protocols/luci-proto-gre/htdocs/luci-static/resources/protocol/gretap.js:91
#: protocols/luci-proto-gre/htdocs/luci-static/resources/protocol/grev6.js:88
#: protocols/luci-proto-gre/htdocs/luci-static/resources/protocol/grev6tap.js:93
msgid "No host route"
msgstr "無主機路由"

#: modules/luci-mod-network/htdocs/luci-static/resources/view/network/wireless.js:678
#: modules/luci-mod-status/htdocs/luci-static/resources/view/status/connections.js:142
#: modules/luci-mod-status/htdocs/luci-static/resources/view/status/include/60_wifi.js:358
#: modules/luci-mod-status/htdocs/luci-static/resources/view/status/processes.js:59
msgid "No information available"
msgstr "無可用資訊"

#: modules/luci-compat/luasrc/model/network/proto_4x6.lua:63
#: protocols/luci-proto-ipv6/htdocs/luci-static/resources/protocol/map.js:8
msgid "No matching prefix delegation"
msgstr "沒有匹配的前綴字首委託"

#: protocols/luci-proto-bonding/htdocs/luci-static/resources/protocol/bonding.js:140
#: protocols/luci-proto-bonding/htdocs/luci-static/resources/protocol/bonding.js:143
msgid "No more slaves available"
msgstr "缺乏更多可用的實體界面"

#: protocols/luci-proto-bonding/htdocs/luci-static/resources/protocol/bonding.js:187
msgid "No more slaves available, can not save interface"
msgstr "缺乏更多可用的實體界面, 無法儲存界面"

#: modules/luci-mod-network/htdocs/luci-static/resources/view/network/dhcp.js:251
msgid "No negative cache"
msgstr "無負向快取"

#: themes/luci-theme-bootstrap/luasrc/view/themes/bootstrap/header.htm:54
#: themes/luci-theme-material/luasrc/view/themes/material/header.htm:212
#: themes/luci-theme-openwrt-2020/luasrc/view/themes/openwrt2020/header.htm:55
#: themes/luci-theme-openwrt/luasrc/view/themes/openwrt.org/header.htm:79
#: themes/luci-theme-rosy/luasrc/view/themes/rosy/header.htm:279
msgid "No password set!"
msgstr "没有設定密碼！"

#: protocols/luci-proto-wireguard/htdocs/luci-static/resources/protocol/wireguard.js:130
msgid "No peers defined yet"
msgstr "尚未定義節點群"

#: modules/luci-mod-system/htdocs/luci-static/resources/view/system/sshkeys.js:140
#: modules/luci-mod-system/htdocs/luci-static/resources/view/system/sshkeys.js:277
msgid "No public keys present yet."
msgstr "尚無可用公鑰。"

#: modules/luci-mod-status/htdocs/luci-static/resources/view/status/iptables.js:90
msgid "No rules in this chain."
msgstr "尚無規則在這個連接上。"

#: protocols/luci-proto-bonding/htdocs/luci-static/resources/protocol/bonding.js:384
msgid "No validation or filtering"
msgstr "沒有驗證或過濾"

#: modules/luci-mod-network/htdocs/luci-static/resources/view/network/interfaces.js:152
#: modules/luci-mod-network/htdocs/luci-static/resources/view/network/interfaces.js:827
msgid "No zone assigned"
msgstr "未分配區域"

#: modules/luci-mod-network/htdocs/luci-static/resources/view/network/wireless.js:58
#: modules/luci-mod-network/htdocs/luci-static/resources/view/network/wireless.js:84
#: modules/luci-mod-network/htdocs/luci-static/resources/view/network/wireless.js:187
#: modules/luci-mod-status/htdocs/luci-static/resources/view/status/include/60_wifi.js:231
#: modules/luci-mod-status/htdocs/luci-static/resources/view/status/include/60_wifi.js:275
msgid "Noise"
msgstr "雜訊比"

#: modules/luci-mod-status/htdocs/luci-static/resources/view/status/include/50_dsl.js:27
msgid "Noise Margin (SNR)"
msgstr "訊號雜訊比 (SNR)"

#: modules/luci-mod-status/htdocs/luci-static/resources/view/status/wireless.js:270
msgid "Noise:"
msgstr "雜訊比:"

#: modules/luci-mod-status/htdocs/luci-static/resources/view/status/include/50_dsl.js:35
msgid "Non Pre-emptive CRC errors (CRC_P)"
msgstr "非搶先CRC錯誤 (CRC_P)"

#: modules/luci-mod-network/htdocs/luci-static/resources/view/network/dhcp.js:394
msgid "Non-wildcard"
msgstr "非-萬用字元"

#: modules/luci-mod-network/htdocs/luci-static/resources/view/network/wireless.js:159
#: modules/luci-mod-network/htdocs/luci-static/resources/view/network/wireless.js:183
#: protocols/luci-proto-modemmanager/htdocs/luci-static/resources/protocol/modemmanager.js:100
msgid "None"
msgstr "無"

#: modules/luci-mod-network/htdocs/luci-static/resources/view/network/wireless.js:901
#: modules/luci-mod-system/htdocs/luci-static/resources/view/system/system.js:177
msgid "Normal"
msgstr "正常"

#: modules/luci-base/luasrc/view/error404.htm:8
msgid "Not Found"
msgstr "尚未發現"

#: modules/luci-mod-network/htdocs/luci-static/resources/view/network/wireless.js:75
msgid "Not associated"
msgstr "尚未關聯"

#: modules/luci-mod-status/htdocs/luci-static/resources/view/status/include/30_network.js:32
msgid "Not connected"
msgstr "尚未連線"

#: modules/luci-mod-network/htdocs/luci-static/resources/view/network/interfaces.js:45
#: modules/luci-mod-network/htdocs/luci-static/resources/view/network/interfaces.js:80
#: modules/luci-mod-network/htdocs/luci-static/resources/view/network/interfaces.js:120
#: modules/luci-mod-network/htdocs/luci-static/resources/view/network/interfaces.js:146
#: modules/luci-mod-network/htdocs/luci-static/resources/view/network/interfaces.js:280
msgid "Not present"
msgstr "不存在"

#: modules/luci-mod-network/htdocs/luci-static/resources/view/network/interfaces.js:101
msgid "Not started on boot"
msgstr "開機時未啟動"

#: modules/luci-base/htdocs/luci-static/resources/rpc.js:409
msgid "Not supported"
msgstr "不支援"

#: modules/luci-mod-system/htdocs/luci-static/resources/view/system/system.js:167
msgid "Notice"
msgstr "通知"

#: modules/luci-mod-network/htdocs/luci-static/resources/view/network/diagnostics.js:127
msgid "Nslookup"
msgstr "名稱伺服器查詢"

#: protocols/luci-proto-bonding/htdocs/luci-static/resources/protocol/bonding.js:332
msgid "Number of IGMP membership reports"
msgstr "IGMP成員數量報告"

#: modules/luci-mod-network/htdocs/luci-static/resources/view/network/dhcp.js:362
msgid "Number of cached DNS entries (max is 10000, 0 is no caching)"
msgstr "快取DNS項目數量(最大值為10000,輸入0代表不快取)"

#: modules/luci-mod-system/htdocs/luci-static/resources/view/system/system.js:199
msgid "Number of parallel threads used for compression"
msgstr "用於壓縮的並行執行序"

#: protocols/luci-proto-bonding/htdocs/luci-static/resources/protocol/bonding.js:309
msgid "Number of peer notifications after failover event"
msgstr "故障轉移事件後的對等通知數"

#: protocols/luci-proto-vpnc/htdocs/luci-static/resources/protocol/vpnc.js:69
msgid "Obfuscated Group Password"
msgstr "混淆的群組密碼"

#: protocols/luci-proto-vpnc/htdocs/luci-static/resources/protocol/vpnc.js:61
msgid "Obfuscated Password"
msgstr "混淆密碼"

#: protocols/luci-proto-3g/htdocs/luci-static/resources/protocol/3g.js:105
#: protocols/luci-proto-ncm/htdocs/luci-static/resources/protocol/ncm.js:97
#: protocols/luci-proto-ppp/htdocs/luci-static/resources/protocol/l2tp.js:49
#: protocols/luci-proto-ppp/htdocs/luci-static/resources/protocol/ppp.js:93
#: protocols/luci-proto-ppp/htdocs/luci-static/resources/protocol/pppoa.js:80
#: protocols/luci-proto-ppp/htdocs/luci-static/resources/protocol/pppoe.js:54
#: protocols/luci-proto-ppp/htdocs/luci-static/resources/protocol/pptp.js:67
#: protocols/luci-proto-pppossh/htdocs/luci-static/resources/protocol/pppossh.js:93
msgid "Obtain IPv6-Address"
msgstr "取得IPv6-位址"

#: modules/luci-mod-system/htdocs/luci-static/resources/view/system/led-trigger/default-on.js:18
#: protocols/luci-proto-bonding/htdocs/luci-static/resources/protocol/bonding.js:351
msgid "Off"
msgstr "關"

#: modules/luci-mod-system/htdocs/luci-static/resources/view/system/led-trigger/timer.js:15
msgid "Off-State Delay"
msgstr "熄滅狀態間隔"

#: modules/luci-mod-system/htdocs/luci-static/resources/view/system/led-trigger/default-on.js:18
msgid "On"
msgstr "開"

#: modules/luci-mod-network/htdocs/luci-static/resources/view/network/routes.js:96
msgid "On-Link route"
msgstr "連接路線"

#: modules/luci-mod-system/htdocs/luci-static/resources/view/system/led-trigger/timer.js:11
msgid "On-State Delay"
msgstr "狀態延遲"

#: modules/luci-mod-network/htdocs/luci-static/resources/view/network/dhcp.js:481
msgid "One of hostname or mac address must be specified!"
msgstr "主機名稱或 mac 位址至少要有一個被指定！"

#: modules/luci-base/htdocs/luci-static/resources/validation.js:466
msgid "One of the following: %s"
msgstr "以下之一: %s"

#: modules/luci-compat/luasrc/view/cbi/nullsection.htm:17
#: modules/luci-compat/luasrc/view/cbi/ucisection.htm:22
msgid "One or more fields contain invalid values!"
msgstr "有一個以上的欄位包含無效數值!"

#: modules/luci-compat/luasrc/view/cbi/map.htm:32
msgid "One or more invalid/required values on tab"
msgstr "在標籤上的一個或多個無效/必需值"

#: modules/luci-compat/luasrc/view/cbi/nullsection.htm:19
#: modules/luci-compat/luasrc/view/cbi/ucisection.htm:24
msgid "One or more required fields have no value!"
msgstr "有一個以上的欄位缺乏任何數值!"

#: protocols/luci-proto-bonding/htdocs/luci-static/resources/protocol/bonding.js:229
msgid ""
"Only if current active slave fails and the primary slave is up (failure, 2)"
msgstr "僅當當前活躍的實體界面發生故障, 並且主要實體界面上線時(失敗,2)"

#: modules/luci-mod-system/htdocs/luci-static/resources/view/system/flash.js:444
#: modules/luci-mod-system/luasrc/model/cbi/admin_system/backupfiles.lua:19
msgid "Open list..."
msgstr "開啟清單..."

#: modules/luci-compat/luasrc/model/network/proto_openconnect.lua:9
#: protocols/luci-proto-openconnect/htdocs/luci-static/resources/protocol/openconnect.js:64
msgid "OpenConnect (CISCO AnyConnect)"
msgstr "OpenConnect (思科 AnyConnect)"

#: protocols/luci-proto-openfortivpn/htdocs/luci-static/resources/protocol/openfortivpn.js:12
msgid "OpenFortivpn"
msgstr "OpenFortivpn (Fortinet專屬VPN)"

#: modules/luci-mod-network/htdocs/luci-static/resources/view/network/wireless.js:886
msgid "Operating frequency"
msgstr "操作頻率"

#: modules/luci-base/htdocs/luci-static/resources/form.js:1971
#: modules/luci-base/htdocs/luci-static/resources/form.js:3653
msgid "Option \"%s\" contains an invalid input value."
msgstr "選項 \"%s\" 含有無效的輸入數值。"

#: modules/luci-base/htdocs/luci-static/resources/form.js:1984
msgid "Option \"%s\" must not be empty."
msgstr "選項 \"%s\" 必須不能為空值。"

#: modules/luci-base/htdocs/luci-static/resources/ui.js:4037
msgid "Option changed"
msgstr "選項已變更"

#: modules/luci-base/htdocs/luci-static/resources/ui.js:4039
msgid "Option removed"
msgstr "選項已移除"

#: modules/luci-mod-network/htdocs/luci-static/resources/view/network/wireless.js:1619
#: protocols/luci-proto-wireguard/htdocs/luci-static/resources/protocol/wireguard.js:92
msgid "Optional"
msgstr "選擇性"

#: protocols/luci-proto-wireguard/htdocs/luci-static/resources/protocol/wireguard.js:102
msgid ""
"Optional. 32-bit mark for outgoing encrypted packets. Enter value in hex, "
"starting with <code>0x</code>."
msgstr "可選性. 傳出的加密封包的32位元標記. 以十六進制<code>0x</code>為輸入值."

#: modules/luci-base/htdocs/luci-static/resources/protocol/static.js:218
msgid ""
"Optional. Allowed values: 'eui64', 'random', fixed value like '::1' or "
"'::1:2'. When IPv6 prefix (like 'a:b:c:d::') is received from a delegating "
"server, use the suffix (like '::1') to form the IPv6 address ('a:b:c:d::1') "
"for the interface."
msgstr ""
"可選性. 容許值: \" eui64\"，\"隨機”，固定值像 \" :: 1”或“::1:2”. 從委派伺服器"
"收到IPv6前綴(如'a :b :c :d ::')時, 請使用後綴(如':: 1')形成IPv6地址('a :b :"
"c :d : :1')."

#: protocols/luci-proto-wireguard/htdocs/luci-static/resources/protocol/wireguard.js:143
msgid ""
"Optional. Base64-encoded preshared key. Adds in an additional layer of "
"symmetric-key cryptography for post-quantum resistance."
msgstr ""
"可選性. Base64編碼的預先共享金鑰. 新增了額外一層對稱金鑰密碼學, 以便針對後量"
"子攻擊的抵抗力."

#: protocols/luci-proto-wireguard/htdocs/luci-static/resources/protocol/wireguard.js:159
msgid "Optional. Create routes for Allowed IPs for this peer."
msgstr "可選性. 對已允許的IP對等節點創建路由表."

#: protocols/luci-proto-wireguard/htdocs/luci-static/resources/protocol/wireguard.js:134
msgid "Optional. Description of peer."
msgstr "可選性. 對等節點描述."

#: protocols/luci-proto-wireguard/htdocs/luci-static/resources/protocol/wireguard.js:87
msgid "Optional. Do not create host routes to peers."
msgstr "可選性. 針對對等節點群別建立主機路由表."

#: protocols/luci-proto-wireguard/htdocs/luci-static/resources/protocol/wireguard.js:161
msgid ""
"Optional. Host of peer. Names are resolved prior to bringing up the "
"interface."
msgstr "可選性. 對等節點主機. 名稱在啟動界面之前已解析."

#: protocols/luci-proto-wireguard/htdocs/luci-static/resources/protocol/wireguard.js:97
msgid "Optional. Maximum Transmission Unit of tunnel interface."
msgstr "可選性. 隧道界面的MTU."

#: protocols/luci-proto-wireguard/htdocs/luci-static/resources/protocol/wireguard.js:165
msgid "Optional. Port of peer."
msgstr "可選性. 節點的埠號."

#: protocols/luci-proto-wireguard/htdocs/luci-static/resources/protocol/wireguard.js:169
msgid ""
"Optional. Seconds between keep alive messages. Default is 0 (disabled). "
"Recommended value if this device is behind a NAT is 25."
msgstr ""
"可選性. 保持活動消息之間的秒數. 預設值為0(禁用). 如果此設備位於NAT之後, 則建"
"議值為25."

#: protocols/luci-proto-wireguard/htdocs/luci-static/resources/protocol/wireguard.js:78
msgid "Optional. UDP port used for outgoing and incoming packets."
msgstr "可選性. 用於進出封包的UDP埠號."

#: modules/luci-mod-status/htdocs/luci-static/resources/view/status/iptables.js:71
msgid "Options"
msgstr "選項"

#: modules/luci-mod-system/htdocs/luci-static/resources/view/system/sshkeys.js:119
msgid "Options:"
msgstr ""

#: modules/luci-mod-status/htdocs/luci-static/resources/view/status/connections.js:346
msgid "Other:"
msgstr "其它:"

#: modules/luci-mod-status/htdocs/luci-static/resources/view/status/iptables.js:68
msgid "Out"
msgstr "出"

#: modules/luci-mod-status/htdocs/luci-static/resources/view/status/bandwidth.js:275
msgid "Outbound:"
msgstr "外連:"

#: protocols/luci-proto-gre/htdocs/luci-static/resources/protocol/gre.js:101
#: protocols/luci-proto-gre/htdocs/luci-static/resources/protocol/gretap.js:106
#: protocols/luci-proto-gre/htdocs/luci-static/resources/protocol/grev6.js:103
#: protocols/luci-proto-gre/htdocs/luci-static/resources/protocol/grev6tap.js:108
msgid "Outgoing checksum"
msgstr "輸出校驗值"

#: protocols/luci-proto-gre/htdocs/luci-static/resources/protocol/gre.js:96
#: protocols/luci-proto-gre/htdocs/luci-static/resources/protocol/gretap.js:101
#: protocols/luci-proto-gre/htdocs/luci-static/resources/protocol/grev6.js:98
#: protocols/luci-proto-gre/htdocs/luci-static/resources/protocol/grev6tap.js:103
msgid "Outgoing key"
msgstr "輸出金鑰"

#: protocols/luci-proto-gre/htdocs/luci-static/resources/protocol/gre.js:103
#: protocols/luci-proto-gre/htdocs/luci-static/resources/protocol/gretap.js:108
#: protocols/luci-proto-gre/htdocs/luci-static/resources/protocol/grev6.js:105
#: protocols/luci-proto-gre/htdocs/luci-static/resources/protocol/grev6tap.js:110
msgid "Outgoing serialization"
msgstr "輸出序列化"

#: protocols/luci-proto-vpnc/htdocs/luci-static/resources/protocol/vpnc.js:50
msgid "Output Interface"
msgstr "輸出界面"

#: modules/luci-base/htdocs/luci-static/resources/tools/widgets.js:59
#: modules/luci-base/htdocs/luci-static/resources/tools/widgets.js:165
msgid "Output zone"
msgstr "輸出的區域"

#: modules/luci-mod-status/htdocs/luci-static/resources/view/status/include/60_wifi.js:16
msgid "Overlap"
msgstr "交疊"

#: modules/luci-base/htdocs/luci-static/resources/protocol/dhcp.js:57
#: modules/luci-base/htdocs/luci-static/resources/protocol/static.js:222
#: protocols/luci-proto-hnet/htdocs/luci-static/resources/protocol/hnet.js:40
#: protocols/luci-proto-ipv6/htdocs/luci-static/resources/protocol/dhcpv6.js:50
#: protocols/luci-proto-vxlan/htdocs/luci-static/resources/protocol/vxlan.js:76
#: protocols/luci-proto-vxlan/htdocs/luci-static/resources/protocol/vxlan6.js:71
msgid "Override MAC address"
msgstr "覆蓋MAC位址"

#: modules/luci-base/htdocs/luci-static/resources/protocol/dhcp.js:61
#: modules/luci-base/htdocs/luci-static/resources/protocol/static.js:226
#: protocols/luci-proto-gre/htdocs/luci-static/resources/protocol/gre.js:64
#: protocols/luci-proto-gre/htdocs/luci-static/resources/protocol/gretap.js:69
#: protocols/luci-proto-gre/htdocs/luci-static/resources/protocol/grev6.js:69
#: protocols/luci-proto-gre/htdocs/luci-static/resources/protocol/grev6tap.js:74
#: protocols/luci-proto-hnet/htdocs/luci-static/resources/protocol/hnet.js:44
#: protocols/luci-proto-ipip/htdocs/luci-static/resources/protocol/ipip.js:53
#: protocols/luci-proto-ipv6/htdocs/luci-static/resources/protocol/dhcpv6.js:54
#: protocols/luci-proto-modemmanager/htdocs/luci-static/resources/protocol/modemmanager.js:120
#: protocols/luci-proto-openconnect/htdocs/luci-static/resources/protocol/openconnect.js:164
#: protocols/luci-proto-ppp/htdocs/luci-static/resources/protocol/l2tp.js:71
#: protocols/luci-proto-ppp/htdocs/luci-static/resources/protocol/ppp.js:145
#: protocols/luci-proto-ppp/htdocs/luci-static/resources/protocol/pppoa.js:132
#: protocols/luci-proto-ppp/htdocs/luci-static/resources/protocol/pppoe.js:110
#: protocols/luci-proto-ppp/htdocs/luci-static/resources/protocol/pptp.js:119
#: protocols/luci-proto-qmi/htdocs/luci-static/resources/protocol/qmi.js:97
#: protocols/luci-proto-sstp/htdocs/luci-static/resources/protocol/sstp.js:77
#: protocols/luci-proto-vxlan/htdocs/luci-static/resources/protocol/vxlan.js:62
#: protocols/luci-proto-vxlan/htdocs/luci-static/resources/protocol/vxlan6.js:57
msgid "Override MTU"
msgstr "覆蓋MTU數值"

#: protocols/luci-proto-gre/htdocs/luci-static/resources/protocol/gre.js:74
#: protocols/luci-proto-gre/htdocs/luci-static/resources/protocol/gretap.js:79
#: protocols/luci-proto-ipip/htdocs/luci-static/resources/protocol/ipip.js:63
#: protocols/luci-proto-vxlan/htdocs/luci-static/resources/protocol/vxlan.js:72
#: protocols/luci-proto-vxlan/htdocs/luci-static/resources/protocol/vxlan6.js:67
msgid "Override TOS"
msgstr "覆蓋TOS"

#: protocols/luci-proto-gre/htdocs/luci-static/resources/protocol/gre.js:69
#: protocols/luci-proto-gre/htdocs/luci-static/resources/protocol/gretap.js:74
#: protocols/luci-proto-gre/htdocs/luci-static/resources/protocol/grev6.js:74
#: protocols/luci-proto-gre/htdocs/luci-static/resources/protocol/grev6tap.js:79
#: protocols/luci-proto-ipip/htdocs/luci-static/resources/protocol/ipip.js:58
#: protocols/luci-proto-vxlan/htdocs/luci-static/resources/protocol/vxlan.js:67
#: protocols/luci-proto-vxlan/htdocs/luci-static/resources/protocol/vxlan6.js:62
msgid "Override TTL"
msgstr "覆寫TTL"

#: modules/luci-mod-network/htdocs/luci-static/resources/view/network/wireless.js:1089
msgid "Override default interface name"
msgstr "覆寫預設介面名稱"

#: protocols/luci-proto-relay/htdocs/luci-static/resources/protocol/relay.js:167
msgid "Override the gateway in DHCP responses"
msgstr "在DHCP回應中覆蓋閘道"

#: modules/luci-mod-network/htdocs/luci-static/resources/view/network/interfaces.js:603
msgid ""
"Override the netmask sent to clients. Normally it is calculated from the "
"subnet that is served."
msgstr "覆蓋傳送到客戶端的子網路遮罩. 正常來說它會計算來自於已存在的子網路."

#: protocols/luci-proto-relay/htdocs/luci-static/resources/protocol/relay.js:179
msgid "Override the table used for internal routes"
msgstr "覆蓋之前內部使用的路由表"

#: modules/luci-mod-status/root/usr/share/luci/menu.d/luci-mod-status.json:3
msgid "Overview"
msgstr "總覽"

#: modules/luci-base/htdocs/luci-static/resources/ui.js:2721
msgid "Overwrite existing file \"%s\" ?"
msgstr "覆蓋現有文件 \"%s\" ?"

#: modules/luci-mod-status/htdocs/luci-static/resources/view/status/processes.js:70
msgid "Owner"
msgstr "持有者"

#: protocols/luci-proto-modemmanager/htdocs/luci-static/resources/protocol/modemmanager.js:97
msgid "PAP/CHAP (both)"
msgstr "PAP/CHAP (並用)"

#: protocols/luci-proto-3g/htdocs/luci-static/resources/protocol/3g.js:98
#: protocols/luci-proto-modemmanager/htdocs/luci-static/resources/protocol/modemmanager.js:108
#: protocols/luci-proto-ncm/htdocs/luci-static/resources/protocol/ncm.js:90
#: protocols/luci-proto-ppp/htdocs/luci-static/resources/protocol/l2tp.js:45
#: protocols/luci-proto-ppp/htdocs/luci-static/resources/protocol/ppp.js:89
#: protocols/luci-proto-ppp/htdocs/luci-static/resources/protocol/pppoa.js:76
#: protocols/luci-proto-ppp/htdocs/luci-static/resources/protocol/pppoe.js:44
#: protocols/luci-proto-ppp/htdocs/luci-static/resources/protocol/pptp.js:63
#: protocols/luci-proto-qmi/htdocs/luci-static/resources/protocol/qmi.js:82
#: protocols/luci-proto-sstp/htdocs/luci-static/resources/protocol/sstp.js:46
msgid "PAP/CHAP password"
msgstr "PAP/CHAP驗證密碼"

#: protocols/luci-proto-3g/htdocs/luci-static/resources/protocol/3g.js:96
#: protocols/luci-proto-modemmanager/htdocs/luci-static/resources/protocol/modemmanager.js:103
#: protocols/luci-proto-ncm/htdocs/luci-static/resources/protocol/ncm.js:88
#: protocols/luci-proto-ppp/htdocs/luci-static/resources/protocol/l2tp.js:43
#: protocols/luci-proto-ppp/htdocs/luci-static/resources/protocol/ppp.js:87
#: protocols/luci-proto-ppp/htdocs/luci-static/resources/protocol/pppoa.js:74
#: protocols/luci-proto-ppp/htdocs/luci-static/resources/protocol/pppoe.js:42
#: protocols/luci-proto-ppp/htdocs/luci-static/resources/protocol/pptp.js:61
#: protocols/luci-proto-qmi/htdocs/luci-static/resources/protocol/qmi.js:77
#: protocols/luci-proto-sstp/htdocs/luci-static/resources/protocol/sstp.js:44
msgid "PAP/CHAP username"
msgstr "PAP/CHAP驗證用戶名稱"

#: protocols/luci-proto-qmi/htdocs/luci-static/resources/protocol/qmi.js:101
msgid "PDP Type"
msgstr "PDP類型"

#: modules/luci-mod-status/htdocs/luci-static/resources/view/status/processes.js:69
msgid "PID"
msgstr "PID碼"

#: protocols/luci-proto-3g/htdocs/luci-static/resources/protocol/3g.js:95
#: protocols/luci-proto-modemmanager/htdocs/luci-static/resources/protocol/modemmanager.js:94
#: protocols/luci-proto-ncm/htdocs/luci-static/resources/protocol/ncm.js:87
#: protocols/luci-proto-qmi/htdocs/luci-static/resources/protocol/qmi.js:68
msgid "PIN"
msgstr "PIN碼"

#: modules/luci-base/htdocs/luci-static/resources/network.js:21
#: modules/luci-compat/luasrc/model/network.lua:39
msgid "PIN code rejected"
msgstr "已拒絕的PIN碼"

#: modules/luci-mod-network/htdocs/luci-static/resources/view/network/wireless.js:1487
msgid "PMK R1 Push"
msgstr "PMK R1推送"

#: modules/luci-compat/luasrc/model/network/proto_ppp.lua:13
#: protocols/luci-proto-ppp/htdocs/luci-static/resources/protocol/ppp.js:43
msgid "PPP"
msgstr "點對點對等協定"

#: protocols/luci-proto-ppp/htdocs/luci-static/resources/protocol/pppoa.js:58
msgid "PPPoA Encapsulation"
msgstr "PPPoA封裝"

#: modules/luci-compat/luasrc/model/network/proto_ppp.lua:19
#: protocols/luci-proto-ppp/htdocs/luci-static/resources/protocol/pppoa.js:28
msgid "PPPoATM"
msgstr "PPPoATM協定"

#: modules/luci-compat/luasrc/model/network/proto_ppp.lua:17
#: protocols/luci-proto-ppp/htdocs/luci-static/resources/protocol/pppoe.js:28
msgid "PPPoE"
msgstr "撥號連線 (PPPoE)"

#: modules/luci-compat/luasrc/model/network/proto_pppossh.lua:9
#: protocols/luci-proto-pppossh/htdocs/luci-static/resources/protocol/pppossh.js:28
msgid "PPPoSSH"
msgstr "PPPoSSH透過SSH撥號"

#: modules/luci-compat/luasrc/model/network/proto_ppp.lua:15
#: protocols/luci-proto-ppp/htdocs/luci-static/resources/protocol/pptp.js:28
msgid "PPtP"
msgstr "PPtP點對點VPN虛擬私人隧道協定"

#: protocols/luci-proto-ipv6/htdocs/luci-static/resources/protocol/map.js:73
msgid "PSID offset"
msgstr "PSID偏移"

#: protocols/luci-proto-ipv6/htdocs/luci-static/resources/protocol/map.js:70
msgid "PSID-bits length"
msgstr "PSID-位元 長度"

#: modules/luci-mod-network/htdocs/luci-static/resources/view/network/interfaces.js:920
msgid "PTM/EFM (Packet Transfer Mode)"
msgstr "PTM/EFM (封包傳輸模式)"

#: modules/luci-mod-network/htdocs/luci-static/resources/view/network/interfaces.js:884
msgid "Packet Steering"
msgstr "封包操控"

#: modules/luci-mod-status/htdocs/luci-static/resources/view/status/iptables.js:53
msgid "Packets"
msgstr "封包"

#: protocols/luci-proto-bonding/htdocs/luci-static/resources/protocol/bonding.js:275
msgid "Packets To Transmit Before Moving To Next Slave"
msgstr "在移至下一個實體界面之前要發送的封包"

#: modules/luci-mod-network/htdocs/luci-static/resources/view/network/interfaces.js:152
#: modules/luci-mod-network/htdocs/luci-static/resources/view/network/interfaces.js:827
msgid "Part of zone %q"
msgstr "區域 %q 的部分"

#: modules/luci-base/luasrc/view/sysauth.htm:29
#: modules/luci-mod-network/htdocs/luci-static/resources/view/network/wireless.js:1609
#: modules/luci-mod-system/htdocs/luci-static/resources/view/system/password.js:51
#: protocols/luci-proto-openconnect/htdocs/luci-static/resources/protocol/openconnect.js:114
#: protocols/luci-proto-openfortivpn/htdocs/luci-static/resources/protocol/openfortivpn.js:52
#: protocols/luci-proto-vpnc/htdocs/luci-static/resources/protocol/vpnc.js:58
msgid "Password"
msgstr "密碼"

#: modules/luci-mod-system/htdocs/luci-static/resources/view/system/dropbear.js:25
msgid "Password authentication"
msgstr "密碼驗證"

#: modules/luci-mod-network/htdocs/luci-static/resources/view/network/wireless.js:1541
msgid "Password of Private Key"
msgstr "私鑰密碼"

#: modules/luci-mod-network/htdocs/luci-static/resources/view/network/wireless.js:1599
msgid "Password of inner Private Key"
msgstr "內部私鑰密碼"

#: modules/luci-mod-system/htdocs/luci-static/resources/view/system/password.js:31
#: modules/luci-mod-system/htdocs/luci-static/resources/view/system/password.js:33
#: modules/luci-mod-system/htdocs/luci-static/resources/view/system/password.js:35
#: modules/luci-mod-system/htdocs/luci-static/resources/view/system/password.js:37
msgid "Password strength"
msgstr "密碼強度"

#: protocols/luci-proto-openconnect/htdocs/luci-static/resources/protocol/openconnect.js:117
msgid "Password2"
msgstr "密碼2"

#: modules/luci-mod-system/htdocs/luci-static/resources/view/system/sshkeys.js:260
msgid "Paste or drag SSH key file…"
msgstr "貼上或拖曳 SSH 金鑰至此…"

#: modules/luci-mod-network/htdocs/luci-static/resources/view/network/wireless.js:1520
msgid "Path to CA-Certificate"
msgstr "CA 憑證路徑"

#: modules/luci-mod-network/htdocs/luci-static/resources/view/network/wireless.js:1535
msgid "Path to Client-Certificate"
msgstr "用戶憑證的路徑"

#: modules/luci-mod-network/htdocs/luci-static/resources/view/network/wireless.js:1538
msgid "Path to Private Key"
msgstr "私鑰的路徑"

#: modules/luci-mod-network/htdocs/luci-static/resources/view/network/wireless.js:1578
msgid "Path to inner CA-Certificate"
msgstr "內部CA憑證路徑"

#: modules/luci-mod-network/htdocs/luci-static/resources/view/network/wireless.js:1593
msgid "Path to inner Client-Certificate"
msgstr "內部用戶憑證的路徑"

#: modules/luci-mod-network/htdocs/luci-static/resources/view/network/wireless.js:1596
msgid "Path to inner Private Key"
msgstr "內部私鑰的路徑"

#: modules/luci-base/htdocs/luci-static/resources/luci.js:2731
msgid "Paused"
msgstr "已暫停"

#: modules/luci-mod-status/htdocs/luci-static/resources/view/status/bandwidth.js:271
#: modules/luci-mod-status/htdocs/luci-static/resources/view/status/bandwidth.js:281
#: modules/luci-mod-status/htdocs/luci-static/resources/view/status/connections.js:332
#: modules/luci-mod-status/htdocs/luci-static/resources/view/status/connections.js:342
#: modules/luci-mod-status/htdocs/luci-static/resources/view/status/connections.js:352
#: modules/luci-mod-status/htdocs/luci-static/resources/view/status/load.js:237
#: modules/luci-mod-status/htdocs/luci-static/resources/view/status/load.js:247
#: modules/luci-mod-status/htdocs/luci-static/resources/view/status/load.js:257
#: modules/luci-mod-status/htdocs/luci-static/resources/view/status/wireless.js:266
#: modules/luci-mod-status/htdocs/luci-static/resources/view/status/wireless.js:276
#: modules/luci-mod-status/htdocs/luci-static/resources/view/status/wireless.js:294
msgid "Peak:"
msgstr "峰值:"

#: protocols/luci-proto-pppossh/htdocs/luci-static/resources/protocol/pppossh.js:89
msgid "Peer IP address to assign"
msgstr "指定對等節點IP位址"

#: modules/luci-base/htdocs/luci-static/resources/network.js:14
#: modules/luci-compat/luasrc/model/network.lua:32
msgid "Peer address is missing"
msgstr "對等節點位址遺失中"

#: protocols/luci-proto-wireguard/htdocs/luci-static/resources/protocol/wireguard.js:115
msgid "Peers"
msgstr "對等節點群"

#: protocols/luci-proto-vpnc/htdocs/luci-static/resources/protocol/vpnc.js:80
msgid "Perfect Forward Secrecy"
msgstr "完善的前向保密"

#: protocols/luci-proto-gre/htdocs/luci-static/resources/protocol/gre.js:103
#: protocols/luci-proto-gre/htdocs/luci-static/resources/protocol/gretap.js:108
#: protocols/luci-proto-gre/htdocs/luci-static/resources/protocol/grev6.js:105
#: protocols/luci-proto-gre/htdocs/luci-static/resources/protocol/grev6tap.js:110
msgid "Perform outgoing packets serialization (optional)."
msgstr "執行輸出封包序列化(可選性)."

#: modules/luci-mod-system/htdocs/luci-static/resources/view/system/reboot.js:34
msgid "Perform reboot"
msgstr "執行重開機"

#: modules/luci-mod-system/htdocs/luci-static/resources/view/system/flash.js:378
msgid "Perform reset"
msgstr "執行重置"

#: modules/luci-base/htdocs/luci-static/resources/rpc.js:407
msgid "Permission denied"
msgstr "權限不符"

#: protocols/luci-proto-wireguard/htdocs/luci-static/resources/protocol/wireguard.js:169
msgid "Persistent Keep Alive"
msgstr "持久保持活力"

#: modules/luci-mod-status/htdocs/luci-static/resources/view/status/wireless.js:288
msgid "Phy Rate:"
msgstr "物理傳輸速率:"

#: modules/luci-mod-network/htdocs/luci-static/resources/view/network/interfaces.js:325
msgid "Physical Settings"
msgstr "硬體設定"

#: modules/luci-mod-network/htdocs/luci-static/resources/view/network/diagnostics.js:79
#: modules/luci-mod-network/htdocs/luci-static/resources/view/network/diagnostics.js:80
#: modules/luci-mod-network/htdocs/luci-static/resources/view/network/diagnostics.js:90
msgid "Ping"
msgstr "Ping"

#: modules/luci-mod-network/htdocs/luci-static/resources/view/network/interfaces.js:48
#: modules/luci-mod-network/htdocs/luci-static/resources/view/network/interfaces.js:49
#: modules/luci-mod-network/htdocs/luci-static/resources/view/network/interfaces.js:83
#: modules/luci-mod-network/htdocs/luci-static/resources/view/network/interfaces.js:84
#: modules/luci-mod-status/htdocs/luci-static/resources/view/status/connections.js:138
#: modules/luci-mod-status/htdocs/luci-static/resources/view/status/iptables.js:63
msgid "Pkts."
msgstr "Pkts(流量單位)."

#: modules/luci-base/luasrc/view/sysauth.htm:19
msgid "Please enter your username and password."
msgstr "請輸入您的用戶名稱和密碼。"

#: modules/luci-base/htdocs/luci-static/resources/ui.js:3768
msgid "Please select the file to upload."
msgstr "請選擇要上傳的檔案。"

#: modules/luci-mod-status/htdocs/luci-static/resources/view/status/iptables.js:53
msgid "Policy"
msgstr "政策"

#: modules/luci-mod-system/htdocs/luci-static/resources/view/system/dropbear.js:21
msgid "Port"
msgstr "埠"

#: modules/luci-mod-network/htdocs/luci-static/resources/view/network/switch.js:278
msgid "Port status:"
msgstr "埠狀態:"

#: modules/luci-base/htdocs/luci-static/resources/validation.js:492
msgid "Potential negation of: %s"
msgstr "可能反取: ％s"

#: modules/luci-mod-status/htdocs/luci-static/resources/view/status/include/50_dsl.js:38
msgid "Power Management Mode"
msgstr "電源管理模式"

#: modules/luci-mod-status/htdocs/luci-static/resources/view/status/include/50_dsl.js:36
msgid "Pre-emptive CRC errors (CRCP_P)"
msgstr "搶先式CRC錯誤(CRCP_P)"

#: protocols/luci-proto-ncm/htdocs/luci-static/resources/protocol/ncm.js:73
msgid "Prefer LTE"
msgstr "偏好 LTE"

#: protocols/luci-proto-ncm/htdocs/luci-static/resources/protocol/ncm.js:74
msgid "Prefer UMTS"
msgstr "偏好 UMTS"

#: modules/luci-mod-status/htdocs/luci-static/resources/view/status/include/30_network.js:33
msgid "Prefix Delegated"
msgstr "前綴委派"

#: protocols/luci-proto-wireguard/htdocs/luci-static/resources/protocol/wireguard.js:143
msgid "Preshared Key"
msgstr "預先共享金鑰"

#: protocols/luci-proto-3g/htdocs/luci-static/resources/protocol/3g.js:131
#: protocols/luci-proto-ppp/htdocs/luci-static/resources/protocol/ppp.js:115
#: protocols/luci-proto-ppp/htdocs/luci-static/resources/protocol/pppoa.js:102
#: protocols/luci-proto-ppp/htdocs/luci-static/resources/protocol/pppoe.js:76
#: protocols/luci-proto-ppp/htdocs/luci-static/resources/protocol/pptp.js:89
#: protocols/luci-proto-pppossh/htdocs/luci-static/resources/protocol/pppossh.js:112
msgid ""
"Presume peer to be dead after given amount of LCP echo failures, use 0 to "
"ignore failures"
msgstr "在給定數量的LCP迴聲失敗後, 假定對等節點已死, 使用0忽略失敗"

#: modules/luci-mod-network/htdocs/luci-static/resources/view/network/dhcp.js:407
msgid "Prevent listening on these interfaces."
msgstr "不監聽這些介面。"

#: modules/luci-mod-network/htdocs/luci-static/resources/view/network/wireless.js:1085
msgid "Prevents client-to-client communication"
msgstr "防止用戶端對用戶端的通訊"

#: protocols/luci-proto-bonding/htdocs/luci-static/resources/protocol/bonding.js:211
msgid "Primary Slave"
msgstr "主要的實體界面"

#: protocols/luci-proto-bonding/htdocs/luci-static/resources/protocol/bonding.js:228
msgid ""
"Primary becomes active slave when it comes back up if speed and duplex "
"better than current slave (better, 1)"
<<<<<<< HEAD
msgstr ""
"如果速度和雙工比當前的物理從屬好(更好, 1), 則當邏輯主控站恢復時, 它將變為活動"
"的物理從屬"
=======
msgstr "如果速度和雙工比當前的實體界面好(更好, 1), 則當邏輯主控站恢復時, 它將變為活動的實體界面"
>>>>>>> 03849e55

#: protocols/luci-proto-bonding/htdocs/luci-static/resources/protocol/bonding.js:227
msgid "Primary becomes active slave whenever it comes back up (always, 0)"
msgstr "邏輯主控在恢復後, 始終變為活動的實體界面 (永遠, 0）"

#: protocols/luci-proto-wireguard/htdocs/luci-static/resources/protocol/wireguard.js:61
msgid "Private Key"
msgstr "私鑰"

#: modules/luci-mod-status/htdocs/luci-static/resources/view/status/processes.js:64
#: modules/luci-mod-status/root/usr/share/luci/menu.d/luci-mod-status.json:63
msgid "Processes"
msgstr "程序組"

#: modules/luci-mod-status/htdocs/luci-static/resources/view/status/include/50_dsl.js:21
msgid "Profile"
msgstr "個人資料"

#: modules/luci-mod-status/htdocs/luci-static/resources/view/status/iptables.js:66
msgid "Prot."
msgstr "協定."

#: modules/luci-mod-network/htdocs/luci-static/resources/view/network/interfaces.js:79
#: modules/luci-mod-network/htdocs/luci-static/resources/view/network/interfaces.js:397
#: modules/luci-mod-network/htdocs/luci-static/resources/view/network/interfaces.js:727
#: modules/luci-mod-status/htdocs/luci-static/resources/view/status/connections.js:382
#: modules/luci-mod-status/htdocs/luci-static/resources/view/status/include/30_network.js:32
#: modules/luci-mod-status/htdocs/luci-static/resources/view/status/routes.js:168
#: modules/luci-mod-status/htdocs/luci-static/resources/view/status/routes.js:187
msgid "Protocol"
msgstr "協定"

#: modules/luci-mod-system/htdocs/luci-static/resources/view/system/system.js:265
msgid "Provide NTP server"
msgstr "提供 NTP 伺服器"

#: modules/luci-mod-network/htdocs/luci-static/resources/view/network/wireless.js:829
msgid "Provide new network"
msgstr "提供新網路"

#: modules/luci-mod-network/htdocs/luci-static/resources/view/network/wireless.js:1014
msgid "Pseudo Ad-Hoc (ahdemo)"
msgstr "偽裝 Ad-Hoc (ahdemo模式)"

#: protocols/luci-proto-wireguard/htdocs/luci-static/resources/protocol/wireguard.js:139
msgid "Public Key"
msgstr "公鑰"

#: modules/luci-mod-system/htdocs/luci-static/resources/view/system/sshkeys.js:284
msgid ""
"Public keys allow for the passwordless SSH logins with a higher security "
"compared to the use of plain passwords. In order to upload a new key to the "
"device, paste an OpenSSH compatible public key line or drag a <code>.pub</"
"code> file into the input field."
msgstr ""
"與使用普通密碼相比，公鑰允許免密碼的SSH登錄具有更高的安全性。為了上傳新金鑰到設備，請粘貼OpenSSH兼容的公鑰行或將<code>."
"pub</code>文件拖到輸入字段中。"

#: modules/luci-base/htdocs/luci-static/resources/protocol/static.js:214
msgid "Public prefix routed to this device for distribution to clients."
msgstr "公開前綴字首路由到此設備以分發給客戶端."

#: modules/luci-compat/luasrc/model/network/proto_qmi.lua:9
#: protocols/luci-proto-qmi/htdocs/luci-static/resources/protocol/qmi.js:27
msgid "QMI Cellular"
msgstr "QMI手機"

#: modules/luci-mod-status/htdocs/luci-static/resources/view/status/include/60_wifi.js:140
msgid "Quality"
msgstr "品質"

#: modules/luci-mod-network/htdocs/luci-static/resources/view/network/dhcp.js:264
msgid ""
"Query all available upstream <abbr title=\"Domain Name System\">DNS</abbr> "
"servers"
msgstr ""
"查詢所有可用的上游 <abbr title=\"Domain Name System\">DNS</abbr> 伺服器"

#: modules/luci-mod-network/htdocs/luci-static/resources/view/network/wireless.js:1475
msgid "R0 Key Lifetime"
msgstr "R0 金鑰存留期"

#: modules/luci-mod-network/htdocs/luci-static/resources/view/network/wireless.js:1481
msgid "R1 Key Holder"
msgstr "R1金鑰持有者"

#: protocols/luci-proto-vpnc/htdocs/luci-static/resources/protocol/vpnc.js:88
msgid "RFC3947 NAT-T mode"
msgstr "RFC3947 NAT-T 模式"

#: modules/luci-mod-network/htdocs/luci-static/resources/view/network/wireless.js:949
msgid "RSSI threshold for joining"
msgstr "RSSI 加入閾值"

#: modules/luci-mod-network/htdocs/luci-static/resources/view/network/wireless.js:913
msgid "RTS/CTS Threshold"
msgstr "RTS/CTS 門檻"

#: modules/luci-mod-network/htdocs/luci-static/resources/view/network/interfaces.js:48
#: modules/luci-mod-network/htdocs/luci-static/resources/view/network/interfaces.js:83
msgid "RX"
msgstr "接收"

#: modules/luci-mod-status/htdocs/luci-static/resources/view/status/include/60_wifi.js:232
msgid "RX Rate"
msgstr "接收速率"

#: modules/luci-mod-network/htdocs/luci-static/resources/view/network/wireless.js:2092
msgid "RX Rate / TX Rate"
msgstr "接收速率 / 發送速率"

#: modules/luci-mod-network/htdocs/luci-static/resources/view/network/wireless.js:1353
msgid "Radius-Accounting-Port"
msgstr "Radius-驗証帳號-埠"

#: modules/luci-mod-network/htdocs/luci-static/resources/view/network/wireless.js:1358
msgid "Radius-Accounting-Secret"
msgstr "Radius-合法帳號-密碼"

#: modules/luci-mod-network/htdocs/luci-static/resources/view/network/wireless.js:1348
msgid "Radius-Accounting-Server"
msgstr "Radius-合法帳號-伺服器"

#: modules/luci-mod-network/htdocs/luci-static/resources/view/network/wireless.js:1338
msgid "Radius-Authentication-Port"
msgstr "Radius-驗証-埠"

#: modules/luci-mod-network/htdocs/luci-static/resources/view/network/wireless.js:1343
msgid "Radius-Authentication-Secret"
msgstr "Radius-驗証-密碼"

#: modules/luci-mod-network/htdocs/luci-static/resources/view/network/wireless.js:1333
msgid "Radius-Authentication-Server"
msgstr "Radius-驗証-伺服器"

#: protocols/luci-proto-ppp/htdocs/luci-static/resources/protocol/pppoe.js:102
msgid "Raw hex-encoded bytes. Leave empty unless your ISP require this"
msgstr "原生十六進制-編碼的位元組. 除非您的ISP要求否則將其留空"

#: modules/luci-mod-network/htdocs/luci-static/resources/view/network/dhcp.js:178
msgid ""
"Read <code>/etc/ethers</code> to configure the <abbr title=\"Dynamic Host "
"Configuration Protocol\">DHCP</abbr>-Server"
msgstr ""
"讀取<code>/etc/ethers</code> 以便設定<abbr title=\"Dynamic Host "
"Configuration Protocol\">DHCP</abbr> 伺服器"

#: modules/luci-mod-network/htdocs/luci-static/resources/view/network/interfaces.js:402
msgid "Really switch protocol?"
msgstr "確定要更換協定?"

#: modules/luci-mod-status/root/usr/share/luci/menu.d/luci-mod-status.json:75
msgid "Realtime Graphs"
msgstr "即時圖表"

#: modules/luci-mod-network/htdocs/luci-static/resources/view/network/wireless.js:1458
msgid "Reassociation Deadline"
msgstr "重新關聯期限"

#: modules/luci-mod-network/htdocs/luci-static/resources/view/network/dhcp.js:293
msgid "Rebind protection"
msgstr "重新綁護"

#: modules/luci-mod-system/htdocs/luci-static/resources/view/system/reboot.js:20
#: modules/luci-mod-system/root/usr/share/luci/menu.d/luci-mod-system.json:126
msgid "Reboot"
msgstr "重啟"

#: modules/luci-mod-system/htdocs/luci-static/resources/view/system/flash.js:153
#: modules/luci-mod-system/htdocs/luci-static/resources/view/system/flash.js:162
#: modules/luci-mod-system/htdocs/luci-static/resources/view/system/reboot.js:46
#: modules/luci-mod-system/htdocs/luci-static/resources/view/system/reboot.js:51
msgid "Rebooting…"
msgstr "正在重啟…"

#: modules/luci-mod-system/htdocs/luci-static/resources/view/system/reboot.js:21
msgid "Reboots the operating system of your device"
msgstr "重啟您設備的作業系統"

#: modules/luci-mod-system/htdocs/luci-static/resources/view/system/led-trigger/netdev.js:25
msgid "Receive"
msgstr "接收"

#: protocols/luci-proto-wireguard/htdocs/luci-static/resources/protocol/wireguard.js:83
msgid "Recommended. IP addresses of the WireGuard interface."
msgstr "推薦的. WireGuard界面的IP地址."

#: modules/luci-mod-network/htdocs/luci-static/resources/view/network/interfaces.js:348
msgid "Reconnect this interface"
msgstr "重新連接這個介面"

#: modules/luci-mod-status/htdocs/luci-static/resources/view/status/iptables.js:56
msgid "References"
msgstr "引用"

#: modules/luci-base/htdocs/luci-static/resources/luci.js:2725
msgid "Refreshing"
msgstr "重新整理中"

#: modules/luci-compat/luasrc/model/network/proto_relay.lua:153
#: protocols/luci-proto-relay/htdocs/luci-static/resources/protocol/relay.js:39
msgid "Relay"
msgstr "延遲"

#: modules/luci-compat/luasrc/model/network/proto_relay.lua:157
#: protocols/luci-proto-relay/htdocs/luci-static/resources/protocol/relay.js:36
msgid "Relay Bridge"
msgstr "橋接延遲"

#: protocols/luci-proto-relay/htdocs/luci-static/resources/protocol/relay.js:154
msgid "Relay between networks"
msgstr "網路間的延遲"

#: modules/luci-compat/luasrc/model/network/proto_relay.lua:12
#: protocols/luci-proto-relay/htdocs/luci-static/resources/protocol/relay.js:64
msgid "Relay bridge"
msgstr "橋接延遲"

#: protocols/luci-proto-ipv6/htdocs/luci-static/resources/protocol/6in4.js:50
#: protocols/luci-proto-ipv6/htdocs/luci-static/resources/protocol/6rd.js:49
#: protocols/luci-proto-vxlan/htdocs/luci-static/resources/protocol/vxlan.js:40
msgid "Remote IPv4 address"
msgstr "遠端IPv4位址"

#: protocols/luci-proto-gre/htdocs/luci-static/resources/protocol/gre.js:42
#: protocols/luci-proto-gre/htdocs/luci-static/resources/protocol/gretap.js:42
#: protocols/luci-proto-ipip/htdocs/luci-static/resources/protocol/ipip.js:40
msgid "Remote IPv4 address or FQDN"
msgstr "遠端IPv4位址或FQDN"

#: protocols/luci-proto-vxlan/htdocs/luci-static/resources/protocol/vxlan6.js:40
msgid "Remote IPv6 address"
msgstr "遠端IPv6位址"

#: protocols/luci-proto-gre/htdocs/luci-static/resources/protocol/grev6.js:42
#: protocols/luci-proto-gre/htdocs/luci-static/resources/protocol/grev6tap.js:42
msgid "Remote IPv6 address or FQDN"
msgstr "遠端IPv6位址或FQDN"

#: modules/luci-mod-network/htdocs/luci-static/resources/view/network/wireless.js:853
msgid "Remove"
msgstr "移除"

#: modules/luci-mod-network/htdocs/luci-static/resources/view/network/wireless.js:1934
msgid "Replace wireless configuration"
msgstr "替代性無線設定"

#: protocols/luci-proto-ipv6/htdocs/luci-static/resources/protocol/dhcpv6.js:17
msgid "Request IPv6-address"
msgstr "要求IPv6位址"

#: protocols/luci-proto-ipv6/htdocs/luci-static/resources/protocol/dhcpv6.js:23
msgid "Request IPv6-prefix of length"
msgstr "要求IPv6為前綴的長度"

#: modules/luci-base/htdocs/luci-static/resources/rpc.js:408
msgid "Request timeout"
msgstr "要求逾時"

#: protocols/luci-proto-gre/htdocs/luci-static/resources/protocol/gre.js:100
#: protocols/luci-proto-gre/htdocs/luci-static/resources/protocol/gretap.js:105
#: protocols/luci-proto-gre/htdocs/luci-static/resources/protocol/grev6.js:102
#: protocols/luci-proto-gre/htdocs/luci-static/resources/protocol/grev6tap.js:107
msgid "Require incoming checksum (optional)."
msgstr "要求輸入的校驗和 (可選的)."

#: protocols/luci-proto-gre/htdocs/luci-static/resources/protocol/gre.js:102
#: protocols/luci-proto-gre/htdocs/luci-static/resources/protocol/gretap.js:107
#: protocols/luci-proto-gre/htdocs/luci-static/resources/protocol/grev6.js:104
#: protocols/luci-proto-gre/htdocs/luci-static/resources/protocol/grev6tap.js:109
msgid "Require incoming packets serialization (optional)."
msgstr "要求輸入封包序列化 (可選的)."

#: modules/luci-mod-network/htdocs/luci-static/resources/view/network/wireless.js:1620
msgid "Required"
msgstr "要求"

#: modules/luci-base/htdocs/luci-static/resources/protocol/dhcp.js:34
msgid "Required for certain ISPs, e.g. Charter with DOCSIS 3"
msgstr "對特定的ISP需要,例如.DOCSIS 3 加速有線電視寬頻網路"

#: protocols/luci-proto-wireguard/htdocs/luci-static/resources/protocol/wireguard.js:61
msgid "Required. Base64-encoded private key for this interface."
msgstr "必需的. 對此界面的以Base64編碼的私鑰."

#: protocols/luci-proto-wireguard/htdocs/luci-static/resources/protocol/wireguard.js:139
msgid "Required. Base64-encoded public key of peer."
msgstr "必需的. 對此節點的以Base64編碼的公鑰."

#: protocols/luci-proto-wireguard/htdocs/luci-static/resources/protocol/wireguard.js:148
msgid ""
"Required. IP addresses and prefixes that this peer is allowed to use inside "
"the tunnel. Usually the peer's tunnel IP addresses and the networks the peer "
"routes through the tunnel."
msgstr ""
"必需的. 在隧道內該節點使用的IP地址群和前綴允許使用. 通常, 這些節點群的隧道IP"
"位址和網絡由該節點通過隧道路由取得."

#: modules/luci-mod-network/htdocs/luci-static/resources/view/network/wireless.js:1249
#: modules/luci-mod-network/htdocs/luci-static/resources/view/network/wireless.js:1250
#: modules/luci-mod-network/htdocs/luci-static/resources/view/network/wireless.js:1251
msgid "Requires hostapd"
msgstr "要求 hostapd"

#: modules/luci-mod-network/htdocs/luci-static/resources/view/network/wireless.js:1256
#: modules/luci-mod-network/htdocs/luci-static/resources/view/network/wireless.js:1257
msgid "Requires hostapd with EAP Suite-B support"
msgstr "要求 hostapd支援EAP Suite-B"

#: modules/luci-mod-network/htdocs/luci-static/resources/view/network/wireless.js:1254
#: modules/luci-mod-network/htdocs/luci-static/resources/view/network/wireless.js:1255
msgid "Requires hostapd with EAP support"
msgstr "要求 hostapd支援EAP"

#: modules/luci-mod-network/htdocs/luci-static/resources/view/network/wireless.js:1258
msgid "Requires hostapd with OWE support"
msgstr "要求 hostapd支援OWE"

#: modules/luci-mod-network/htdocs/luci-static/resources/view/network/wireless.js:1252
#: modules/luci-mod-network/htdocs/luci-static/resources/view/network/wireless.js:1253
msgid "Requires hostapd with SAE support"
msgstr "要求 hostapd支援SAE"

#: modules/luci-mod-network/htdocs/luci-static/resources/view/network/wireless.js:1247
#: modules/luci-mod-network/htdocs/luci-static/resources/view/network/wireless.js:1248
msgid "Requires hostapd with WEP support"
msgstr "要求 hostapd支援WEP"

#: modules/luci-mod-network/htdocs/luci-static/resources/view/network/wireless.js:1617
msgid ""
"Requires the 'full' version of wpad/hostapd and support from the wifi driver "
"<br />(as of Jan 2019: ath9k, ath10k, mwlwifi and mt76)"
msgstr ""
"需要完整版本的 wpad/hostapd，並且 WiFi 驅動支援<br />(截止 2019.01，已知支援"
"此特性的驅動有 ath9k、ath10k、mwlwifi 和 mt76)"

#: modules/luci-mod-network/htdocs/luci-static/resources/view/network/dhcp.js:233
msgid ""
"Requires upstream supports DNSSEC; verify unsigned domain responses really "
"come from unsigned domains"
msgstr "需要上級支援 DNSSEC，驗證未簽章的回應確實是來自未簽章的網域"

#: modules/luci-mod-network/htdocs/luci-static/resources/view/network/wireless.js:1263
#: modules/luci-mod-network/htdocs/luci-static/resources/view/network/wireless.js:1264
#: modules/luci-mod-network/htdocs/luci-static/resources/view/network/wireless.js:1265
#: modules/luci-mod-network/htdocs/luci-static/resources/view/network/wireless.js:1277
#: modules/luci-mod-network/htdocs/luci-static/resources/view/network/wireless.js:1278
#: modules/luci-mod-network/htdocs/luci-static/resources/view/network/wireless.js:1279
msgid "Requires wpa-supplicant"
msgstr "要求wpa-supplicant"

#: modules/luci-mod-network/htdocs/luci-static/resources/view/network/wireless.js:1270
#: modules/luci-mod-network/htdocs/luci-static/resources/view/network/wireless.js:1271
msgid "Requires wpa-supplicant with EAP Suite-B support"
msgstr "要求wpa-supplicant支援EAP Suite-B"

#: modules/luci-mod-network/htdocs/luci-static/resources/view/network/wireless.js:1268
#: modules/luci-mod-network/htdocs/luci-static/resources/view/network/wireless.js:1269
msgid "Requires wpa-supplicant with EAP support"
msgstr "要求wpa-supplicant支援EAP"

#: modules/luci-mod-network/htdocs/luci-static/resources/view/network/wireless.js:1272
msgid "Requires wpa-supplicant with OWE support"
msgstr "要求wpa-supplicant支援OWE"

#: modules/luci-mod-network/htdocs/luci-static/resources/view/network/wireless.js:1266
#: modules/luci-mod-network/htdocs/luci-static/resources/view/network/wireless.js:1267
#: modules/luci-mod-network/htdocs/luci-static/resources/view/network/wireless.js:1282
msgid "Requires wpa-supplicant with SAE support"
msgstr "要求wpa-supplicant支援SAE"

#: modules/luci-mod-network/htdocs/luci-static/resources/view/network/wireless.js:1261
#: modules/luci-mod-network/htdocs/luci-static/resources/view/network/wireless.js:1262
msgid "Requires wpa-supplicant with WEP support"
msgstr "要求wpa-supplicant支援WEP"

#: protocols/luci-proto-bonding/htdocs/luci-static/resources/protocol/bonding.js:224
msgid "Reselection policy for primary slave"
msgstr "實體界面的重選策略"

#: modules/luci-base/htdocs/luci-static/resources/luci.js:2203
#: modules/luci-base/luasrc/view/sysauth.htm:39
#: modules/luci-compat/luasrc/view/cbi/delegator.htm:17
#: modules/luci-compat/luasrc/view/cbi/footer.htm:30
#: modules/luci-compat/luasrc/view/cbi/simpleform.htm:66
msgid "Reset"
msgstr "重置"

#: modules/luci-mod-status/htdocs/luci-static/resources/view/status/iptables.js:308
msgid "Reset Counters"
msgstr "重置計數器"

#: modules/luci-mod-system/htdocs/luci-static/resources/view/system/flash.js:376
msgid "Reset to defaults"
msgstr "回復預設值"

#: modules/luci-mod-network/htdocs/luci-static/resources/view/network/dhcp.js:162
msgid "Resolv and Hosts Files"
msgstr "解析和Hosts檔案"

#: modules/luci-mod-network/htdocs/luci-static/resources/view/network/dhcp.js:188
msgid "Resolve file"
msgstr "解析檔"

#: modules/luci-base/htdocs/luci-static/resources/rpc.js:405
msgid "Resource not found"
msgstr "找不到資源"

#: modules/luci-mod-network/htdocs/luci-static/resources/view/network/interfaces.js:350
#: modules/luci-mod-network/htdocs/luci-static/resources/view/network/wireless.js:821
#: modules/luci-mod-system/htdocs/luci-static/resources/view/system/startup.js:100
msgid "Restart"
msgstr "重新啟動"

#: modules/luci-mod-status/htdocs/luci-static/resources/view/status/iptables.js:313
msgid "Restart Firewall"
msgstr "重啟防火牆"

#: modules/luci-mod-network/htdocs/luci-static/resources/view/network/wireless.js:819
msgid "Restart radio interface"
msgstr "重啟無線介面"

#: modules/luci-mod-system/htdocs/luci-static/resources/view/system/flash.js:372
msgid "Restore"
msgstr "還原"

#: modules/luci-mod-system/htdocs/luci-static/resources/view/system/flash.js:382
msgid "Restore backup"
msgstr "還原之前備份設定"

#: modules/luci-base/htdocs/luci-static/resources/ui.js:371
#: modules/luci-base/htdocs/luci-static/resources/ui.js:372
msgid "Reveal/hide password"
msgstr "顯示/隱藏 密碼"

#: modules/luci-base/htdocs/luci-static/resources/ui.js:4053
msgid "Revert"
msgstr "還原"

#: modules/luci-base/htdocs/luci-static/resources/ui.js:4138
msgid "Revert changes"
msgstr "還原更改"

#: modules/luci-base/htdocs/luci-static/resources/ui.js:4320
msgid "Revert request failed with status <code>%h</code>"
msgstr "還原請求失敗狀態碼<code>%h</code>"

#: modules/luci-base/htdocs/luci-static/resources/ui.js:4300
msgid "Reverting configuration…"
msgstr "正在還原設定值…"

#: modules/luci-mod-network/htdocs/luci-static/resources/view/network/dhcp.js:372
msgid "Root directory for files served via TFTP"
msgstr "透過TFTP送達文件到根目錄"

#: modules/luci-mod-system/htdocs/luci-static/resources/view/system/mounts.js:297
msgid "Root preparation"
msgstr "預備根系統"

#: protocols/luci-proto-bonding/htdocs/luci-static/resources/protocol/bonding.js:202
msgid "Round-Robin policy (balance-rr, 0)"
msgstr "循環策略 (balance-rr, 0)"

#: protocols/luci-proto-wireguard/htdocs/luci-static/resources/protocol/wireguard.js:159
msgid "Route Allowed IPs"
msgstr "路由允許的IP群"

#: modules/luci-mod-network/htdocs/luci-static/resources/view/network/routes.js:73
msgid "Route table"
msgstr "路由表"

#: modules/luci-mod-network/htdocs/luci-static/resources/view/network/routes.js:60
msgid "Route type"
msgstr "路由型態"

#: modules/luci-mod-network/htdocs/luci-static/resources/view/network/interfaces.js:625
msgid "Router Advertisement-Service"
msgstr "路由器通告-服務"

#: modules/luci-mod-system/htdocs/luci-static/resources/view/system/password.js:46
#: modules/luci-mod-system/root/usr/share/luci/menu.d/luci-mod-system.json:26
msgid "Router Password"
msgstr "路由器密碼"

#: modules/luci-mod-network/htdocs/luci-static/resources/view/network/routes.js:15
#: modules/luci-mod-status/htdocs/luci-static/resources/view/status/routes.js:197
#: modules/luci-mod-status/root/usr/share/luci/menu.d/luci-mod-status.json:27
msgid "Routes"
msgstr "路由"

#: modules/luci-mod-network/htdocs/luci-static/resources/view/network/routes.js:15
msgid ""
"Routes specify over which interface and gateway a certain host or network "
"can be reached."
msgstr "路由器指定介面導出到特定主機或者能夠到達的網路."

#: modules/luci-mod-status/htdocs/luci-static/resources/view/status/iptables.js:206
msgid "Rule"
msgstr "規則"

#: modules/luci-mod-system/htdocs/luci-static/resources/view/system/mounts.js:335
msgid "Run a filesystem check before mounting the device"
msgstr "掛載這個設備前先跑系統檢查"

#: modules/luci-mod-system/htdocs/luci-static/resources/view/system/mounts.js:335
msgid "Run filesystem check"
msgstr "執行系統檢查"

#: modules/luci-base/htdocs/luci-static/resources/luci.js:2364
msgid "Runtime error"
msgstr "執行時錯誤"

#: modules/luci-mod-system/htdocs/luci-static/resources/view/system/flash.js:219
msgid "SHA256"
msgstr "SHA256"

#: modules/luci-mod-network/htdocs/luci-static/resources/view/network/wireless.js:59
#: modules/luci-mod-status/htdocs/luci-static/resources/view/status/include/60_wifi.js:276
msgid "SNR"
msgstr "信躁比 (SNR)"

#: modules/luci-mod-system/htdocs/luci-static/resources/view/system/dropbear.js:10
#: modules/luci-mod-system/root/usr/share/luci/menu.d/luci-mod-system.json:38
msgid "SSH Access"
msgstr "SSH存取"

#: protocols/luci-proto-pppossh/htdocs/luci-static/resources/protocol/pppossh.js:70
msgid "SSH server address"
msgstr "SSH伺服器位址"

#: protocols/luci-proto-pppossh/htdocs/luci-static/resources/protocol/pppossh.js:74
msgid "SSH server port"
msgstr "SSH伺服器埠號"

#: protocols/luci-proto-pppossh/htdocs/luci-static/resources/protocol/pppossh.js:58
msgid "SSH username"
msgstr "SSH用戶名稱"

#: modules/luci-mod-system/htdocs/luci-static/resources/view/system/sshkeys.js:283
#: modules/luci-mod-system/root/usr/share/luci/menu.d/luci-mod-system.json:51
msgid "SSH-Keys"
msgstr "SSH-金鑰"

#: modules/luci-mod-network/htdocs/luci-static/resources/view/network/wireless.js:156
#: modules/luci-mod-network/htdocs/luci-static/resources/view/network/wireless.js:181
#: modules/luci-mod-network/htdocs/luci-static/resources/view/network/wireless.js:1672
#: modules/luci-mod-status/htdocs/luci-static/resources/view/status/include/60_wifi.js:141
msgid "SSID"
msgstr "SSID"

#: protocols/luci-proto-sstp/htdocs/luci-static/resources/protocol/sstp.js:9
msgid "SSTP"
msgstr "SSTP"

#: protocols/luci-proto-sstp/htdocs/luci-static/resources/protocol/sstp.js:41
msgid "SSTP Server"
msgstr "SSTP伺服器"

#: modules/luci-mod-system/htdocs/luci-static/resources/view/system/mounts.js:339
msgid "SWAP"
msgstr "SWAP"

#: modules/luci-base/htdocs/luci-static/resources/form.js:2866
#: modules/luci-base/htdocs/luci-static/resources/luci.js:2198
#: modules/luci-compat/luasrc/view/cbi/error.htm:17
#: modules/luci-compat/luasrc/view/cbi/footer.htm:26
#: modules/luci-compat/luasrc/view/cbi/header.htm:20
#: modules/luci-mod-system/htdocs/luci-static/resources/view/system/flash.js:435
#: modules/luci-mod-system/htdocs/luci-static/resources/view/system/startup.js:123
msgid "Save"
msgstr "儲存"

#: modules/luci-base/htdocs/luci-static/resources/luci.js:2180
#: modules/luci-base/htdocs/luci-static/resources/ui.js:4049
#: modules/luci-compat/luasrc/view/cbi/footer.htm:22
msgid "Save & Apply"
msgstr "儲存並套用"

#: modules/luci-base/htdocs/luci-static/resources/form.js:602
msgid "Save error"
msgstr "儲存發生錯誤"

#: modules/luci-mod-system/htdocs/luci-static/resources/view/system/flash.js:406
msgid "Save mtdblock"
msgstr "儲存mtd區塊"

#: modules/luci-mod-system/htdocs/luci-static/resources/view/system/flash.js:396
msgid "Save mtdblock contents"
msgstr "儲存 mtdblock 內容"

#: modules/luci-mod-network/htdocs/luci-static/resources/view/network/wireless.js:826
msgid "Scan"
msgstr "掃描"

#: modules/luci-mod-system/htdocs/luci-static/resources/view/system/crontab.js:26
#: modules/luci-mod-system/root/usr/share/luci/menu.d/luci-mod-system.json:76
msgid "Scheduled Tasks"
msgstr "排程任務"

#: modules/luci-base/htdocs/luci-static/resources/ui.js:4033
msgid "Section added"
msgstr "已新增的區段"

#: modules/luci-base/htdocs/luci-static/resources/ui.js:4035
msgid "Section removed"
msgstr "區段移除"

#: modules/luci-mod-system/htdocs/luci-static/resources/view/system/mounts.js:331
msgid "See \"mount\" manpage for details"
msgstr "查看\"mount\"主頁取得細節"

#: modules/luci-mod-system/htdocs/luci-static/resources/view/system/flash.js:257
msgid ""
"Select 'Force upgrade' to flash the image even if the image format check "
"fails. Use only if you are sure that the firmware is correct and meant for "
"your device!"
msgstr ""
"選擇「強制升級」來燒錄映像檔，即使檢查未通過。請僅在您確認映像檔正確無誤時使"
"用！"

#: modules/luci-base/htdocs/luci-static/resources/ui.js:2622
#: modules/luci-base/htdocs/luci-static/resources/ui.js:2762
#: modules/luci-base/htdocs/luci-static/resources/ui.js:2927
msgid "Select file…"
msgstr "選擇檔案…"

#: protocols/luci-proto-bonding/htdocs/luci-static/resources/protocol/bonding.js:318
msgid "Selects the transmit hash policy to use for slave selection"
msgstr "選擇用於實體界面傳輸的雜湊函數(HASH)策略"

#: protocols/luci-proto-3g/htdocs/luci-static/resources/protocol/3g.js:144
#: protocols/luci-proto-ppp/htdocs/luci-static/resources/protocol/ppp.js:128
#: protocols/luci-proto-ppp/htdocs/luci-static/resources/protocol/pppoa.js:115
#: protocols/luci-proto-ppp/htdocs/luci-static/resources/protocol/pppoe.js:89
#: protocols/luci-proto-ppp/htdocs/luci-static/resources/protocol/pptp.js:102
#: protocols/luci-proto-pppossh/htdocs/luci-static/resources/protocol/pppossh.js:125
msgid ""
"Send LCP echo requests at the given interval in seconds, only effective in "
"conjunction with failure threshold"
msgstr "傳送LCP呼叫請求在這個給予的秒數間隔內, 僅影響關聯到失敗門檻"

#: modules/luci-base/htdocs/luci-static/resources/protocol/dhcp.js:24
msgid "Send the hostname of this device"
msgstr "傳送這台設備的主機名稱"

#: modules/luci-mod-network/htdocs/luci-static/resources/view/network/dhcp.js:157
msgid "Server Settings"
msgstr "伺服器設定值"

#: protocols/luci-proto-ppp/htdocs/luci-static/resources/protocol/pppoe.js:50
msgid "Service Name"
msgstr "服務名稱"

#: protocols/luci-proto-3g/htdocs/luci-static/resources/protocol/3g.js:87
#: protocols/luci-proto-ncm/htdocs/luci-static/resources/protocol/ncm.js:71
msgid "Service Type"
msgstr "服務型態"

#: modules/luci-base/root/usr/share/luci/menu.d/luci-base.json:36
msgid "Services"
msgstr "服務"

#: modules/luci-base/htdocs/luci-static/resources/luci.js:2668
msgid "Session expired"
msgstr "會談結束"

#: modules/luci-mod-status/htdocs/luci-static/resources/view/status/include/40_dhcp.js:117
#: modules/luci-mod-status/htdocs/luci-static/resources/view/status/include/40_dhcp.js:166
msgid "Set Static"
msgstr "設定靜態"

#: protocols/luci-proto-vpnc/htdocs/luci-static/resources/protocol/vpnc.js:107
msgid "Set VPN as Default Route"
msgstr "指定VPN當作預設路由"

#: modules/luci-mod-network/htdocs/luci-static/resources/view/network/interfaces.js:866
msgid ""
"Set interface properties regardless of the link carrier (If set, carrier "
"sense events do not invoke hotplug handlers)."
msgstr ""
"無論鏈接載體是什麼, 都設置界面屬性(如果設定, 則載體偵測事件不會調用熱插拔處理"
"程序)."

#: protocols/luci-proto-bonding/htdocs/luci-static/resources/protocol/bonding.js:300
msgid "Set same MAC Address to all slaves"
msgstr "對所有實體界面設置相同的MAC硬體地址"

#: modules/luci-mod-network/htdocs/luci-static/resources/view/network/interfaces.js:642
msgid "Set this interface as master for the dhcpv6 relay."
msgstr "將此界面設置為dhcpv6中繼的主入口."

#: protocols/luci-proto-bonding/htdocs/luci-static/resources/protocol/bonding.js:304
msgid "Set to currently active slave (active, 1)"
msgstr "設置為當前活動的實體界面 (活躍, 1)"

#: protocols/luci-proto-bonding/htdocs/luci-static/resources/protocol/bonding.js:305
msgid "Set to first slave added to the bond (follow, 2)"
msgstr "設定為第一個實體界面添加到綁定(跟隨,2)"

#: modules/luci-compat/luasrc/model/network/proto_modemmanager.lua:55
#: modules/luci-compat/luasrc/model/network/proto_qmi.lua:55
#: protocols/luci-proto-qmi/htdocs/luci-static/resources/protocol/qmi.js:23
msgid "Setting PLMN failed"
msgstr "設定PLMN失敗"

#: modules/luci-compat/luasrc/model/network/proto_ncm.lua:68
#: protocols/luci-proto-ncm/htdocs/luci-static/resources/protocol/ncm.js:26
msgid "Setting operation mode failed"
msgstr "設定操作模式失敗"

#: modules/luci-mod-network/htdocs/luci-static/resources/view/network/interfaces.js:565
#: modules/luci-mod-network/htdocs/luci-static/resources/view/network/interfaces.js:575
msgid "Setup DHCP Server"
msgstr "安裝DHCP伺服器"

#: modules/luci-mod-status/htdocs/luci-static/resources/view/status/include/50_dsl.js:31
msgid "Severely Errored Seconds (SES)"
msgstr "嚴重錯誤秒數(SES)"

#: modules/luci-mod-network/htdocs/luci-static/resources/view/network/wireless.js:208
#: modules/luci-mod-status/htdocs/luci-static/resources/view/status/include/60_wifi.js:37
msgid "Short GI"
msgstr "短GI"

#: modules/luci-mod-network/htdocs/luci-static/resources/view/network/wireless.js:1095
msgid "Short Preamble"
msgstr "簡短前序編碼"

#: modules/luci-mod-system/htdocs/luci-static/resources/view/system/flash.js:442
#: modules/luci-mod-system/luasrc/model/cbi/admin_system/backupfiles.lua:18
msgid "Show current backup file list"
msgstr "顯示現今的備份檔清單"

#: modules/luci-mod-status/htdocs/luci-static/resources/view/status/iptables.js:264
msgid "Show empty chains"
msgstr "顯示空鏈接"

#: modules/luci-mod-network/htdocs/luci-static/resources/view/network/interfaces.js:354
msgid "Shutdown this interface"
msgstr "關閉這個介面"

#: modules/luci-mod-network/htdocs/luci-static/resources/view/network/wireless.js:57
#: modules/luci-mod-network/htdocs/luci-static/resources/view/network/wireless.js:63
#: modules/luci-mod-network/htdocs/luci-static/resources/view/network/wireless.js:186
#: modules/luci-mod-network/htdocs/luci-static/resources/view/network/wireless.js:1671
#: modules/luci-mod-status/htdocs/luci-static/resources/view/status/include/60_wifi.js:140
#: modules/luci-mod-status/htdocs/luci-static/resources/view/status/include/60_wifi.js:231
#: modules/luci-mod-status/htdocs/luci-static/resources/view/status/include/60_wifi.js:274
#: modules/luci-mod-status/htdocs/luci-static/resources/view/status/include/60_wifi.js:280
msgid "Signal"
msgstr "訊號"

#: modules/luci-mod-network/htdocs/luci-static/resources/view/network/wireless.js:2091
msgid "Signal / Noise"
msgstr "信號 /雜訊比"

#: modules/luci-mod-status/htdocs/luci-static/resources/view/status/include/50_dsl.js:26
msgid "Signal Attenuation (SATN)"
msgstr "信號衰減(交互式SATN)"

#: modules/luci-mod-status/htdocs/luci-static/resources/view/status/wireless.js:260
msgid "Signal:"
msgstr "信號:"

#: modules/luci-base/htdocs/luci-static/resources/ui.js:3786
#: modules/luci-mod-system/htdocs/luci-static/resources/view/system/flash.js:217
msgid "Size"
msgstr "容量"

#: modules/luci-mod-network/htdocs/luci-static/resources/view/network/dhcp.js:361
msgid "Size of DNS query cache"
msgstr "DNS輪詢的快取大小"

#: modules/luci-mod-system/htdocs/luci-static/resources/view/system/system.js:187
msgid "Size of the ZRam device in megabytes"
msgstr "ZRam設備的大小(以mb為單位)"

#: modules/luci-compat/luasrc/view/cbi/footer.htm:18
#: modules/luci-compat/luasrc/view/cbi/simpleform.htm:57
msgid "Skip"
msgstr "跳過"

#: themes/luci-theme-openwrt-2020/luasrc/view/themes/openwrt2020/header.htm:36
#: themes/luci-theme-openwrt/luasrc/view/themes/openwrt.org/header.htm:46
msgid "Skip to content"
msgstr "跳到內容"

#: themes/luci-theme-openwrt-2020/luasrc/view/themes/openwrt2020/header.htm:35
#: themes/luci-theme-openwrt/luasrc/view/themes/openwrt.org/header.htm:45
msgid "Skip to navigation"
msgstr "跳到導覽"

#: protocols/luci-proto-bonding/htdocs/luci-static/resources/protocol/bonding.js:178
msgid "Slave Interfaces"
msgstr "實體界面"

#: modules/luci-base/htdocs/luci-static/resources/network.js:2883
#: modules/luci-compat/luasrc/model/network.lua:1428
msgid "Software VLAN"
msgstr "軟體式VLAN"

#: modules/luci-compat/luasrc/view/cbi/header.htm:5
msgid "Some fields are invalid, cannot save values!"
msgstr "有些欄位失效, 無法儲存數值!"

#: modules/luci-base/luasrc/view/error404.htm:9
msgid "Sorry, the object you requested was not found."
msgstr "抱歉, 您請求的這物件尚無發現."

#: modules/luci-base/luasrc/view/error500.htm:9
msgid "Sorry, the server encountered an unexpected error."
msgstr "抱歉, 伺服器遭遇非預期的錯誤."

#: modules/luci-mod-system/htdocs/luci-static/resources/view/system/flash.js:414
msgid ""
"Sorry, there is no sysupgrade support present; a new firmware image must be "
"flashed manually. Please refer to the wiki for device specific install "
"instructions."
msgstr "抱歉, 沒有sysupgrade支援出現; 新版韌體映像檔必須手動更新. 請回歸wiki找尋特定設備安裝指引."

#: modules/luci-mod-status/htdocs/luci-static/resources/view/status/connections.js:383
#: modules/luci-mod-status/htdocs/luci-static/resources/view/status/iptables.js:69
#: modules/luci-mod-status/htdocs/luci-static/resources/view/status/routes.js:184
msgid "Source"
msgstr "來源位址"

#: modules/luci-mod-network/htdocs/luci-static/resources/view/network/routes.js:84
msgid "Source Address"
msgstr "來源位址"

#: protocols/luci-proto-gre/htdocs/luci-static/resources/protocol/grev6.js:57
#: protocols/luci-proto-gre/htdocs/luci-static/resources/protocol/grev6tap.js:57
msgid "Source interface"
msgstr "來源界面"

#: protocols/luci-proto-bonding/htdocs/luci-static/resources/protocol/bonding.js:342
msgid ""
"Specifies that duplicate frames (received on inactive ports) should be "
"dropped or delivered"
msgstr "指定應丟棄或傳送的重複訊號框架（在非活動端口上接收到）"

#: protocols/luci-proto-bonding/htdocs/luci-static/resources/protocol/bonding.js:358
msgid "Specifies the ARP link monitoring frequency in milliseconds"
msgstr "指定ARP連接監視頻率(以毫秒為單位)"

#: protocols/luci-proto-bonding/htdocs/luci-static/resources/protocol/bonding.js:366
msgid "Specifies the IP addresses to use for ARP monitoring"
msgstr "指定用於ARP監視的IP地址"

#: protocols/luci-proto-bonding/htdocs/luci-static/resources/protocol/bonding.js:395
msgid "Specifies the MII link monitoring frequency in milliseconds"
msgstr "指定MII連接監視頻率(以毫秒為單位)"

#: protocols/luci-proto-bonding/htdocs/luci-static/resources/protocol/bonding.js:259
msgid "Specifies the aggregation selection logic to use"
msgstr "指定要使用的聚合選擇邏輯"

#: modules/luci-mod-system/htdocs/luci-static/resources/view/system/mounts.js:292
msgid "Specifies the directory the device is attached to"
msgstr "指定這個設備將被附掛到的目錄"

#: protocols/luci-proto-bonding/htdocs/luci-static/resources/protocol/bonding.js:252
msgid ""
"Specifies the mac-address for the actor in protocol packet exchanges "
"(LACPDUs). If empty, masters' mac address defaults to system default"
msgstr ""
"指定協定封包交換(LACPDU)中參與者的mac位址. 如果為空, 則主機的mac位址默認為系"
"統默認"

#: protocols/luci-proto-relay/htdocs/luci-static/resources/protocol/relay.js:175
msgid ""
"Specifies the maximum amount of failed ARP requests until hosts are presumed "
"to be dead"
msgstr "指定失敗ARP可請求的最大數量直到駭客主機死亡為止"

#: protocols/luci-proto-relay/htdocs/luci-static/resources/protocol/relay.js:171
msgid ""
"Specifies the maximum amount of seconds after which hosts are presumed to be "
"dead"
msgstr "指定可請求的最大秒數直到駭客主機死亡為止"

#: modules/luci-mod-network/htdocs/luci-static/resources/view/network/wireless.js:893
msgid ""
"Specifies the maximum transmit power the wireless radio may use. Depending "
"on regulatory requirements and wireless usage, the actual transmit power may "
"be reduced by the driver."
msgstr "設定最大傳輸功率。根據法規和使用狀況，真正的功率可能會被降低。"

#: protocols/luci-proto-bonding/htdocs/luci-static/resources/protocol/bonding.js:236
msgid ""
"Specifies the minimum number of links that must be active before asserting "
"carrier"
msgstr "指定宣告載波之前必須處於活動狀態的最小連接數"

#: protocols/luci-proto-bonding/htdocs/luci-static/resources/protocol/bonding.js:200
msgid "Specifies the mode to be used for this bonding interface"
msgstr "指定用於此綁定界面的模式"

#: protocols/luci-proto-bonding/htdocs/luci-static/resources/protocol/bonding.js:333
msgid ""
"Specifies the number of IGMP membership reports to be issued after a "
"failover event in 200ms intervals"
msgstr "指定故障轉移事件後每200ms間隔發出的IGMP成員資格報告被發布的數量"

#: protocols/luci-proto-bonding/htdocs/luci-static/resources/protocol/bonding.js:276
msgid ""
"Specifies the number of packets to transmit through a slave before moving to "
"the next one"
msgstr "指定在移動到下一個實體界面之前要通過實體界面傳輸的封包數量"

#: protocols/luci-proto-bonding/htdocs/luci-static/resources/protocol/bonding.js:310
msgid ""
"Specifies the number of peer notifications (gratuitous ARPs and unsolicited "
"IPv6 Neighbor Advertisements) to be issued after a failover event"
msgstr ""
"指定故障轉移事件後要發出的對等通知（免費ARP和主動的IPv6鄰居通告）的數量"

#: protocols/luci-proto-bonding/htdocs/luci-static/resources/protocol/bonding.js:284
msgid ""
"Specifies the number of seconds between instances where the bonding driver "
"sends learning packets to each slaves peer switch"
msgstr "指定綁定驅動程式, 將學習封包發送到每個實體界面節點交換機的實例之間的秒數"

#: protocols/luci-proto-bonding/htdocs/luci-static/resources/protocol/bonding.js:374
msgid "Specifies the quantity of ARP IP targets that must be reachable"
msgstr "指定必須達到的ARP IP目標數量"

#: protocols/luci-proto-bonding/htdocs/luci-static/resources/protocol/bonding.js:268
msgid ""
"Specifies the rate in which the link partner will be asked to transmit "
"LACPDU packets"
msgstr "指定將要求鏈路夥伴傳輸LACPDU封包的速率"

#: protocols/luci-proto-bonding/htdocs/luci-static/resources/protocol/bonding.js:225
msgid ""
"Specifies the reselection policy for the primary slave when failure of the "
"active slave or recovery of the primary slave occurs"
<<<<<<< HEAD
msgstr ""
"當活躍的動物理從屬發生故障或主要從屬復原發生故障時, 為主要從屬指定重新選擇策"
"略"
=======
msgstr "當活躍的實體界面發生故障 或 主要實體界面復原發生故障時, 為主要實體界面指定重新選擇策略"
>>>>>>> 03849e55

#: protocols/luci-proto-bonding/htdocs/luci-static/resources/protocol/bonding.js:244
msgid "Specifies the system priority"
msgstr "指定系統優先權順序"

#: protocols/luci-proto-bonding/htdocs/luci-static/resources/protocol/bonding.js:403
msgid ""
"Specifies the time in milliseconds to wait before disabling a slave after a "
"link failure detection"
msgstr "指定在檢測到鏈接故障之後禁用實體界面之前等待的時間(毫秒)"

#: protocols/luci-proto-bonding/htdocs/luci-static/resources/protocol/bonding.js:411
msgid ""
"Specifies the time in milliseconds to wait before enabling a slave after a "
"link recovery detection"
msgstr "指定在檢測到鏈接恢復後啟用實體界面之前等待的時間(毫秒)"

#: protocols/luci-proto-bonding/htdocs/luci-static/resources/protocol/bonding.js:382
msgid ""
"Specifies whether ARP probes and replies should be validated or non-ARP "
"traffic should be filtered for link monitoring"
msgstr "指定是否應驗證ARP探測和答復或者應過濾非ARP流量以進行線路監視"

#: protocols/luci-proto-bonding/htdocs/luci-static/resources/protocol/bonding.js:301
msgid ""
"Specifies whether active-backup mode should set all slaves to the same MAC "
"address at enslavement"
msgstr "指定活動-備份模式是否應在奴役時將所有實體界面設置為相同的MAC地址"

#: protocols/luci-proto-bonding/htdocs/luci-static/resources/protocol/bonding.js:419
msgid ""
"Specifies whether or not miimon should use MII or ETHTOOL ioctls vs. "
"netif_carrier_ok()"
msgstr "指定miimon是否應使用MII或ETHTOOL ioctl與 netif_carrier_ok()"

#: protocols/luci-proto-bonding/htdocs/luci-static/resources/protocol/bonding.js:293
msgid ""
"Specifies whether to shuffle active flows across slaves based on the load"
msgstr "指定是否根據負載調整實體界面之間的活動流量"

#: protocols/luci-proto-bonding/htdocs/luci-static/resources/protocol/bonding.js:179
msgid ""
"Specifies which slave interfaces should be attached to this bonding interface"
msgstr "指定應將哪些實體界面附加到此綁定邏輯界面"

#: protocols/luci-proto-bonding/htdocs/luci-static/resources/protocol/bonding.js:212
msgid ""
"Specifies which slave is the primary device. It will always be the active "
"slave while it is available"
msgstr "指定哪個實體界面是主要裝置。可用時它將始終是活躍的實體界面"

#: protocols/luci-proto-ipip/htdocs/luci-static/resources/protocol/ipip.js:63
#: protocols/luci-proto-vxlan/htdocs/luci-static/resources/protocol/vxlan.js:72
#: protocols/luci-proto-vxlan/htdocs/luci-static/resources/protocol/vxlan6.js:67
msgid "Specify a TOS (Type of Service)."
msgstr "指定一個TOS (服務類型)."

#: protocols/luci-proto-gre/htdocs/luci-static/resources/protocol/gretap.js:79
msgid ""
"Specify a TOS (Type of Service). Can be <code>inherit</code> (the outer "
"header inherits the value of the inner header) or an hexadecimal value "
"<code>00..FF</code> (optional)."
msgstr ""
"指定一個TOS (服務類型). 可以是<code> inherit </code> (外部標頭繼承內部標頭的"
"值) 或十六進制值<code> 00..FF </code>(可選的)."

#: protocols/luci-proto-gre/htdocs/luci-static/resources/protocol/gre.js:74
msgid ""
"Specify a TOS (Type of Service). Can be <code>inherit</code> (the outer "
"header inherits the value of the inner header), or an hexadecimal value "
"<code>00..FF</code> (optional)."
msgstr ""
"指定一個TOS (服務類型). 可以是<code> inherit </code> (外部標頭繼承內部標頭的"
"值) 或十六進制值<code> 00..FF </code>(可選的)."

#: protocols/luci-proto-gre/htdocs/luci-static/resources/protocol/gre.js:69
#: protocols/luci-proto-gre/htdocs/luci-static/resources/protocol/gretap.js:74
#: protocols/luci-proto-gre/htdocs/luci-static/resources/protocol/grev6.js:74
#: protocols/luci-proto-gre/htdocs/luci-static/resources/protocol/grev6tap.js:79
msgid ""
"Specify a TTL (Time to Live) for the encapsulating packet other than the "
"default (64) (optional)."
msgstr "為封裝封包指定TTL(存活時間), 而不是預設值(64) (可選的)."

#: protocols/luci-proto-ipip/htdocs/luci-static/resources/protocol/ipip.js:58
#: protocols/luci-proto-vxlan/htdocs/luci-static/resources/protocol/vxlan.js:67
#: protocols/luci-proto-vxlan/htdocs/luci-static/resources/protocol/vxlan6.js:62
msgid ""
"Specify a TTL (Time to Live) for the encapsulating packet other than the "
"default (64)."
msgstr "為封裝封包指定TTL(存活時間), 而不是預設值(64)."

#: protocols/luci-proto-gre/htdocs/luci-static/resources/protocol/grev6.js:79
#: protocols/luci-proto-gre/htdocs/luci-static/resources/protocol/grev6tap.js:84
msgid ""
"Specify a Traffic Class. Can be <code>inherit</code> (the outer header "
"inherits the value of the inner header) or an hexadecimal value <code>00.."
"FF</code> (optional)."
msgstr ""
"指定流量類別. 可以是<code> inherit </code>(外部標頭繼承內部標頭的值) 或十六進"
"制值<code> 00..FF </code>(可選的)."

#: protocols/luci-proto-gre/htdocs/luci-static/resources/protocol/gre.js:64
#: protocols/luci-proto-gre/htdocs/luci-static/resources/protocol/gretap.js:69
#: protocols/luci-proto-gre/htdocs/luci-static/resources/protocol/grev6.js:69
#: protocols/luci-proto-gre/htdocs/luci-static/resources/protocol/grev6tap.js:74
msgid ""
"Specify an MTU (Maximum Transmission Unit) other than the default (1280 "
"bytes) (optional)."
msgstr "指定預設值(1280位元)除外的MTU(最大傳輸單位)(可選的)."

#: protocols/luci-proto-ipip/htdocs/luci-static/resources/protocol/ipip.js:53
#: protocols/luci-proto-vxlan/htdocs/luci-static/resources/protocol/vxlan.js:62
#: protocols/luci-proto-vxlan/htdocs/luci-static/resources/protocol/vxlan6.js:57
msgid ""
"Specify an MTU (Maximum Transmission Unit) other than the default (1280 "
"bytes)."
msgstr "指定預設值(1280位元)除外的MTU(最大傳輸單位)."

#: modules/luci-mod-network/htdocs/luci-static/resources/view/network/wireless.js:1951
msgid "Specify the secret encryption key here."
msgstr "指定加密金鑰在此."

#: modules/luci-mod-network/htdocs/luci-static/resources/view/network/interfaces.js:581
#: modules/luci-mod-system/htdocs/luci-static/resources/view/system/startup.js:99
msgid "Start"
msgstr "啟動"

#: modules/luci-mod-status/htdocs/luci-static/resources/view/status/include/60_wifi.js:134
msgid "Start WPS"
msgstr "啟用WPS"

#: modules/luci-mod-system/htdocs/luci-static/resources/view/system/startup.js:76
msgid "Start priority"
msgstr "啟用優先權順序"

#: modules/luci-mod-network/htdocs/luci-static/resources/view/network/wireless.js:1775
msgid "Start refresh"
msgstr "開始更新"

#: modules/luci-base/htdocs/luci-static/resources/ui.js:4253
msgid "Starting configuration apply…"
msgstr "開始套用設定值…"

#: modules/luci-mod-network/htdocs/luci-static/resources/view/network/wireless.js:1688
msgid "Starting wireless scan..."
msgstr "開始無線掃描..."

#: modules/luci-mod-system/htdocs/luci-static/resources/view/system/startup.js:109
#: modules/luci-mod-system/root/usr/share/luci/menu.d/luci-mod-system.json:64
msgid "Startup"
msgstr "開機自動執行"

#: modules/luci-mod-network/htdocs/luci-static/resources/view/network/routes.js:19
msgid "Static IPv4 Routes"
msgstr "靜態IPv4路由"

#: modules/luci-mod-network/htdocs/luci-static/resources/view/network/routes.js:19
msgid "Static IPv6 Routes"
msgstr "靜態IPv6路由"

#: modules/luci-mod-status/htdocs/luci-static/resources/view/status/include/40_dhcp.js:90
#: modules/luci-mod-status/htdocs/luci-static/resources/view/status/include/40_dhcp.js:129
msgid "Static Lease"
msgstr "靜態租約"

#: modules/luci-mod-network/htdocs/luci-static/resources/view/network/dhcp.js:165
msgid "Static Leases"
msgstr "靜態租約"

#: modules/luci-mod-network/root/usr/share/luci/menu.d/luci-mod-network.json:76
msgid "Static Routes"
msgstr "靜態路由"

#: modules/luci-base/htdocs/luci-static/resources/network.js:1981
#: modules/luci-base/htdocs/luci-static/resources/protocol/static.js:172
#: modules/luci-compat/luasrc/model/network.lua:967
msgid "Static address"
msgstr "靜態位址"

#: modules/luci-mod-network/htdocs/luci-static/resources/view/network/dhcp.js:411
msgid ""
"Static leases are used to assign fixed IP addresses and symbolic hostnames "
"to DHCP clients. They are also required for non-dynamic interface "
"configurations where only hosts with a corresponding lease are served."
msgstr ""
"靜態租約是用來指定固定的IP位址和表示的主機名稱給予DHCP用戶端. 它們也需要非動"
"態介面設定值以便獲取相應租約的主機服務."

#: modules/luci-mod-network/htdocs/luci-static/resources/view/network/wireless.js:1112
msgid "Station inactivity limit"
msgstr "非活動站台限制"

#: modules/luci-base/root/usr/share/luci/menu.d/luci-base.json:16
#: modules/luci-mod-network/htdocs/luci-static/resources/view/network/interfaces.js:385
#: modules/luci-mod-network/htdocs/luci-static/resources/view/network/wireless.js:875
#: modules/luci-mod-status/luasrc/view/admin_status/index.htm:9
msgid "Status"
msgstr "狀態"

#: modules/luci-mod-network/htdocs/luci-static/resources/view/network/interfaces.js:356
#: modules/luci-mod-system/htdocs/luci-static/resources/view/system/startup.js:101
msgid "Stop"
msgstr "停止"

#: modules/luci-mod-status/htdocs/luci-static/resources/view/status/include/60_wifi.js:129
msgid "Stop WPS"
msgstr "停用WPS"

#: modules/luci-mod-network/htdocs/luci-static/resources/view/network/wireless.js:1686
#: modules/luci-mod-network/htdocs/luci-static/resources/view/network/wireless.js:1780
msgid "Stop refresh"
msgstr "停止重新整理"

#: modules/luci-mod-network/htdocs/luci-static/resources/view/network/dhcp.js:259
msgid "Strict order"
msgstr "嚴謹順序"

#: modules/luci-mod-system/htdocs/luci-static/resources/view/system/password.js:33
msgid "Strong"
msgstr "超激強"

#: modules/luci-compat/luasrc/view/cbi/simpleform.htm:61
#: modules/luci-mod-network/htdocs/luci-static/resources/view/network/wireless.js:1976
msgid "Submit"
msgstr "提交"

#: modules/luci-mod-network/htdocs/luci-static/resources/view/network/dhcp.js:203
msgid "Suppress logging"
msgstr "禁止記錄"

#: modules/luci-mod-network/htdocs/luci-static/resources/view/network/dhcp.js:204
msgid "Suppress logging of the routine operation of these protocols"
msgstr "禁止記錄這些協定的例行操作"

#: modules/luci-mod-status/htdocs/luci-static/resources/view/status/include/20_memory.js:44
msgid "Swap free"
msgstr "剩餘 Swap"

#: modules/luci-mod-network/htdocs/luci-static/resources/view/network/switch.js:139
#: modules/luci-mod-network/root/usr/share/luci/menu.d/luci-mod-network.json:3
msgid "Switch"
msgstr "交換器"

#: modules/luci-mod-network/htdocs/luci-static/resources/view/network/switch.js:172
msgid "Switch %q"
msgstr "交換器 %q"

#: modules/luci-mod-network/htdocs/luci-static/resources/view/network/switch.js:150
msgid ""
"Switch %q has an unknown topology - the VLAN settings might not be accurate."
msgstr "交換器％q具有未知的拓撲-VLAN設定可能不準確."

#: modules/luci-base/htdocs/luci-static/resources/network.js:2883
#: modules/luci-compat/luasrc/model/network.lua:1426
msgid "Switch VLAN"
msgstr "交換VLAN"

#: modules/luci-mod-network/htdocs/luci-static/resources/view/network/interfaces.js:403
msgid "Switch protocol"
msgstr "切換協定"

#: modules/luci-base/htdocs/luci-static/resources/protocol/static.js:103
#: modules/luci-base/htdocs/luci-static/resources/protocol/static.js:104
#: modules/luci-compat/luasrc/view/cbi/ipaddr.htm:26
msgid "Switch to CIDR list notation"
msgstr "切換到CIDR列表符號"

#: modules/luci-base/htdocs/luci-static/resources/ui.js:2657
msgid "Symbolic link"
msgstr "符號連接"

#: modules/luci-mod-system/htdocs/luci-static/resources/view/system/system.js:75
msgid "Sync with NTP-Server"
msgstr "與 NTP 伺服器同步"

#: modules/luci-mod-system/htdocs/luci-static/resources/view/system/system.js:67
msgid "Sync with browser"
msgstr "與瀏覽器同步時間"

#: modules/luci-base/root/usr/share/luci/menu.d/luci-base.json:26
#: modules/luci-mod-status/htdocs/luci-static/resources/view/status/include/10_system.js:17
#: modules/luci-mod-system/htdocs/luci-static/resources/view/system/system.js:99
#: modules/luci-mod-system/root/usr/share/luci/menu.d/luci-mod-system.json:3
msgid "System"
msgstr "系統"

#: modules/luci-mod-status/htdocs/luci-static/resources/view/status/syslog.js:25
#: modules/luci-mod-status/root/usr/share/luci/menu.d/luci-mod-status.json:39
msgid "System Log"
msgstr "系統日誌"

#: protocols/luci-proto-bonding/htdocs/luci-static/resources/protocol/bonding.js:243
msgid "System Priority"
msgstr "系統優先權"

#: modules/luci-mod-system/htdocs/luci-static/resources/view/system/system.js:104
msgid "System Properties"
msgstr "系統屬性"

#: modules/luci-mod-system/htdocs/luci-static/resources/view/system/system.js:141
msgid "System log buffer size"
msgstr "系統日誌緩衝區大小"

#: modules/luci-mod-status/htdocs/luci-static/resources/view/status/connections.js:336
msgid "TCP:"
msgstr "TCP:"

#: modules/luci-mod-network/htdocs/luci-static/resources/view/network/dhcp.js:163
msgid "TFTP Settings"
msgstr "TFTP設定"

#: modules/luci-mod-network/htdocs/luci-static/resources/view/network/dhcp.js:371
msgid "TFTP server root"
msgstr "TFTP 伺服器根"

#: modules/luci-mod-network/htdocs/luci-static/resources/view/network/interfaces.js:49
#: modules/luci-mod-network/htdocs/luci-static/resources/view/network/interfaces.js:84
msgid "TX"
msgstr "傳送"

#: modules/luci-mod-status/htdocs/luci-static/resources/view/status/include/60_wifi.js:232
msgid "TX Rate"
msgstr "傳送速度"

#: modules/luci-mod-status/htdocs/luci-static/resources/view/status/iptables.js:17
#: modules/luci-mod-status/htdocs/luci-static/resources/view/status/routes.js:167
#: modules/luci-mod-status/htdocs/luci-static/resources/view/status/routes.js:186
msgid "Table"
msgstr "表格"

#: modules/luci-mod-network/htdocs/luci-static/resources/view/network/routes.js:31
#: modules/luci-mod-status/htdocs/luci-static/resources/view/status/iptables.js:65
#: modules/luci-mod-status/htdocs/luci-static/resources/view/status/routes.js:164
#: modules/luci-mod-status/htdocs/luci-static/resources/view/status/routes.js:183
msgid "Target"
msgstr "目標"

#: protocols/luci-proto-vpnc/htdocs/luci-static/resources/protocol/vpnc.js:103
msgid "Target network"
msgstr "目標網路"

#: modules/luci-mod-status/htdocs/luci-static/resources/view/status/processes.js:50
msgid "Terminate"
msgstr "終結"

#: modules/luci-mod-system/htdocs/luci-static/resources/view/system/mounts.js:84
msgid "The <em>block mount</em> command failed with code %d"
msgstr "這 <em>區塊掛載</em> 指令失敗因這程式碼 %d"

#: protocols/luci-proto-ipv6/htdocs/luci-static/resources/protocol/6in4.js:77
msgid ""
"The HE.net endpoint update configuration changed, you must now use the plain "
"username instead of the user ID!"
msgstr "HE.net端點更新組態已更改, 您現在必須使用普通用戶名而不是用戶ID!"

#: protocols/luci-proto-vxlan/htdocs/luci-static/resources/protocol/vxlan.js:40
msgid "The IPv4 address or the fully-qualified domain name of the remote end."
msgstr "遠端的IPv4地址或完全符合標準的網域名稱."

#: protocols/luci-proto-gre/htdocs/luci-static/resources/protocol/gre.js:42
#: protocols/luci-proto-gre/htdocs/luci-static/resources/protocol/gretap.js:42
#: protocols/luci-proto-ipip/htdocs/luci-static/resources/protocol/ipip.js:40
msgid ""
"The IPv4 address or the fully-qualified domain name of the remote tunnel end."
msgstr "遠程隧道端的IPv4地址或完全符合標準的網域名稱."

#: protocols/luci-proto-vxlan/htdocs/luci-static/resources/protocol/vxlan6.js:40
msgid "The IPv6 address or the fully-qualified domain name of the remote end."
msgstr "遠端的IPv6地址或完全符合標準的網域名稱."

#: protocols/luci-proto-gre/htdocs/luci-static/resources/protocol/grev6.js:42
#: protocols/luci-proto-gre/htdocs/luci-static/resources/protocol/grev6tap.js:42
msgid ""
"The IPv6 address or the fully-qualified domain name of the remote tunnel end."
msgstr "遠程隧道端的IPv6地址或完全符合標準的網域名稱."

#: protocols/luci-proto-ipv6/htdocs/luci-static/resources/protocol/6rd.js:53
#: protocols/luci-proto-ipv6/htdocs/luci-static/resources/protocol/map.js:59
msgid ""
"The IPv6 prefix assigned to the provider, usually ends with <code>::</code>"
msgstr "指定到這供應商的IPv6字首, 通常用 <code>::</code>結尾"

#: modules/luci-mod-network/htdocs/luci-static/resources/view/network/wireless.js:1936
msgid ""
"The allowed characters are: <code>A-Z</code>, <code>a-z</code>, <code>0-9</"
"code> and <code>_</code>"
msgstr ""
"所允許的字元是: <code>A-Z</code>, <code>a-z</code>, <code>0-9</code> and "
"<code>_</code>"

#: modules/luci-compat/luasrc/view/cbi/error.htm:6
msgid "The configuration file could not be loaded due to the following error:"
msgstr "因下列問題導致組態檔無法讀取："

#: modules/luci-mod-network/htdocs/luci-static/resources/view/network/wireless.js:1930
msgid ""
"The correct SSID must be manually specified when joining a hidden wireless "
"network"
msgstr "正確的SSID必須手動指定, 當加入隱形的無線網路時"

#: modules/luci-base/htdocs/luci-static/resources/ui.js:4129
msgid ""
"The device could not be reached within %d seconds after applying the pending "
"changes, which caused the configuration to be rolled back for safety "
"reasons. If you believe that the configuration changes are correct "
"nonetheless, perform an unchecked configuration apply. Alternatively, you "
"can dismiss this warning and edit changes before attempting to apply again, "
"or revert all pending changes to keep the currently working configuration "
"state."
msgstr ""
"在套用等候變更後的％d秒內無法訪問該設備, 出於安全原因, 該設置被回復. 儘管若您"
"仍然認為設定值變更是正確的, 請執行未經檢查的配置的套用. 或者, 您可以消除此警"
"告並在嘗試再次應用之前編輯變更, 或者還原所有未決的更改以保持當前工作的設置狀"
"態."

#: modules/luci-mod-system/htdocs/luci-static/resources/view/system/mounts.js:280
#: modules/luci-mod-system/htdocs/luci-static/resources/view/system/mounts.js:392
msgid ""
"The device file of the memory or partition (<abbr title=\"for example\">e.g."
"</abbr> <code>/dev/sda1</code>)"
msgstr ""
"記憶體的設備檔或者分割區 (<abbr title=\"for example\">e.g.</abbr> <code>/dev/"
"sda1</code>)"

#: modules/luci-mod-network/htdocs/luci-static/resources/view/network/wireless.js:740
msgid ""
"The existing wireless configuration needs to be changed for LuCI to function "
"properly."
msgstr "現有的無線網路設定需要修改，否則 LuCI 會出問題。"

#: modules/luci-mod-system/htdocs/luci-static/resources/view/system/flash.js:215
msgid ""
"The flash image was uploaded. Below is the checksum and file size listed, "
"compare them with the original file to ensure data integrity. <br /> Click "
"\"Proceed\" below to start the flash procedure."
msgstr ""
"映像檔已上傳。下方是效驗碼和大小，請與原始檔比較確認無誤。<br />按下方「執"
"行」開始燒錄程序。"

#: modules/luci-mod-status/htdocs/luci-static/resources/view/status/routes.js:198
msgid "The following rules are currently active on this system."
msgstr "以下的規則現正作用在系統中."

#: modules/luci-base/htdocs/luci-static/resources/protocol/static.js:154
msgid "The gateway address must not be a local IP address"
msgstr "網關位址不能是本地 IP"

#: modules/luci-mod-system/htdocs/luci-static/resources/view/system/sshkeys.js:166
msgid "The given SSH public key has already been added."
msgstr "輸入的 SSH 公鑰早已存在。"

#: modules/luci-mod-system/htdocs/luci-static/resources/view/system/sshkeys.js:172
msgid ""
"The given SSH public key is invalid. Please supply proper public RSA or "
"ECDSA keys."
msgstr "輸入的 SSH 公鑰無效。請提供正確的 RSA 公鑰或 ECDSA Keys。"

#: modules/luci-mod-network/htdocs/luci-static/resources/view/network/interfaces.js:716
msgid "The interface name is already used"
msgstr "介面名稱已被使用"

#: modules/luci-mod-network/htdocs/luci-static/resources/view/network/interfaces.js:722
msgid "The interface name is too long"
msgstr "介面名稱太長了"

#: protocols/luci-proto-ipv6/htdocs/luci-static/resources/protocol/6rd.js:61
#: protocols/luci-proto-ipv6/htdocs/luci-static/resources/protocol/map.js:55
msgid ""
"The length of the IPv4 prefix in bits, the remainder is used in the IPv6 "
"addresses."
msgstr "這IPv4開頭以位元計的長度, 剩餘部分將會延用在IPv6位址中."

#: protocols/luci-proto-ipv6/htdocs/luci-static/resources/protocol/6rd.js:57
#: protocols/luci-proto-ipv6/htdocs/luci-static/resources/protocol/map.js:63
msgid "The length of the IPv6 prefix in bits"
msgstr "這IPv6開頭以位元計的長度"

#: protocols/luci-proto-bonding/htdocs/luci-static/resources/protocol/bonding.js:163
msgid "The local IPv4 address"
msgstr "本地端IPv4位址"

#: protocols/luci-proto-gre/htdocs/luci-static/resources/protocol/gre.js:46
#: protocols/luci-proto-gre/htdocs/luci-static/resources/protocol/gretap.js:46
#: protocols/luci-proto-ipip/htdocs/luci-static/resources/protocol/ipip.js:44
#: protocols/luci-proto-vxlan/htdocs/luci-static/resources/protocol/vxlan.js:44
msgid "The local IPv4 address over which the tunnel is created (optional)."
msgstr "從已建立的隧道產生的本地端IPv4位址(選項)."

#: protocols/luci-proto-bonding/htdocs/luci-static/resources/protocol/bonding.js:169
msgid "The local IPv4 netmask"
msgstr "本地端IPv4子網路遮罩"

#: protocols/luci-proto-gre/htdocs/luci-static/resources/protocol/grev6.js:46
#: protocols/luci-proto-gre/htdocs/luci-static/resources/protocol/grev6tap.js:53
#: protocols/luci-proto-vxlan/htdocs/luci-static/resources/protocol/vxlan6.js:44
msgid "The local IPv6 address over which the tunnel is created (optional)."
msgstr "從已建立的通道產生的本地端IPv6位址(選項)."

#: modules/luci-mod-network/htdocs/luci-static/resources/view/network/wireless.js:1942
msgid "The network name is already used"
msgstr "網路名稱已被使用"

#: modules/luci-mod-network/htdocs/luci-static/resources/view/network/switch.js:139
msgid ""
"The network ports on this device can be combined to several <abbr title="
"\"Virtual Local Area Network\">VLAN</abbr>s in which computers can "
"communicate directly with each other. <abbr title=\"Virtual Local Area "
"Network\">VLAN</abbr>s are often used to separate different network "
"segments. Often there is by default one Uplink port for a connection to the "
"next greater network like the internet and other ports for a local network."
msgstr ""
"這設備的網路埠可以被組合到數個 <abbr title=\"Virtual Local Area Network"
"\">VLAN</abbr>群, 以便在內的電腦可以直接跟別人互通. <abbr title=\"Virtual "
"Local Area Network\">VLAN</abbr>群經常用來分割網路區段. 預設經常會有一個上傳"
"埠來連接到下一個大型網路類似Intenet而其它埠則用來本地區網使用."

#: modules/luci-mod-system/htdocs/luci-static/resources/view/system/flash.js:158
#: modules/luci-mod-system/htdocs/luci-static/resources/view/system/reboot.js:42
msgid "The reboot command failed with code %d"
msgstr "重啟指令失敗，錯誤碼 %d"

#: modules/luci-mod-system/htdocs/luci-static/resources/view/system/flash.js:147
msgid "The restore command failed with code %d"
msgstr "restore命令失敗碼為 ％d"

#: modules/luci-mod-network/htdocs/luci-static/resources/view/network/wireless.js:1307
msgid "The selected %s mode is incompatible with %s encryption"
msgstr "選擇的模式 %s 與 %s 加密不相容"

#: modules/luci-base/luasrc/view/csrftoken.htm:11
msgid "The submitted security token is invalid or already expired!"
msgstr "提交的安全權杖無效或已過期！"

#: modules/luci-mod-system/htdocs/luci-static/resources/view/system/flash.js:98
msgid ""
"The system is erasing the configuration partition now and will reboot itself "
"when finished."
msgstr "系統正在刪除設定分割並且當完成時將自行重開."

#: modules/luci-mod-system/htdocs/luci-static/resources/view/system/flash.js:291
msgid ""
"The system is flashing now.<br /> DO NOT POWER OFF THE DEVICE!<br /> Wait a "
"few minutes before you try to reconnect. It might be necessary to renew the "
"address of your computer to reach the device again, depending on your "
"settings."
msgstr ""
"系統升級中。<br /> 請勿關閉設備！<br /> 請稍待幾分鐘後系統將自動重新連線。根"
"據不同設定，您可能需要更新IP網址以連上設備。"

#: modules/luci-mod-system/htdocs/luci-static/resources/view/system/flash.js:163
msgid ""
"The system is rebooting now. If the restored configuration changed the "
"current LAN IP address, you might need to reconnect manually."
msgstr ""
"系統正在重開機中. 如果還原的設置更改了當前的LAN IP地址, 則可能需要手動重新連"
"接."

#: modules/luci-mod-system/htdocs/luci-static/resources/view/system/password.js:85
msgid "The system password has been successfully changed."
msgstr "系統密碼變更成功。"

#: modules/luci-mod-system/htdocs/luci-static/resources/view/system/flash.js:317
msgid "The sysupgrade command failed with code %d"
msgstr "升級指令失敗，錯誤碼 %d"

#: modules/luci-mod-system/htdocs/luci-static/resources/view/system/flash.js:120
msgid ""
"The uploaded backup archive appears to be valid and contains the files "
"listed below. Press \"Continue\" to restore the backup and reboot, or "
"\"Cancel\" to abort the operation."
msgstr ""
"上傳的備份檔無效且包含下列檔案。按「繼續」來還原備份並重啟，或「取消」以終止"
"動作。"

#: modules/luci-mod-system/htdocs/luci-static/resources/view/system/flash.js:115
msgid "The uploaded backup archive is not readable"
msgstr "上傳的復原檔案無法讀取"

#: modules/luci-mod-system/htdocs/luci-static/resources/view/system/flash.js:244
msgid "The uploaded firmware does not allow keeping current configuration."
msgstr "上傳的韌體不允許保存現在的組態。"

#: modules/luci-mod-system/htdocs/luci-static/resources/view/system/flash.js:239
msgid ""
"The uploaded image file does not contain a supported format. Make sure that "
"you choose the generic image format for your platform."
msgstr ""
"以上傳的映像檔不包含支援格式. 請確認您選擇的是針對您的平台採用的通用映像檔."

#: modules/luci-mod-network/htdocs/luci-static/resources/view/network/dhcp.js:532
#: modules/luci-mod-network/htdocs/luci-static/resources/view/network/dhcp.js:564
#: modules/luci-mod-status/htdocs/luci-static/resources/view/status/include/40_dhcp.js:121
#: modules/luci-mod-status/htdocs/luci-static/resources/view/status/include/40_dhcp.js:170
msgid "There are no active leases"
msgstr "無活躍的租約"

#: modules/luci-base/htdocs/luci-static/resources/ui.js:4268
msgid "There are no changes to apply"
msgstr "無可套用的變更"

#: themes/luci-theme-bootstrap/luasrc/view/themes/bootstrap/header.htm:55
#: themes/luci-theme-material/luasrc/view/themes/material/header.htm:213
#: themes/luci-theme-openwrt-2020/luasrc/view/themes/openwrt2020/header.htm:56
#: themes/luci-theme-openwrt/luasrc/view/themes/openwrt.org/header.htm:80
#: themes/luci-theme-rosy/luasrc/view/themes/rosy/header.htm:282
msgid ""
"There is no password set on this router. Please configure a root password to "
"protect the web interface."
msgstr "路由器尚未設密碼. 請設定root密碼以便保護web介面及啟用."

#: protocols/luci-proto-ipv6/htdocs/luci-static/resources/protocol/6rd.js:49
msgid "This IPv4 address of the relay"
msgstr "IPv4位址的中繼"

#: modules/luci-mod-network/htdocs/luci-static/resources/view/network/wireless.js:1561
msgid "This authentication type is not applicable to the selected EAP method."
msgstr "此身份驗證類型不適用於所選的EAP方法."

#: protocols/luci-proto-openconnect/htdocs/luci-static/resources/protocol/openconnect.js:57
msgid "This does not look like a valid PEM file"
msgstr "這看起來不像有效的PEM檔案"

#: modules/luci-mod-network/htdocs/luci-static/resources/view/network/dhcp.js:256
msgid ""
"This file may contain lines like 'server=/domain/1.2.3.4' or "
"'server=1.2.3.4' for domain-specific or full upstream <abbr title=\"Domain "
"Name System\">DNS</abbr> servers."
msgstr ""
"此檔案可能包含格式如「server=/domain/1.2.3.4」或「server=1.2.3.4」之類的行。"
"前者為特定的網域指定 <abbr title=\"Domain Name System\">DNS</abbr> 伺服器，後"
"者則不限定伺服器的解析範圍。"

#: modules/luci-mod-system/htdocs/luci-static/resources/view/system/flash.js:426
#: modules/luci-mod-system/luasrc/model/cbi/admin_system/backupfiles.lua:16
msgid ""
"This is a list of shell glob patterns for matching files and directories to "
"include during sysupgrade. Modified files in /etc/config/ and certain other "
"configurations are automatically preserved."
msgstr ""
"這是shell通用模式清單用來在系統更新時匹配包括的檔案和目錄. 在/etc/config/ 修"
"改檔案和特定其它設定檔將會被自動保留."

#: protocols/luci-proto-ipv6/htdocs/luci-static/resources/protocol/6in4.js:81
msgid ""
"This is either the \"Update Key\" configured for the tunnel or the account "
"password if no update key has been configured"
msgstr "這是為隧道配置的\"更新金鑰\", 或者是如果未設置更新金鑰的帳戶密碼"

#: modules/luci-mod-system/htdocs/luci-static/resources/view/system/startup.js:116
msgid ""
"This is the content of /etc/rc.local. Insert your own commands here (in "
"front of 'exit 0') to execute them at the end of the boot process."
msgstr ""
"這是 /etc/rc.local 內容. 在這插入自己的指令 (在 'exit 0' 前面)以便在開機流程"
"結尾執行它們."

#: protocols/luci-proto-ipv6/htdocs/luci-static/resources/protocol/6in4.js:54
msgid ""
"This is the local endpoint address assigned by the tunnel broker, it usually "
"ends with <code>...:2/64</code>"
msgstr "這是由通道代理人指定的本地終端位址，通常用 <code>...:2/64</code> 結尾"

#: modules/luci-mod-network/htdocs/luci-static/resources/view/network/dhcp.js:173
msgid ""
"This is the only <abbr title=\"Dynamic Host Configuration Protocol\">DHCP</"
"abbr> in the local network"
msgstr ""
"在本地網路中 這是唯一的 <abbr title=\"Dynamic Host Configuration Protocol"
"\">DHCP</abbr>"

#: protocols/luci-proto-ipv6/htdocs/luci-static/resources/protocol/6in4.js:73
msgid "This is the plain username for logging into the account"
msgstr "這是登錄帳戶的普通用戶名稱"

#: protocols/luci-proto-ipv6/htdocs/luci-static/resources/protocol/6in4.js:57
msgid ""
"This is the prefix routed to you by the tunnel broker for use by clients"
msgstr "這是隧道代理路由給您的前綴路由,以供客戶端使用"

#: modules/luci-mod-system/htdocs/luci-static/resources/view/system/crontab.js:28
msgid "This is the system crontab in which scheduled tasks can be defined."
msgstr "這是系統預設的例行性工作排程."

#: protocols/luci-proto-ipv6/htdocs/luci-static/resources/protocol/6in4.js:50
msgid ""
"This is usually the address of the nearest PoP operated by the tunnel broker"
msgstr "這是由隧道代理人操作的近端PoP通用位址"

#: modules/luci-mod-status/htdocs/luci-static/resources/view/status/processes.js:65
msgid ""
"This list gives an overview over currently running system processes and "
"their status."
msgstr "這清單提供目前正在執行的系統的執行緒和狀態的總覽."

#: modules/luci-mod-network/htdocs/luci-static/resources/view/network/wireless.js:1515
#: modules/luci-mod-network/htdocs/luci-static/resources/view/network/wireless.js:1573
msgid ""
"This option cannot be used because the ca-bundle package is not installed."
msgstr "此動作因 ca-bundle 未安裝無法使用。"

#: modules/luci-base/htdocs/luci-static/resources/form.js:2205
#: modules/luci-base/htdocs/luci-static/resources/form.js:2511
#: modules/luci-compat/luasrc/view/cbi/tblsection.htm:172
#: modules/luci-compat/luasrc/view/cbi/tsection.htm:32
msgid "This section contains no values yet"
msgstr "這部分尚無數值"

#: modules/luci-mod-system/htdocs/luci-static/resources/view/system/system.js:110
msgid "Time Synchronization"
msgstr "校時同步"

#: modules/luci-mod-network/htdocs/luci-static/resources/view/network/wireless.js:1103
msgid "Time interval for rekeying GTK"
msgstr "重新加密 GTK 的時間間隔"

#: modules/luci-mod-status/htdocs/luci-static/resources/view/status/include/60_wifi.js:15
msgid "Timed-out"
msgstr "時間到"

#: modules/luci-mod-system/htdocs/luci-static/resources/view/system/system.js:124
msgid "Timezone"
msgstr "時區"

#: modules/luci-base/htdocs/luci-static/resources/luci.js:2678
msgid "To login…"
msgstr "去登入…"

#: modules/luci-mod-system/htdocs/luci-static/resources/view/system/flash.js:372
msgid ""
"To restore configuration files, you can upload a previously generated backup "
"archive here. To reset the firmware to its initial state, click \"Perform "
"reset\" (only possible with squashfs images)."
msgstr ""
"要還原設定檔，可以上傳先前製作的備份壓縮檔。要重置為出廠設定，按下「執行重"
"置」(可能只對 squashfs 映像檔有效)。"

#: modules/luci-mod-network/htdocs/luci-static/resources/view/network/interfaces.js:909
msgid "Tone"
msgstr "音節"

#: modules/luci-mod-status/htdocs/luci-static/resources/view/status/include/20_memory.js:35
msgid "Total Available"
msgstr "全部可用"

#: modules/luci-mod-network/htdocs/luci-static/resources/view/network/diagnostics.js:102
#: modules/luci-mod-network/htdocs/luci-static/resources/view/network/diagnostics.js:103
#: modules/luci-mod-network/htdocs/luci-static/resources/view/network/diagnostics.js:113
msgid "Traceroute"
msgstr "路由追蹤"

#: modules/luci-mod-status/htdocs/luci-static/resources/view/status/iptables.js:53
#: modules/luci-mod-status/htdocs/luci-static/resources/view/status/iptables.js:64
#: modules/luci-mod-status/root/usr/share/luci/menu.d/luci-mod-status.json:96
msgid "Traffic"
msgstr "流量"

#: protocols/luci-proto-gre/htdocs/luci-static/resources/protocol/grev6.js:79
#: protocols/luci-proto-gre/htdocs/luci-static/resources/protocol/grev6tap.js:84
msgid "Traffic Class"
msgstr "流量層級"

#: modules/luci-mod-status/htdocs/luci-static/resources/view/status/connections.js:385
msgid "Transfer"
msgstr "傳輸"

#: modules/luci-mod-system/htdocs/luci-static/resources/view/system/led-trigger/netdev.js:24
msgid "Transmit"
msgstr "射頻"

#: protocols/luci-proto-bonding/htdocs/luci-static/resources/protocol/bonding.js:317
msgid "Transmit Hash Policy"
msgstr "傳輸HASH雜湊表策略"

#: modules/luci-mod-system/htdocs/luci-static/resources/view/system/leds.js:74
msgid "Trigger"
msgstr "觸發"

#: modules/luci-mod-system/htdocs/luci-static/resources/view/system/led-trigger/netdev.js:19
msgid "Trigger Mode"
msgstr "觸發模式"

#: protocols/luci-proto-ipv6/htdocs/luci-static/resources/protocol/6in4.js:69
msgid "Tunnel ID"
msgstr "通道ID"

#: modules/luci-base/htdocs/luci-static/resources/network.js:2886
#: modules/luci-compat/luasrc/model/network.lua:1431
msgid "Tunnel Interface"
msgstr "通道介面"

#: protocols/luci-proto-ipv6/htdocs/luci-static/resources/protocol/464xlat.js:44
#: protocols/luci-proto-ipv6/htdocs/luci-static/resources/protocol/dslite.js:55
#: protocols/luci-proto-ipv6/htdocs/luci-static/resources/protocol/map.js:76
msgid "Tunnel Link"
msgstr "連線通道"

#: modules/luci-mod-network/htdocs/luci-static/resources/view/network/wireless.js:185
msgid "Tx-Power"
msgstr "傳送-功率"

#: modules/luci-mod-network/htdocs/luci-static/resources/view/network/interfaces.js:44
#: modules/luci-mod-status/htdocs/luci-static/resources/view/status/include/60_wifi.js:163
#: protocols/luci-proto-ipv6/htdocs/luci-static/resources/protocol/map.js:43
msgid "Type"
msgstr "類型"

#: modules/luci-mod-status/htdocs/luci-static/resources/view/status/connections.js:326
msgid "UDP:"
msgstr "UDP:"

#: protocols/luci-proto-3g/htdocs/luci-static/resources/protocol/3g.js:90
msgid "UMTS only"
msgstr "只用3G UMTS"

#: modules/luci-compat/luasrc/model/network/proto_3g.lua:10
#: protocols/luci-proto-3g/htdocs/luci-static/resources/protocol/3g.js:43
msgid "UMTS/GPRS/EV-DO"
msgstr "UMTS/GPRS/EV-DO"

#: modules/luci-mod-system/htdocs/luci-static/resources/view/system/mounts.js:254
#: modules/luci-mod-system/htdocs/luci-static/resources/view/system/mounts.js:360
msgid "UUID"
msgstr "設備通用唯一識別碼UUID"

#: modules/luci-base/htdocs/luci-static/resources/network.js:16
#: modules/luci-base/htdocs/luci-static/resources/network.js:17
#: modules/luci-compat/luasrc/model/network.lua:34
#: modules/luci-compat/luasrc/model/network.lua:35
msgid "Unable to determine device name"
msgstr "無法取得裝置名稱"

#: modules/luci-base/htdocs/luci-static/resources/network.js:18
#: modules/luci-compat/luasrc/model/network.lua:36
msgid "Unable to determine external IP address"
msgstr "無法辨識外部 IP 位址"

#: modules/luci-base/htdocs/luci-static/resources/network.js:19
#: modules/luci-compat/luasrc/model/network.lua:37
msgid "Unable to determine upstream interface"
msgstr "無法判斷上游介面"

#: modules/luci-base/luasrc/view/error404.htm:11
msgid "Unable to dispatch"
msgstr "無法發送"

#: modules/luci-mod-status/htdocs/luci-static/resources/view/status/dmesg.js:9
#: modules/luci-mod-status/htdocs/luci-static/resources/view/status/syslog.js:15
msgid "Unable to load log data:"
msgstr "無法載入日誌檔："

#: modules/luci-compat/luasrc/model/network/proto_modemmanager.lua:54
#: modules/luci-compat/luasrc/model/network/proto_qmi.lua:54
#: protocols/luci-proto-qmi/htdocs/luci-static/resources/protocol/qmi.js:22
msgid "Unable to obtain client ID"
msgstr "無法取得用戶ID"

#: modules/luci-mod-system/htdocs/luci-static/resources/view/system/mounts.js:221
msgid "Unable to obtain mount information"
msgstr "無法取得掛載資訊"

#: modules/luci-mod-status/htdocs/luci-static/resources/view/status/iptables.js:278
msgid "Unable to reset ip6tables counters: %s"
msgstr "無法重設 ip6tables 計數器︰%s"

#: modules/luci-mod-status/htdocs/luci-static/resources/view/status/iptables.js:276
msgid "Unable to reset iptables counters: %s"
msgstr "無法重設 iptables 計數器︰%s"

#: modules/luci-compat/luasrc/model/network/proto_4x6.lua:61
#: protocols/luci-proto-ipv6/htdocs/luci-static/resources/protocol/dslite.js:7
msgid "Unable to resolve AFTR host name"
msgstr "無法解析AFTR主機名稱"

#: modules/luci-base/htdocs/luci-static/resources/network.js:20
#: modules/luci-compat/luasrc/model/network.lua:38
msgid "Unable to resolve peer host name"
msgstr "無法解析節點主機名稱"

#: modules/luci-mod-status/htdocs/luci-static/resources/view/status/iptables.js:284
msgid "Unable to restart firewall: %s"
msgstr "無法重啟防火牆：%s"

#: modules/luci-mod-system/htdocs/luci-static/resources/view/system/crontab.js:20
#: modules/luci-mod-system/htdocs/luci-static/resources/view/system/flash.js:342
#: modules/luci-mod-system/htdocs/luci-static/resources/view/system/startup.js:57
msgid "Unable to save contents: %s"
msgstr "無法儲存內容：%s"

#: modules/luci-mod-status/htdocs/luci-static/resources/view/status/include/50_dsl.js:33
msgid "Unavailable Seconds (UAS)"
msgstr "不可用秒數 (UAS)"

#: modules/luci-base/htdocs/luci-static/resources/fs.js:102
msgid "Unexpected reply data format"
msgstr "未預期回應的資料格式"

#: modules/luci-base/htdocs/luci-static/resources/network.js:1983
#: modules/luci-compat/luasrc/model/network.lua:971
#: modules/luci-mod-status/htdocs/luci-static/resources/view/status/include/60_wifi.js:17
msgid "Unknown"
msgstr "未知"

#: protocols/luci-proto-modemmanager/htdocs/luci-static/resources/protocol/modemmanager.js:47
msgid "Unknown and unsupported connection method."
msgstr "未知或不支援的連線模式."

#: modules/luci-base/htdocs/luci-static/resources/network.js:2292
#: modules/luci-compat/luasrc/model/network.lua:1138
msgid "Unknown error (%s)"
msgstr "未知的錯誤 (%s)"

#: modules/luci-base/htdocs/luci-static/resources/rpc.js:412
msgid "Unknown error code"
msgstr "未知的錯誤碼"

#: modules/luci-base/htdocs/luci-static/resources/network.js:1980
#: modules/luci-base/htdocs/luci-static/resources/protocol/none.js:6
#: modules/luci-compat/luasrc/model/network.lua:965
msgid "Unmanaged"
msgstr "未託管"

#: modules/luci-mod-system/htdocs/luci-static/resources/view/system/mounts.js:195
#: modules/luci-mod-system/htdocs/luci-static/resources/view/system/mounts.js:217
msgid "Unmount"
msgstr "卸載"

#: modules/luci-mod-system/htdocs/luci-static/resources/view/system/sshkeys.js:115
msgid "Unnamed key"
msgstr "未命名的金鑰"

#: modules/luci-base/htdocs/luci-static/resources/ui.js:3973
msgid "Unsaved Changes"
msgstr "尚未存檔的修改"

#: modules/luci-base/htdocs/luci-static/resources/rpc.js:410
msgid "Unspecified error"
msgstr "未知的錯誤"

#: modules/luci-compat/luasrc/model/network/proto_4x6.lua:64
#: protocols/luci-proto-ipv6/htdocs/luci-static/resources/protocol/map.js:9
msgid "Unsupported MAP type"
msgstr "不支援的 MAP 型態"

#: modules/luci-compat/luasrc/model/network/proto_ncm.lua:69
#: protocols/luci-proto-ncm/htdocs/luci-static/resources/protocol/ncm.js:27
msgid "Unsupported modem"
msgstr "不支援的數據機"

#: modules/luci-mod-network/htdocs/luci-static/resources/view/network/interfaces.js:267
msgid "Unsupported protocol type."
msgstr "不支援的協定型態。"

#: modules/luci-compat/luasrc/view/cbi/tblsection.htm:151
msgid "Up"
msgstr "上線"

#: protocols/luci-proto-bonding/htdocs/luci-static/resources/protocol/bonding.js:410
msgid "Up Delay"
msgstr "上線延遲"

#: modules/luci-base/htdocs/luci-static/resources/ui.js:3860
msgid "Upload"
msgstr "上傳"

#: modules/luci-mod-system/htdocs/luci-static/resources/view/system/flash.js:413
msgid ""
"Upload a sysupgrade-compatible image here to replace the running firmware."
msgstr "在這裡上傳一個相容的系統升級映像檔來取代正在執行的韌體。"

#: modules/luci-mod-system/htdocs/luci-static/resources/view/system/flash.js:138
#: modules/luci-mod-system/htdocs/luci-static/resources/view/system/flash.js:169
#: modules/luci-mod-system/htdocs/luci-static/resources/view/system/flash.js:384
msgid "Upload archive..."
msgstr "上傳壓縮檔..."

#: modules/luci-base/htdocs/luci-static/resources/ui.js:2816
msgid "Upload file"
msgstr "上傳檔案"

#: modules/luci-base/htdocs/luci-static/resources/ui.js:2791
msgid "Upload file…"
msgstr "上傳檔案…"

#: modules/luci-base/htdocs/luci-static/resources/ui.js:2738
#: modules/luci-base/htdocs/luci-static/resources/ui.js:3848
msgid "Upload request failed: %s"
msgstr "上傳失敗： %s"

#: modules/luci-base/htdocs/luci-static/resources/ui.js:3767
#: modules/luci-base/htdocs/luci-static/resources/ui.js:3821
msgid "Uploading file…"
msgstr "上傳檔案中…"

#: modules/luci-mod-network/htdocs/luci-static/resources/view/network/wireless.js:741
msgid ""
"Upon pressing \"Continue\", anonymous \"wifi-iface\" sections will be "
"assigned with a name in the form <em>wifinet#</em> and the network will be "
"restarted to apply the updated configuration."
msgstr ""
"按“繼續”後, 將為匿名的“ wifi-iface”部分分配一個名稱, 格式為<em> wifinet#</"
"em>, 並且網路將重新啟動以便套用更新的設定."

#: modules/luci-mod-network/htdocs/luci-static/resources/view/network/interfaces.js:81
#: modules/luci-mod-status/htdocs/luci-static/resources/view/status/include/10_system.js:60
msgid "Uptime"
msgstr "上線時間"

#: modules/luci-mod-network/htdocs/luci-static/resources/view/network/dhcp.js:177
msgid "Use <code>/etc/ethers</code>"
msgstr "採用 <code>/etc/ethers</code>"

#: modules/luci-mod-system/htdocs/luci-static/resources/view/system/system.js:269
msgid "Use DHCP advertised servers"
msgstr "使用 DHCP 通告的伺服器"

#: protocols/luci-proto-relay/htdocs/luci-static/resources/protocol/relay.js:167
msgid "Use DHCP gateway"
msgstr "使用DHCP的閘道"

#: modules/luci-base/htdocs/luci-static/resources/protocol/dhcp.js:40
#: protocols/luci-proto-3g/htdocs/luci-static/resources/protocol/3g.js:124
#: protocols/luci-proto-ipv6/htdocs/luci-static/resources/protocol/dhcpv6.js:39
#: protocols/luci-proto-ncm/htdocs/luci-static/resources/protocol/ncm.js:116
#: protocols/luci-proto-openfortivpn/htdocs/luci-static/resources/protocol/openfortivpn.js:68
#: protocols/luci-proto-ppp/htdocs/luci-static/resources/protocol/l2tp.js:59
#: protocols/luci-proto-ppp/htdocs/luci-static/resources/protocol/ppp.js:103
#: protocols/luci-proto-ppp/htdocs/luci-static/resources/protocol/pppoa.js:90
#: protocols/luci-proto-ppp/htdocs/luci-static/resources/protocol/pppoe.js:64
#: protocols/luci-proto-ppp/htdocs/luci-static/resources/protocol/pptp.js:77
#: protocols/luci-proto-pppossh/htdocs/luci-static/resources/protocol/pppossh.js:100
#: protocols/luci-proto-qmi/htdocs/luci-static/resources/protocol/qmi.js:119
#: protocols/luci-proto-sstp/htdocs/luci-static/resources/protocol/sstp.js:69
msgid "Use DNS servers advertised by peer"
msgstr "使用終端發布的DNS伺服器"

#: modules/luci-mod-network/htdocs/luci-static/resources/view/network/wireless.js:569
msgid "Use ISO/IEC 3166 alpha2 country codes."
msgstr "使用Use ISO/IEC 3166 alpha2 國別碼."

#: protocols/luci-proto-ipv6/htdocs/luci-static/resources/protocol/464xlat.js:56
#: protocols/luci-proto-ipv6/htdocs/luci-static/resources/protocol/6in4.js:97
#: protocols/luci-proto-ipv6/htdocs/luci-static/resources/protocol/6rd.js:77
#: protocols/luci-proto-ipv6/htdocs/luci-static/resources/protocol/6to4.js:61
#: protocols/luci-proto-ipv6/htdocs/luci-static/resources/protocol/dslite.js:75
#: protocols/luci-proto-ipv6/htdocs/luci-static/resources/protocol/map.js:92
msgid "Use MTU on tunnel interface"
msgstr "在通道介面上使用的MTU數值"

#: protocols/luci-proto-ipv6/htdocs/luci-static/resources/protocol/6in4.js:93
#: protocols/luci-proto-ipv6/htdocs/luci-static/resources/protocol/6rd.js:73
#: protocols/luci-proto-ipv6/htdocs/luci-static/resources/protocol/6to4.js:57
#: protocols/luci-proto-ipv6/htdocs/luci-static/resources/protocol/map.js:88
msgid "Use TTL on tunnel interface"
msgstr "在通道介面上使用的TTL存活時間"

#: protocols/luci-proto-bonding/htdocs/luci-static/resources/protocol/bonding.js:320
msgid "Use XOR of hardware MAC addresses (layer2)"
msgstr "使用位元互斥XOR運算或者MAC硬體位址(HASH第二層)"

#: protocols/luci-proto-bonding/htdocs/luci-static/resources/protocol/bonding.js:321
msgid "Use XOR of hardware MAC addresses and IP addresses (layer2+3)"
msgstr "使用位元互斥XOR運算或者MAC硬體位址和IP位址(HASH第二層+第三層)"

#: protocols/luci-proto-bonding/htdocs/luci-static/resources/protocol/bonding.js:323
msgid ""
"Use XOR of hardware MAC addresses and IP addresses, rely on skb_flow_dissect "
"(encap2+3)"
msgstr "使用位元互斥XOR運算或者MAC硬體位址和IP位址(HASH額外封裝第二層+第三層)"

#: modules/luci-mod-system/htdocs/luci-static/resources/view/system/mounts.js:294
msgid "Use as external overlay (/overlay)"
msgstr "使用當作外部 overlay (/overlay)"

#: modules/luci-mod-system/htdocs/luci-static/resources/view/system/mounts.js:293
msgid "Use as root filesystem (/)"
msgstr "當作根 檔案系統(/)"

#: modules/luci-base/htdocs/luci-static/resources/protocol/dhcp.js:34
msgid "Use broadcast flag"
msgstr "當作廣播旗標"

#: modules/luci-mod-network/htdocs/luci-static/resources/view/network/interfaces.js:862
msgid "Use builtin IPv6-management"
msgstr "使用內建的IPv6管理功能"

#: modules/luci-base/htdocs/luci-static/resources/protocol/dhcp.js:43
#: modules/luci-base/htdocs/luci-static/resources/protocol/static.js:182
#: protocols/luci-proto-3g/htdocs/luci-static/resources/protocol/3g.js:127
#: protocols/luci-proto-ipv6/htdocs/luci-static/resources/protocol/dhcpv6.js:42
#: protocols/luci-proto-ncm/htdocs/luci-static/resources/protocol/ncm.js:119
#: protocols/luci-proto-ppp/htdocs/luci-static/resources/protocol/l2tp.js:62
#: protocols/luci-proto-ppp/htdocs/luci-static/resources/protocol/ppp.js:106
#: protocols/luci-proto-ppp/htdocs/luci-static/resources/protocol/pppoa.js:93
#: protocols/luci-proto-ppp/htdocs/luci-static/resources/protocol/pppoe.js:67
#: protocols/luci-proto-ppp/htdocs/luci-static/resources/protocol/pptp.js:80
#: protocols/luci-proto-pppossh/htdocs/luci-static/resources/protocol/pppossh.js:103
#: protocols/luci-proto-sstp/htdocs/luci-static/resources/protocol/sstp.js:72
msgid "Use custom DNS servers"
msgstr "使用自訂的 DNS 伺服器"

#: modules/luci-base/htdocs/luci-static/resources/protocol/dhcp.js:37
#: protocols/luci-proto-3g/htdocs/luci-static/resources/protocol/3g.js:116
#: protocols/luci-proto-ipv6/htdocs/luci-static/resources/protocol/dhcpv6.js:33
#: protocols/luci-proto-openfortivpn/htdocs/luci-static/resources/protocol/openfortivpn.js:64
#: protocols/luci-proto-ppp/htdocs/luci-static/resources/protocol/l2tp.js:56
#: protocols/luci-proto-ppp/htdocs/luci-static/resources/protocol/ppp.js:100
#: protocols/luci-proto-ppp/htdocs/luci-static/resources/protocol/pppoa.js:87
#: protocols/luci-proto-ppp/htdocs/luci-static/resources/protocol/pppoe.js:61
#: protocols/luci-proto-ppp/htdocs/luci-static/resources/protocol/pptp.js:74
#: protocols/luci-proto-pppossh/htdocs/luci-static/resources/protocol/pppossh.js:97
#: protocols/luci-proto-qmi/htdocs/luci-static/resources/protocol/qmi.js:108
#: protocols/luci-proto-sstp/htdocs/luci-static/resources/protocol/sstp.js:61
msgid "Use default gateway"
msgstr "使用預設閘道"

#: modules/luci-base/htdocs/luci-static/resources/protocol/dhcp.js:48
#: modules/luci-base/htdocs/luci-static/resources/protocol/static.js:230
#: protocols/luci-proto-3g/htdocs/luci-static/resources/protocol/3g.js:119
#: protocols/luci-proto-ipv6/htdocs/luci-static/resources/protocol/464xlat.js:51
#: protocols/luci-proto-ipv6/htdocs/luci-static/resources/protocol/6in4.js:88
#: protocols/luci-proto-ipv6/htdocs/luci-static/resources/protocol/6rd.js:68
#: protocols/luci-proto-ipv6/htdocs/luci-static/resources/protocol/6to4.js:52
#: protocols/luci-proto-ipv6/htdocs/luci-static/resources/protocol/dslite.js:70
#: protocols/luci-proto-ipv6/htdocs/luci-static/resources/protocol/map.js:83
#: protocols/luci-proto-ncm/htdocs/luci-static/resources/protocol/ncm.js:111
#: protocols/luci-proto-openconnect/htdocs/luci-static/resources/protocol/openconnect.js:159
#: protocols/luci-proto-openfortivpn/htdocs/luci-static/resources/protocol/openfortivpn.js:72
#: protocols/luci-proto-ppp/htdocs/luci-static/resources/protocol/l2tp.js:67
#: protocols/luci-proto-ppp/htdocs/luci-static/resources/protocol/ppp.js:111
#: protocols/luci-proto-ppp/htdocs/luci-static/resources/protocol/pppoa.js:98
#: protocols/luci-proto-ppp/htdocs/luci-static/resources/protocol/pppoe.js:72
#: protocols/luci-proto-ppp/htdocs/luci-static/resources/protocol/pptp.js:85
#: protocols/luci-proto-pppossh/htdocs/luci-static/resources/protocol/pppossh.js:108
#: protocols/luci-proto-qmi/htdocs/luci-static/resources/protocol/qmi.js:113
#: protocols/luci-proto-sstp/htdocs/luci-static/resources/protocol/sstp.js:64
msgid "Use gateway metric"
msgstr "使用閘道公測數"

#: protocols/luci-proto-ipv6/htdocs/luci-static/resources/protocol/map.js:96
msgid "Use legacy MAP"
msgstr "使用過期地圖"

#: protocols/luci-proto-ipv6/htdocs/luci-static/resources/protocol/map.js:96
msgid ""
"Use legacy MAP interface identifier format (draft-ietf-softwire-map-00) "
"instead of RFC7597"
msgstr "使用過期地圖界面識別碼格式 (draft-ietf-softwire-map-00) 替代 RFC7597"

#: protocols/luci-proto-relay/htdocs/luci-static/resources/protocol/relay.js:179
msgid "Use routing table"
msgstr "使用路由表"

#: modules/luci-mod-network/htdocs/luci-static/resources/view/network/wireless.js:1508
msgid "Use system certificates"
msgstr "使用系統憑證"

#: modules/luci-mod-network/htdocs/luci-static/resources/view/network/wireless.js:1566
msgid "Use system certificates for inner-tunnel"
msgstr "對 inner-tunnel 使用系統憑證"

#: modules/luci-mod-network/htdocs/luci-static/resources/view/network/dhcp.js:412
msgid ""
"Use the <em>Add</em> Button to add a new lease entry. The <em>MAC-Address</"
"em> identifies the host, the <em>IPv4-Address</em> specifies the fixed "
"address to use, and the <em>Hostname</em> is assigned as a symbolic name to "
"the requesting host. The optional <em>Lease time</em> can be used to set non-"
"standard host-specific lease time, e.g. 12h, 3d or infinite."
msgstr ""
"使用 <em>加入</em> 鈕來新增一個新租約項目。<em>MAC 位址</em> 表示目標裝置，"
"<em>IPv4 位置</em> 指定要使用的固定 IP，<em>主機名稱</em> 為易於辨識的名稱。"
"選擇性的 <em>租約時間長度</em> 可用來指定特殊裝置的租約時間，例如：12h、3d 或"
"無限。"

#: protocols/luci-proto-bonding/htdocs/luci-static/resources/protocol/bonding.js:322
msgid "Use upper layer protocol information (layer3+4)"
msgstr "使用上層協定資訊(HASH第三層+第四層)"

#: protocols/luci-proto-bonding/htdocs/luci-static/resources/protocol/bonding.js:324
msgid ""
"Use upper layer protocol information, rely on skb_flow_dissect (encap3+4)"
msgstr "使用上層協定資訊, 依靠skb_flow_dissect(HASH額外封裝第三層+第四層)"

#: modules/luci-mod-status/htdocs/luci-static/resources/view/status/include/20_memory.js:36
#: modules/luci-mod-system/htdocs/luci-static/resources/view/system/mounts.js:194
msgid "Used"
msgstr "已使用"

#: modules/luci-mod-network/htdocs/luci-static/resources/view/network/wireless.js:1404
msgid "Used Key Slot"
msgstr "已使用的關鍵插槽"

#: modules/luci-mod-network/htdocs/luci-static/resources/view/network/wireless.js:1447
msgid ""
"Used for two different purposes: RADIUS NAS ID and 802.11r R0KH-ID. Not "
"needed with normal WPA(2)-PSK."
msgstr "採用不同目的: RADIUS NAS ID與802.11r R0KH-ID. 不需要正常的WPA(2)-PSK."

#: protocols/luci-proto-openconnect/htdocs/luci-static/resources/protocol/openconnect.js:111
msgid "User Group"
msgstr "使用者群組"

#: protocols/luci-proto-openconnect/htdocs/luci-static/resources/protocol/openconnect.js:120
msgid "User certificate (PEM encoded)"
msgstr "使用者數位簽證(PEM編碼格式)"

#: protocols/luci-proto-openconnect/htdocs/luci-static/resources/protocol/openconnect.js:132
msgid "User key (PEM encoded)"
msgstr "使用者金鑰(PEM編碼格式)"

#: modules/luci-base/luasrc/view/sysauth.htm:23
#: protocols/luci-proto-openconnect/htdocs/luci-static/resources/protocol/openconnect.js:112
#: protocols/luci-proto-openfortivpn/htdocs/luci-static/resources/protocol/openfortivpn.js:50
#: protocols/luci-proto-vpnc/htdocs/luci-static/resources/protocol/vpnc.js:56
msgid "Username"
msgstr "用戶名稱"

#: modules/luci-mod-network/htdocs/luci-static/resources/view/network/interfaces.js:977
msgid "VC-Mux"
msgstr "虛擬電路多工器VC-Mux"

#: modules/luci-mod-network/htdocs/luci-static/resources/view/network/interfaces.js:925
msgid "VDSL"
msgstr "超高速數位用戶迴路 (VDSL)"

#: modules/luci-mod-network/htdocs/luci-static/resources/view/network/switch.js:173
msgid "VLANs on %q"
msgstr "VLAN 在 %q"

#: modules/luci-base/root/usr/share/luci/menu.d/luci-base.json:54
msgid "VPN"
msgstr "VPN虛擬私人網路"

#: protocols/luci-proto-vpnc/htdocs/luci-static/resources/protocol/vpnc.js:42
msgid "VPN Local address"
msgstr "本地 VPN 位址"

#: protocols/luci-proto-vpnc/htdocs/luci-static/resources/protocol/vpnc.js:46
msgid "VPN Local port"
msgstr "本地 VPN 阜"

#: protocols/luci-proto-openconnect/htdocs/luci-static/resources/protocol/openconnect.js:96
msgid "VPN Protocol"
msgstr "VPN協定"

#: protocols/luci-proto-openconnect/htdocs/luci-static/resources/protocol/openconnect.js:102
#: protocols/luci-proto-openfortivpn/htdocs/luci-static/resources/protocol/openfortivpn.js:42
#: protocols/luci-proto-ppp/htdocs/luci-static/resources/protocol/pptp.js:58
#: protocols/luci-proto-vpnc/htdocs/luci-static/resources/protocol/vpnc.js:39
msgid "VPN Server"
msgstr "VPN伺服器"

#: protocols/luci-proto-openconnect/htdocs/luci-static/resources/protocol/openconnect.js:105
#: protocols/luci-proto-openfortivpn/htdocs/luci-static/resources/protocol/openfortivpn.js:45
msgid "VPN Server port"
msgstr "VPN 伺服器阜"

#: protocols/luci-proto-openconnect/htdocs/luci-static/resources/protocol/openconnect.js:109
#: protocols/luci-proto-openfortivpn/htdocs/luci-static/resources/protocol/openfortivpn.js:60
msgid "VPN Server's certificate SHA1 hash"
msgstr "VPN伺服器的SHA1雜湊表式數位簽證"

#: modules/luci-compat/luasrc/model/network/proto_vpnc.lua:9
#: protocols/luci-proto-vpnc/htdocs/luci-static/resources/protocol/vpnc.js:9
msgid "VPNC (CISCO 3000 (and others) VPN)"
msgstr "VPNC (CISCO 3000 (和其它) VPN)"

#: protocols/luci-proto-vxlan/htdocs/luci-static/resources/protocol/vxlan.js:10
msgid "VXLAN (RFC7348)"
msgstr "VXLAN 虛擬區網擴展(RFC7348)"

#: protocols/luci-proto-vxlan/htdocs/luci-static/resources/protocol/vxlan.js:53
#: protocols/luci-proto-vxlan/htdocs/luci-static/resources/protocol/vxlan6.js:48
msgid "VXLAN network identifier"
msgstr "VXLAN 虛擬區網擴展識別碼"

#: protocols/luci-proto-vxlan/htdocs/luci-static/resources/protocol/vxlan6.js:10
msgid "VXLANv6 (RFC7348)"
msgstr "VXLANv6虛擬區網擴展(RFC7348)"

#: modules/luci-mod-network/htdocs/luci-static/resources/view/network/wireless.js:1508
#: modules/luci-mod-network/htdocs/luci-static/resources/view/network/wireless.js:1566
msgid ""
"Validate server certificate using built-in system CA bundle,<br />requires "
"the \"ca-bundle\" package"
msgstr "使用內建系統 CA 綁定來驗證伺服器憑證，,<br />需要 \"ca-bundle\" 軟體包"

#: protocols/luci-proto-bonding/htdocs/luci-static/resources/protocol/bonding.js:387
msgid "Validation for all slaves"
msgstr "驗證所有實體界面"

#: protocols/luci-proto-bonding/htdocs/luci-static/resources/protocol/bonding.js:385
msgid "Validation only for active slave"
msgstr "只驗證活躍中的實體界面"

#: protocols/luci-proto-bonding/htdocs/luci-static/resources/protocol/bonding.js:386
msgid "Validation only for backup slaves"
msgstr "只驗證備用實體界面群"

#: protocols/luci-proto-wireguard/htdocs/luci-static/resources/protocol/wireguard.js:154
msgid "Value must not be empty"
msgstr "數值不能放空"

#: protocols/luci-proto-vpnc/htdocs/luci-static/resources/protocol/vpnc.js:73
msgid "Vendor"
msgstr "製造商"

#: modules/luci-base/htdocs/luci-static/resources/protocol/dhcp.js:55
msgid "Vendor Class to send when requesting DHCP"
msgstr "當請求DHCP封包時要傳送的製造商類別碼"

#: modules/luci-mod-system/htdocs/luci-static/resources/view/system/flash.js:196
msgid "Verifying the uploaded image file."
msgstr "驗證上傳的檔案中。"

#: modules/luci-mod-network/htdocs/luci-static/resources/view/network/wireless.js:903
msgid "Very High"
msgstr "超高速"

#: modules/luci-mod-network/htdocs/luci-static/resources/view/network/interfaces.js:59
msgid "Virtual dynamic interface"
msgstr "虛擬動態介面"

#: modules/luci-mod-network/htdocs/luci-static/resources/view/network/wireless.js:1042
#: modules/luci-mod-network/htdocs/luci-static/resources/view/network/wireless.js:1043
msgid "WDS"
msgstr "無線分散系統WDS"

#: modules/luci-mod-network/htdocs/luci-static/resources/view/network/wireless.js:1227
#: modules/luci-mod-network/htdocs/luci-static/resources/view/network/wireless.js:1316
msgid "WEP Open System"
msgstr "WEP 開放系統"

#: modules/luci-mod-network/htdocs/luci-static/resources/view/network/wireless.js:1228
#: modules/luci-mod-network/htdocs/luci-static/resources/view/network/wireless.js:1317
msgid "WEP Shared Key"
msgstr "WEP 共享金鑰"

#: modules/luci-mod-network/htdocs/luci-static/resources/view/network/wireless.js:1951
msgid "WEP passphrase"
msgstr "WEP通關密碼"

#: modules/luci-mod-network/htdocs/luci-static/resources/view/network/wireless.js:1080
msgid "WMM Mode"
msgstr "無線多媒體機制"

#: modules/luci-mod-network/htdocs/luci-static/resources/view/network/wireless.js:1951
msgid "WPA passphrase"
msgstr "WPA 密碼"

#: modules/luci-mod-network/htdocs/luci-static/resources/view/network/wireless.js:1218
msgid ""
"WPA-Encryption requires wpa_supplicant (for client mode) or hostapd (for AP "
"and ad-hoc mode) to be installed."
msgstr ""
"WPA-加密需要 wpa_supplican(終端模式)或者hostapd熱點(對AP或者是 ad-hoc模式)已"
"被安裝."

#: modules/luci-mod-status/htdocs/luci-static/resources/view/status/include/60_wifi.js:147
msgid "WPS status"
msgstr "WPS狀態"

#: modules/luci-mod-system/htdocs/luci-static/resources/view/system/reboot.js:47
msgid "Waiting for device..."
msgstr "正在等待裝置…"

#: modules/luci-mod-system/htdocs/luci-static/resources/view/system/system.js:168
#: modules/luci-mod-system/htdocs/luci-static/resources/view/system/system.js:178
msgid "Warning"
msgstr "警告"

#: modules/luci-mod-system/htdocs/luci-static/resources/view/system/reboot.js:26
msgid "Warning: There are unsaved changes that will get lost on reboot!"
msgstr "警告：未儲存的更改會在重啟時遺失！"

#: modules/luci-mod-system/htdocs/luci-static/resources/view/system/password.js:37
msgid "Weak"
msgstr "薄弱"

#: modules/luci-mod-network/htdocs/luci-static/resources/view/network/wireless.js:1470
msgid ""
"When using a PSK, the PMK can be automatically generated. When enabled, the "
"R0/R1 key options below are not applied. Disable this to use the R0 and R1 "
"key options."
msgstr ""
"使用PSK時, 可以自動生成PMK. 啟用後, 以下R0/R1鍵選項將不適用. 禁用此選項可使用"
"R0和R1鍵選項."

#: modules/luci-mod-network/htdocs/luci-static/resources/view/network/wireless.js:1080
msgid ""
"Where Wi-Fi Multimedia (WMM) Mode QoS is disabled, clients may be limited to "
"802.11a/802.11g rates."
msgstr ""

#: modules/luci-mod-network/htdocs/luci-static/resources/view/network/wireless.js:1076
msgid ""
"Where the ESSID is hidden, clients may fail to roam and airtime efficiency "
"may be significantly reduced."
msgstr ""

#: modules/luci-compat/luasrc/view/cbi/wireless_modefreq.htm:166
#: modules/luci-mod-network/htdocs/luci-static/resources/view/network/wireless.js:471
msgid "Width"
msgstr "寬度"

#: modules/luci-compat/luasrc/model/network/proto_wireguard.lua:9
#: protocols/luci-proto-wireguard/htdocs/luci-static/resources/protocol/wireguard.js:29
msgid "WireGuard VPN"
msgstr "WireGuard虛擬私人網路(VPN)"

#: modules/luci-mod-network/root/usr/share/luci/menu.d/luci-mod-network.json:17
#: modules/luci-mod-status/htdocs/luci-static/resources/view/status/include/60_wifi.js:10
#: modules/luci-mod-status/root/usr/share/luci/menu.d/luci-mod-status.json:105
msgid "Wireless"
msgstr "無線"

#: modules/luci-base/htdocs/luci-static/resources/network.js:2874
#: modules/luci-compat/luasrc/model/network.lua:1419
msgid "Wireless Adapter"
msgstr "無線網卡"

#: modules/luci-base/htdocs/luci-static/resources/network.js:2853
#: modules/luci-base/htdocs/luci-static/resources/network.js:4083
#: modules/luci-compat/luasrc/model/network.lua:1405
#: modules/luci-compat/luasrc/model/network.lua:1868
msgid "Wireless Network"
msgstr "無線網路"

#: modules/luci-mod-network/htdocs/luci-static/resources/view/network/wireless.js:757
msgid "Wireless Overview"
msgstr "無線網路總覽"

#: modules/luci-mod-network/htdocs/luci-static/resources/view/network/wireless.js:932
msgid "Wireless Security"
msgstr "無線安全"

#: modules/luci-mod-network/htdocs/luci-static/resources/view/network/wireless.js:739
msgid "Wireless configuration migration"
msgstr "無線設定遷移"

#: modules/luci-mod-network/htdocs/luci-static/resources/view/network/wireless.js:153
#: modules/luci-mod-network/htdocs/luci-static/resources/view/network/wireless.js:193
#: modules/luci-mod-status/htdocs/luci-static/resources/view/status/include/60_wifi.js:146
msgid "Wireless is disabled"
msgstr "無線被關閉"

#: modules/luci-mod-network/htdocs/luci-static/resources/view/network/wireless.js:153
#: modules/luci-mod-network/htdocs/luci-static/resources/view/network/wireless.js:193
#: modules/luci-mod-status/htdocs/luci-static/resources/view/status/include/60_wifi.js:146
msgid "Wireless is not associated"
msgstr "無線網路未連結"

#: modules/luci-mod-network/htdocs/luci-static/resources/view/network/wireless.js:881
msgid "Wireless network is disabled"
msgstr "無線網路已停用"

#: modules/luci-mod-network/htdocs/luci-static/resources/view/network/wireless.js:881
msgid "Wireless network is enabled"
msgstr "無線網路已啟用"

#: modules/luci-mod-network/htdocs/luci-static/resources/view/network/dhcp.js:275
msgid "Write received DNS requests to syslog"
msgstr "寫入已接收的DNS請求到系統日誌中"

#: modules/luci-mod-system/htdocs/luci-static/resources/view/system/system.js:160
msgid "Write system log to file"
msgstr "將系統日誌寫入檔案"

#: protocols/luci-proto-bonding/htdocs/luci-static/resources/protocol/bonding.js:204
msgid "XOR policy (balance-xor, 2)"
msgstr "位元互斥運算子(XOR)策略(balance-xor, 2)"

#: modules/luci-base/htdocs/luci-static/resources/form.js:3643
#: protocols/luci-proto-bonding/htdocs/luci-static/resources/protocol/bonding.js:295
#: protocols/luci-proto-bonding/htdocs/luci-static/resources/protocol/bonding.js:344
#: protocols/luci-proto-vpnc/htdocs/luci-static/resources/protocol/vpnc.js:109
msgid "Yes"
msgstr "是"

#: protocols/luci-proto-bonding/htdocs/luci-static/resources/protocol/bonding.js:303
msgid "Yes (none, 0)"
msgstr "是(none, 0)"

#: modules/luci-mod-network/htdocs/luci-static/resources/view/network/interfaces.js:176
msgid ""
"You appear to be currently connected to the device via the \"%h\" interface. "
"Do you really want to shut down the interface?"
msgstr "您似乎正透過 %h 介面連接。您確定要關閉該介面？"

#: modules/luci-mod-system/htdocs/luci-static/resources/view/system/startup.js:112
msgid ""
"You can enable or disable installed init scripts here. Changes will applied "
"after a device reboot.<br /><strong>Warning: If you disable essential init "
"scripts like \"network\", your device might become inaccessible!</strong>"
msgstr ""
"您可以開啟或關閉初始化指令在這. 修改將會在設備重開後被啟用. <br /><strong>警"
"告: 假如您關閉必要的初始化腳本像\"網路\", 您的設備將可能無法存取!</strong>"

#: themes/luci-theme-bootstrap/luasrc/view/themes/bootstrap/header.htm:65
#: themes/luci-theme-material/luasrc/view/themes/material/header.htm:223
#: themes/luci-theme-openwrt/luasrc/view/themes/openwrt.org/header.htm:73
#: themes/luci-theme-rosy/luasrc/view/themes/rosy/header.htm:294
msgid ""
"You must enable JavaScript in your browser or LuCI will not work properly."
msgstr "在瀏覽器您必須啟用JavaScript否則LuCI無法正常運作."

#: protocols/luci-proto-bonding/htdocs/luci-static/resources/protocol/bonding.js:115
msgid ""
"You must select a primary interface which is included in selected slave "
"interfaces!"
msgstr "您必須選擇包含在所選實體界面群中的主要界面!"

#: protocols/luci-proto-bonding/htdocs/luci-static/resources/protocol/bonding.js:96
msgid ""
"You must select at least one ARP IP target if ARP monitoring is selected!"
msgstr "假若已選ARP監視, 你起碼至少選擇一個ARP位址!"

#: modules/luci-mod-system/htdocs/luci-static/resources/view/system/system.js:192
msgid "ZRam Compression Algorithm"
msgstr "ZRam 壓縮演算法"

#: modules/luci-mod-system/htdocs/luci-static/resources/view/system/system.js:199
msgid "ZRam Compression Streams"
msgstr "ZRam 壓縮串流"

#: modules/luci-mod-system/htdocs/luci-static/resources/view/system/system.js:185
msgid "ZRam Settings"
msgstr "ZRam 設定"

#: modules/luci-mod-system/htdocs/luci-static/resources/view/system/system.js:187
msgid "ZRam Size"
msgstr "ZRam 大小"

#: modules/luci-mod-network/htdocs/luci-static/resources/view/network/dhcp.js:331
msgid "any"
msgstr "任意"

#: modules/luci-mod-network/htdocs/luci-static/resources/view/network/interfaces.js:910
#: modules/luci-mod-network/htdocs/luci-static/resources/view/network/interfaces.js:918
#: modules/luci-mod-network/htdocs/luci-static/resources/view/network/interfaces.js:923
#: modules/luci-mod-network/htdocs/luci-static/resources/view/network/wireless.js:1167
#: protocols/luci-proto-ncm/htdocs/luci-static/resources/protocol/ncm.js:78
#: protocols/luci-proto-ppp/htdocs/luci-static/resources/protocol/pppoe.js:48
#: protocols/luci-proto-ppp/htdocs/luci-static/resources/protocol/pppoe.js:51
#: protocols/luci-proto-ppp/htdocs/luci-static/resources/protocol/pppoe.js:103
msgid "auto"
msgstr "自動"

#: modules/luci-mod-network/htdocs/luci-static/resources/view/network/routes.js:85
msgid "automatic"
msgstr "自動"

#: modules/luci-mod-network/htdocs/luci-static/resources/view/network/switch.js:82
msgid "baseT"
msgstr "baseT標準"

#: modules/luci-mod-network/htdocs/luci-static/resources/view/network/interfaces.js:983
msgid "bridged"
msgstr "已橋接"

#: modules/luci-base/htdocs/luci-static/resources/tools/widgets.js:146
#: modules/luci-base/htdocs/luci-static/resources/tools/widgets.js:402
#: modules/luci-compat/luasrc/view/cbi/firewall_zonelist.htm:35
#: modules/luci-compat/luasrc/view/cbi/firewall_zonelist.htm:99
#: modules/luci-compat/luasrc/view/cbi/network_netlist.htm:31
msgid "create"
msgstr "建立"

#: modules/luci-compat/luasrc/view/cbi/network_netlist.htm:69
msgid "create:"
msgstr "建立:"

#: modules/luci-mod-network/htdocs/luci-static/resources/view/network/wireless.js:55
#: modules/luci-mod-network/htdocs/luci-static/resources/view/network/wireless.js:57
#: modules/luci-mod-network/htdocs/luci-static/resources/view/network/wireless.js:58
#: modules/luci-mod-network/htdocs/luci-static/resources/view/network/wireless.js:62
#: modules/luci-mod-network/htdocs/luci-static/resources/view/network/wireless.js:63
#: modules/luci-mod-network/htdocs/luci-static/resources/view/network/wireless.js:83
#: modules/luci-mod-network/htdocs/luci-static/resources/view/network/wireless.js:84
#: modules/luci-mod-network/htdocs/luci-static/resources/view/network/wireless.js:87
#: modules/luci-mod-network/htdocs/luci-static/resources/view/network/wireless.js:185
#: modules/luci-mod-network/htdocs/luci-static/resources/view/network/wireless.js:186
#: modules/luci-mod-network/htdocs/luci-static/resources/view/network/wireless.js:187
#: modules/luci-mod-status/htdocs/luci-static/resources/view/status/include/60_wifi.js:272
#: modules/luci-mod-status/htdocs/luci-static/resources/view/status/include/60_wifi.js:274
#: modules/luci-mod-status/htdocs/luci-static/resources/view/status/include/60_wifi.js:275
#: modules/luci-mod-status/htdocs/luci-static/resources/view/status/include/60_wifi.js:279
#: modules/luci-mod-status/htdocs/luci-static/resources/view/status/include/60_wifi.js:280
#: modules/luci-mod-status/htdocs/luci-static/resources/view/status/wireless.js:261
#: modules/luci-mod-status/htdocs/luci-static/resources/view/status/wireless.js:264
#: modules/luci-mod-status/htdocs/luci-static/resources/view/status/wireless.js:267
#: modules/luci-mod-status/htdocs/luci-static/resources/view/status/wireless.js:271
#: modules/luci-mod-status/htdocs/luci-static/resources/view/status/wireless.js:274
#: modules/luci-mod-status/htdocs/luci-static/resources/view/status/wireless.js:277
#: modules/luci-mod-status/htdocs/luci-static/resources/view/status/wireless.js:303
#: modules/luci-mod-status/htdocs/luci-static/resources/view/status/wireless.js:304
#: modules/luci-mod-status/htdocs/luci-static/resources/view/status/wireless.js:305
#: modules/luci-mod-status/htdocs/luci-static/resources/view/status/wireless.js:309
#: modules/luci-mod-status/htdocs/luci-static/resources/view/status/wireless.js:310
#: modules/luci-mod-status/htdocs/luci-static/resources/view/status/wireless.js:311
#: modules/luci-mod-status/htdocs/luci-static/resources/view/status/wireless.js:313
#: modules/luci-mod-status/htdocs/luci-static/resources/view/status/wireless.js:314
#: modules/luci-mod-status/htdocs/luci-static/resources/view/status/wireless.js:315
msgid "dBm"
msgstr "dBm"

#: modules/luci-mod-network/htdocs/luci-static/resources/view/network/wireless.js:1024
msgid "disable"
msgstr "關閉"

#: modules/luci-base/htdocs/luci-static/resources/protocol/static.js:185
#: modules/luci-mod-network/htdocs/luci-static/resources/view/network/interfaces.js:626
#: modules/luci-mod-network/htdocs/luci-static/resources/view/network/interfaces.js:632
#: modules/luci-mod-network/htdocs/luci-static/resources/view/network/interfaces.js:638
#: modules/luci-mod-network/htdocs/luci-static/resources/view/network/wireless.js:91
#: protocols/luci-proto-ipv6/htdocs/luci-static/resources/protocol/dhcpv6.js:25
msgid "disabled"
msgstr "已停用"

#: modules/luci-mod-network/htdocs/luci-static/resources/view/network/wireless.js:523
#: modules/luci-mod-network/htdocs/luci-static/resources/view/network/wireless.js:557
msgid "driver default"
msgstr "預設驅動"

#: protocols/luci-proto-sstp/htdocs/luci-static/resources/protocol/sstp.js:81
msgid "e.g: --proxy 10.10.10.10"
msgstr "例如: --代理 10.10.10.10"

#: protocols/luci-proto-sstp/htdocs/luci-static/resources/protocol/sstp.js:83
msgid "e.g: dump"
msgstr "例如:完全備份"

#: modules/luci-mod-network/htdocs/luci-static/resources/view/network/dhcp.js:521
#: modules/luci-mod-network/htdocs/luci-static/resources/view/network/dhcp.js:542
#: modules/luci-mod-status/htdocs/luci-static/resources/view/status/include/40_dhcp.js:100
#: modules/luci-mod-status/htdocs/luci-static/resources/view/status/include/40_dhcp.js:139
msgid "expired"
msgstr "已過期"

#: modules/luci-mod-network/htdocs/luci-static/resources/view/network/dhcp.js:182
msgid ""
"file where given <abbr title=\"Dynamic Host Configuration Protocol\">DHCP</"
"abbr>-leases will be stored"
msgstr ""
"當給予<abbr title=\"Dynamic Host Configuration Protocol\">DHCP</abbr>-租賃將"
"會被存檔"

#: modules/luci-base/htdocs/luci-static/resources/tools/widgets.js:85
#: modules/luci-base/htdocs/luci-static/resources/tools/widgets.js:195
#: modules/luci-compat/luasrc/view/cbi/firewall_zonelist.htm:61
msgid "forward"
msgstr "轉發"

#: modules/luci-mod-network/htdocs/luci-static/resources/view/network/switch.js:84
msgid "full-duplex"
msgstr "全雙工"

#: modules/luci-mod-network/htdocs/luci-static/resources/view/network/switch.js:84
msgid "half-duplex"
msgstr "半雙工"

#: modules/luci-base/htdocs/luci-static/resources/validation.js:569
msgid "hexadecimal encoded value"
msgstr "十六進制編碼值"

#: modules/luci-mod-network/htdocs/luci-static/resources/view/network/wireless.js:1748
msgid "hidden"
msgstr "隱藏"

#: modules/luci-mod-network/htdocs/luci-static/resources/view/network/interfaces.js:629
#: modules/luci-mod-network/htdocs/luci-static/resources/view/network/interfaces.js:635
#: modules/luci-mod-network/htdocs/luci-static/resources/view/network/interfaces.js:640
msgid "hybrid mode"
msgstr "複合模式"

#: modules/luci-mod-network/htdocs/luci-static/resources/view/network/routes.js:36
msgid "if target is a network"
msgstr "假如目標是某個網路"

#: protocols/luci-proto-ipv6/htdocs/luci-static/resources/protocol/dslite.js:63
msgid "ignore"
msgstr "忽略"

#: modules/luci-base/htdocs/luci-static/resources/tools/widgets.js:69
#: modules/luci-base/htdocs/luci-static/resources/tools/widgets.js:191
#: modules/luci-compat/luasrc/view/cbi/firewall_zonelist.htm:46
msgid "input"
msgstr "輸入"

#: modules/luci-base/htdocs/luci-static/resources/validation.js:395
msgid "key between 8 and 63 characters"
msgstr "長度介於 8 到 63 個字"

#: modules/luci-base/htdocs/luci-static/resources/validation.js:407
msgid "key with either 5 or 13 characters"
msgstr "鑰匙須為 5 或 13 個字"

#: modules/luci-mod-network/htdocs/luci-static/resources/view/network/dhcp.js:189
msgid "local <abbr title=\"Domain Name System\">DNS</abbr> file"
msgstr "本地<abbr title=\"Domain Name System\">DNS</abbr> 檔案"

#: modules/luci-mod-network/htdocs/luci-static/resources/view/network/wireless.js:1326
msgid "medium security"
msgstr "中等安全"

#: modules/luci-mod-network/htdocs/luci-static/resources/view/network/wireless.js:1475
msgid "minutes"
msgstr "分鐘"

#: protocols/luci-proto-bonding/htdocs/luci-static/resources/protocol/bonding.js:422
msgid "netif_carrier_ok()"
msgstr "netif_carrier_ok()"

#: modules/luci-mod-network/htdocs/luci-static/resources/view/network/interfaces.js:46
msgid "no"
msgstr "不"

#: modules/luci-mod-network/htdocs/luci-static/resources/view/network/switch.js:76
msgid "no link"
msgstr "不連線"

#: modules/luci-base/htdocs/luci-static/resources/validation.js:59
msgid "non-empty value"
msgstr "非空值"

#: modules/luci-base/htdocs/luci-static/resources/form.js:3007
msgid "none"
msgstr "無"

#: modules/luci-mod-system/htdocs/luci-static/resources/view/system/mounts.js:41
#: modules/luci-mod-system/htdocs/luci-static/resources/view/system/mounts.js:55
#: modules/luci-mod-system/htdocs/luci-static/resources/view/system/mounts.js:69
msgid "not present"
msgstr "未連接"

#: modules/luci-mod-network/htdocs/luci-static/resources/view/network/switch.js:347
#: modules/luci-mod-network/htdocs/luci-static/resources/view/network/wireless.js:911
#: modules/luci-mod-network/htdocs/luci-static/resources/view/network/wireless.js:915
#: themes/luci-theme-material/luasrc/view/themes/material/header.htm:197
#: themes/luci-theme-rosy/luasrc/view/themes/rosy/header.htm:245
msgid "off"
msgstr "關閉"

#: themes/luci-theme-material/luasrc/view/themes/material/header.htm:196
#: themes/luci-theme-rosy/luasrc/view/themes/rosy/header.htm:242
msgid "on"
msgstr "開啟"

#: modules/luci-mod-network/htdocs/luci-static/resources/view/network/wireless.js:1327
msgid "open network"
msgstr "開放式網路"

#: modules/luci-base/htdocs/luci-static/resources/tools/widgets.js:69
#: modules/luci-compat/luasrc/view/cbi/firewall_zonelist.htm:46
msgid "output"
msgstr "輸出"

#: modules/luci-base/htdocs/luci-static/resources/validation.js:241
msgid "positive decimal value"
msgstr "正十進位數字"

#: modules/luci-base/htdocs/luci-static/resources/validation.js:233
msgid "positive integer value"
msgstr "正整數"

#: protocols/luci-proto-wireguard/htdocs/luci-static/resources/protocol/wireguard.js:80
msgid "random"
msgstr "隨機"

#: modules/luci-mod-network/htdocs/luci-static/resources/view/network/interfaces.js:628
#: modules/luci-mod-network/htdocs/luci-static/resources/view/network/interfaces.js:634
#: modules/luci-mod-network/htdocs/luci-static/resources/view/network/interfaces.js:639
msgid "relay mode"
msgstr "中繼模式"

#: modules/luci-mod-network/htdocs/luci-static/resources/view/network/interfaces.js:984
msgid "routed"
msgstr "路由"

#: modules/luci-mod-network/htdocs/luci-static/resources/view/network/wireless.js:1103
#: modules/luci-mod-network/htdocs/luci-static/resources/view/network/wireless.js:1112
msgid "sec"
msgstr "秒"

#: modules/luci-mod-network/htdocs/luci-static/resources/view/network/interfaces.js:627
#: modules/luci-mod-network/htdocs/luci-static/resources/view/network/interfaces.js:633
msgid "server mode"
msgstr "伺服器模式"

#: protocols/luci-proto-sstp/htdocs/luci-static/resources/protocol/sstp.js:53
msgid "sstpc Log-level"
msgstr "SSTP客戶端 日誌-層級"

#: modules/luci-mod-network/htdocs/luci-static/resources/view/network/interfaces.js:649
msgid "stateful-only"
msgstr "只限有狀態"

#: modules/luci-mod-network/htdocs/luci-static/resources/view/network/interfaces.js:647
msgid "stateless"
msgstr "無狀態"

#: modules/luci-mod-network/htdocs/luci-static/resources/view/network/interfaces.js:648
msgid "stateless + stateful"
msgstr "有狀態 + 無狀態"

#: modules/luci-mod-network/htdocs/luci-static/resources/view/network/wireless.js:1325
msgid "strong security"
msgstr "超安全"

#: modules/luci-mod-network/htdocs/luci-static/resources/view/network/switch.js:352
msgid "tagged"
msgstr "標記的"

#: modules/luci-mod-network/htdocs/luci-static/resources/view/network/wireless.js:1458
msgid "time units (TUs / 1.024 ms) [1000-65535]"
msgstr "時間單位 (TUs / 1.024 ms) [1000-65535]"

#: modules/luci-base/htdocs/luci-static/resources/validation.js:559
msgid "unique value"
msgstr "獨特值"

#: modules/luci-mod-network/htdocs/luci-static/resources/view/network/wireless.js:538
msgid "unknown"
msgstr "未知"

#: modules/luci-mod-network/htdocs/luci-static/resources/view/network/dhcp.js:340
#: modules/luci-mod-network/htdocs/luci-static/resources/view/network/dhcp.js:519
#: modules/luci-mod-network/htdocs/luci-static/resources/view/network/dhcp.js:540
#: modules/luci-mod-status/htdocs/luci-static/resources/view/status/include/40_dhcp.js:98
#: modules/luci-mod-status/htdocs/luci-static/resources/view/status/include/40_dhcp.js:137
msgid "unlimited"
msgstr "無限"

#: modules/luci-base/htdocs/luci-static/resources/form.js:3372
#: modules/luci-base/htdocs/luci-static/resources/tools/widgets.js:76
#: modules/luci-base/htdocs/luci-static/resources/tools/widgets.js:138
#: modules/luci-base/htdocs/luci-static/resources/tools/widgets.js:369
#: modules/luci-base/htdocs/luci-static/resources/tools/widgets.js:393
#: modules/luci-base/htdocs/luci-static/resources/tools/widgets.js:429
#: modules/luci-base/htdocs/luci-static/resources/tools/widgets.js:466
#: modules/luci-base/htdocs/luci-static/resources/tools/widgets.js:562
#: modules/luci-compat/luasrc/view/cbi/firewall_zonelist.htm:53
#: modules/luci-compat/luasrc/view/cbi/network_netlist.htm:38
msgid "unspecified"
msgstr "未規定"

#: modules/luci-compat/luasrc/view/cbi/network_netlist.htm:71
msgid "unspecified -or- create:"
msgstr "尚未指定 - 或 -建立:"

#: modules/luci-mod-network/htdocs/luci-static/resources/view/network/switch.js:350
msgid "untagged"
msgstr "尚未標籤"

#: modules/luci-base/htdocs/luci-static/resources/validation.js:246
#: modules/luci-mod-network/htdocs/luci-static/resources/view/network/dhcp.js:121
#: modules/luci-mod-network/htdocs/luci-static/resources/view/network/dhcp.js:132
msgid "valid IP address"
msgstr "有效的 IP 位址"

#: modules/luci-base/htdocs/luci-static/resources/validation.js:246
msgid "valid IP address or prefix"
msgstr "有效的IP位址或固定值"

#: modules/luci-base/htdocs/luci-static/resources/validation.js:281
msgid "valid IPv4 CIDR"
msgstr "有效的 IPv4 CIDR"

#: modules/luci-base/htdocs/luci-static/resources/validation.js:254
#: modules/luci-mod-network/htdocs/luci-static/resources/view/network/dhcp.js:125
msgid "valid IPv4 address"
msgstr "有效的 IPv4 位址"

#: modules/luci-base/htdocs/luci-static/resources/validation.js:254
msgid "valid IPv4 address or network"
msgstr "有效的 IPv4 位址或網路"

#: modules/luci-base/htdocs/luci-static/resources/validation.js:374
msgid "valid IPv4 address:port"
msgstr "有效的 IPv4 位址:阜號"

#: modules/luci-base/htdocs/luci-static/resources/validation.js:314
msgid "valid IPv4 network"
msgstr "有效的 IPv4 網路"

#: modules/luci-base/htdocs/luci-static/resources/validation.js:276
msgid "valid IPv4 or IPv6 CIDR"
msgstr "有效的 IPv4 或 IPv6 CIDR"

#: modules/luci-base/htdocs/luci-static/resources/validation.js:267
msgid "valid IPv4 prefix value (0-32)"
msgstr "有效的IPv4 固定值(0-32)"

#: modules/luci-base/htdocs/luci-static/resources/validation.js:286
msgid "valid IPv6 CIDR"
msgstr "有效的 IPv6 CIDR"

#: modules/luci-base/htdocs/luci-static/resources/validation.js:262
#: modules/luci-mod-network/htdocs/luci-static/resources/view/network/dhcp.js:129
msgid "valid IPv6 address"
msgstr "有效的 IPv6 位址"

#: modules/luci-base/htdocs/luci-static/resources/validation.js:262
msgid "valid IPv6 address or prefix"
msgstr "有效的IPv6位址或固定值"

#: modules/luci-base/htdocs/luci-static/resources/validation.js:304
msgid "valid IPv6 host id"
msgstr "有效的IPv6主機編號"

#: modules/luci-base/htdocs/luci-static/resources/validation.js:319
msgid "valid IPv6 network"
msgstr "有效的 IPV6 網路"

#: modules/luci-base/htdocs/luci-static/resources/validation.js:272
msgid "valid IPv6 prefix value (0-128)"
msgstr "有效的IPv6固定值 (0-128)"

#: modules/luci-base/htdocs/luci-static/resources/validation.js:340
msgid "valid MAC address"
msgstr "有效的 MAC 位址"

#: modules/luci-base/htdocs/luci-static/resources/validation.js:411
msgid "valid UCI identifier"
msgstr "有效的UCI識別碼"

#: modules/luci-base/htdocs/luci-static/resources/validation.js:362
msgid "valid UCI identifier, hostname or IP address"
msgstr "有效的UCI識別碼, 主機名稱或IP位址"

#: modules/luci-base/htdocs/luci-static/resources/validation.js:383
#: modules/luci-base/htdocs/luci-static/resources/validation.js:386
msgid "valid address:port"
msgstr "有效的位址:阜號"

#: modules/luci-base/htdocs/luci-static/resources/validation.js:533
#: modules/luci-base/htdocs/luci-static/resources/validation.js:537
msgid "valid date (YYYY-MM-DD)"
msgstr "有效日期 (YYYY-MM-DD)"

#: modules/luci-base/htdocs/luci-static/resources/validation.js:237
msgid "valid decimal value"
msgstr "有效的十進制"

#: modules/luci-base/htdocs/luci-static/resources/validation.js:405
msgid "valid hexadecimal WEP key"
msgstr "有效的 16 進制 WEP 鑰匙"

#: modules/luci-base/htdocs/luci-static/resources/validation.js:393
msgid "valid hexadecimal WPA key"
msgstr "有效的 16 進制 WPA 鑰匙"

#: modules/luci-base/htdocs/luci-static/resources/validation.js:368
msgid "valid host:port"
msgstr "有效的主機:埠號"

#: modules/luci-base/htdocs/luci-static/resources/validation.js:355
#: modules/luci-base/htdocs/luci-static/resources/validation.js:357
#: modules/luci-mod-network/htdocs/luci-static/resources/view/network/dhcp.js:73
#: modules/luci-mod-network/htdocs/luci-static/resources/view/network/dhcp.js:79
#: modules/luci-mod-network/htdocs/luci-static/resources/view/network/dhcp.js:107
msgid "valid hostname"
msgstr "有效的主機名稱"

#: modules/luci-base/htdocs/luci-static/resources/validation.js:345
msgid "valid hostname or IP address"
msgstr "有效的主機名稱或 IP 位址"

#: modules/luci-base/htdocs/luci-static/resources/validation.js:229
msgid "valid integer value"
msgstr "有效的整數值"

#: modules/luci-base/htdocs/luci-static/resources/validation.js:309
msgid "valid network in address/netmask notation"
msgstr "依照位址/子網路遮罩表示法的有效網路"

#: modules/luci-base/htdocs/luci-static/resources/validation.js:508
msgid "valid phone digit (0-9, \"*\", \"#\", \"!\" or \".\")"
msgstr "有效的電話號碼(0-9, \"*\", \"#\", \"!\" or \".\")"

#: modules/luci-base/htdocs/luci-static/resources/validation.js:332
#: modules/luci-base/htdocs/luci-static/resources/validation.js:335
msgid "valid port or port range (port1-port2)"
msgstr "有效的埠號或者範圍埠(埠1-埠2)"

#: modules/luci-base/htdocs/luci-static/resources/validation.js:324
#: modules/luci-mod-network/htdocs/luci-static/resources/view/network/dhcp.js:136
msgid "valid port value"
msgstr "有效的阜值"

#: modules/luci-base/htdocs/luci-static/resources/validation.js:513
msgid "valid time (HH:MM:SS)"
msgstr "有效的時間 (HH:MM:SS)"

#: modules/luci-base/htdocs/luci-static/resources/validation.js:435
msgid "value between %d and %d characters"
msgstr "介於 %d 和 %d 字間的值"

#: modules/luci-base/htdocs/luci-static/resources/validation.js:416
msgid "value between %f and %f"
msgstr "介於 %d 和 %d 間的值"

#: modules/luci-base/htdocs/luci-static/resources/validation.js:420
msgid "value greater or equal to %f"
msgstr "大於或等於 %f 的值"

#: modules/luci-base/htdocs/luci-static/resources/validation.js:424
msgid "value smaller or equal to %f"
msgstr "小於或等於 %f 的值"

#: modules/luci-base/htdocs/luci-static/resources/validation.js:429
msgid "value with %d characters"
msgstr "有 %d 字的值"

#: modules/luci-base/htdocs/luci-static/resources/validation.js:440
msgid "value with at least %d characters"
msgstr "至少有 %d 字的值"

#: modules/luci-base/htdocs/luci-static/resources/validation.js:445
msgid "value with at most %d characters"
msgstr "最多有 %d 字的值"

#: modules/luci-mod-network/htdocs/luci-static/resources/view/network/wireless.js:1327
msgid "weak security"
msgstr "不安全"

#: modules/luci-mod-network/htdocs/luci-static/resources/view/network/interfaces.js:46
msgid "yes"
msgstr "是"

#: modules/luci-compat/luasrc/view/cbi/delegator.htm:20
msgid "« Back"
msgstr "« 倒退"

#~ msgid "default-on (kernel)"
#~ msgstr "預設開啟 (內核)"

#~ msgid "heartbeat (kernel)"
#~ msgstr "心跳 (內核)"

#~ msgid "netdev (kernel)"
#~ msgstr "netdev (kernel)"

#~ msgid "none (kernel)"
#~ msgstr "無 (內核)"

#~ msgid "timer (kernel)"
#~ msgstr "計時器 (內核)"

#~ msgid "Enable/Disable"
#~ msgstr "啟用/關閉"

#~ msgid "No signal"
#~ msgstr "沒訊號"

#~ msgid "Free"
#~ msgstr "空閒"

#~ msgid "USB Device"
#~ msgstr "USB設備"

#~ msgid "Define a name for this network."
#~ msgstr "自訂這個網路名稱"

#~ msgid "Bad address specified!"
#~ msgstr "指定了錯誤的位置！"

#~ msgid "Loading"
#~ msgstr "讀取中"

#~ msgid "Waiting for command to complete..."
#~ msgstr "等待完整性指令..."

#~ msgid "Assign interfaces..."
#~ msgstr "分配界面..."

#~ msgid "MB/s"
#~ msgstr "MB/s"

#~ msgid "Network without interfaces."
#~ msgstr "尚無任何介面的網路."

#~ msgid "Realtime Connections"
#~ msgstr "即時連線"

#~ msgid "Realtime Load"
#~ msgstr "即時負載"

#~ msgid "Realtime Traffic"
#~ msgstr "即時流量"

#~ msgid "Realtime Wireless"
#~ msgstr "即時無線網路"

#~ msgid "There are no active leases."
#~ msgstr "租賃尚未啟動."

#~ msgid ""
#~ "This page gives an overview over currently active network connections."
#~ msgstr "這一頁提供目前正在活動中網路連線的預覽."

#~ msgid "dB"
#~ msgstr "dB"

#~ msgid "kB/s"
#~ msgstr "kB/s"

#~ msgid "kbit/s"
#~ msgstr "kbit/s"

#~ msgid "Changes applied."
#~ msgstr "修改已套用"

#~ msgid "Device is rebooting..."
#~ msgstr "設備重新啟動中..."

#~ msgid "Keep settings"
#~ msgstr "保留設定值"

#~ msgid "Rebooting..."
#~ msgstr "重新啟動中..."

#~ msgid ""
#~ "Upload a sysupgrade-compatible image here to replace the running "
#~ "firmware. Check \"Keep settings\" to retain the current configuration "
#~ "(requires a compatible firmware image)."
#~ msgstr ""
#~ "上傳一個sysupgrade-相容的映像檔在這以便替代正執行中的韌體. 勾選\"保持設定"
#~ "\"以保留目前設定值(必須要是OpenWrt相容性韌體映像檔)."

#~ msgid "Waiting for changes to be applied..."
#~ msgstr "等待修改被啟用..."

#~ msgid "(%s available)"
#~ msgstr "(%s 可用)"

#~ msgid "Check"
#~ msgstr "檢查"

#~ msgid "Checksum"
#~ msgstr "效驗碼"

#~ msgid "Enable this mount"
#~ msgstr "啟用掛載點"

#~ msgid "Enable this swap"
#~ msgstr "啟用swap功能"

#~ msgid "Flash Firmware"
#~ msgstr "韌體更新"

#~ msgid "Flashing..."
#~ msgstr "更新中..."

#~ msgid "Mount Entry"
#~ msgstr "掛載項目"

#~ msgid "Proceed"
#~ msgstr "前進"

#~ msgid "Really reset all changes?"
#~ msgstr "確定要回復原廠設定?"

#~ msgid "Root"
#~ msgstr "根"

#~ msgid "Swap Entry"
#~ msgstr "Swap交換頁項目"

#~ msgid ""
#~ "The filesystem that was used to format the memory (<abbr title=\"for "
#~ "example\">e.g.</abbr> <samp><abbr title=\"Third Extended Filesystem"
#~ "\">ext3</abbr></samp>)"
#~ msgstr ""
#~ "這檔案系統適用來格式化記憶體(<abbr title=\"for example\">例.如.</abbr> "
#~ "<samp><abbr title=\"Third Extended Filesystem\">ext3</abbr></samp>)"

#~ msgid ""
#~ "The flash image was uploaded. Below is the checksum and file size listed, "
#~ "compare them with the original file to ensure data integrity.<br /> Click "
#~ "\"Proceed\" below to start the flash procedure."
#~ msgstr ""
#~ "即將刷入的映像檔已上傳.下面是這個校驗碼和檔案大小詳細資訊, 用原始檔比對他"
#~ "們以確保資料完整性.<br />按下面的\"繼續\"便可以開始更新程序."

#~ msgid "Verify"
#~ msgstr "確認"

#~ msgid "Specifies the listening port of this <em>Dropbear</em> instance"
#~ msgstr "指定這個 <em>Dropbear</em>的監聽埠"

#~ msgid "Switch %q (%s)"
#~ msgstr "交換器 %q (%s)"

#~ msgid "VLANs on %q (%s)"
#~ msgstr "VLAN 在 %q (%s)"

#~ msgid "Antenna 1"
#~ msgstr "天線 1"

#~ msgid "Antenna 2"
#~ msgstr "天線 2"

#~ msgid "Antenna Configuration"
#~ msgstr "天線設定"

#~ msgid "Back to overview"
#~ msgstr "返回至總覽"

#~ msgid "Back to scan results"
#~ msgstr "返回至掃描結果"

#~ msgid "Broadcom 802.11%s Wireless Controller"
#~ msgstr "Broadcom 802.11%s 無線控制器"

#~ msgid "Broadcom BCM%04x 802.11 Wireless Controller"
#~ msgstr "Broadcom BCM%04x 802.11 無線控制器"

#~ msgid "Common Configuration"
#~ msgstr "一般設定"

#~ msgid "Connect"
#~ msgstr "連線"

#~ msgid "Connection Limit"
#~ msgstr "連線限制"

#~ msgid "Cover the following interface"
#~ msgstr "覆蓋下列介面"

#~ msgid "Cover the following interfaces"
#~ msgstr "覆蓋下列這些介面"

#~ msgid "Create Interface"
#~ msgstr "建立介面"

#~ msgid "Create a bridge over multiple interfaces"
#~ msgstr "在多個介面上建立橋接"

#~ msgid "Diversity"
#~ msgstr "差異"

#~ msgid "Edit this interface"
#~ msgstr "修改這個介面"

#~ msgid "Frame Bursting"
#~ msgstr "訊框爆速"

#~ msgid "Generic 802.11%s Wireless Controller"
#~ msgstr "通用 802.11%s 無線控制器"

#~ msgid "Install package %q"
#~ msgstr "安裝軟體包 %q"

#~ msgid "Interface Overview"
#~ msgstr "介面預覽"

#~ msgid "Missing protocol extension for proto %q"
#~ msgstr "協定  %q 漏失的延伸協定"

#~ msgid "Name of the new interface"
#~ msgstr "新介面的名稱"

#~ msgid "No network configured on this device"
#~ msgstr "尚無網路設定在這個介面上"

#~ msgid "No network name specified"
#~ msgstr "尚未指定網路名稱"

#~ msgid ""
#~ "On this page you can configure the network interfaces. You can bridge "
#~ "several interfaces by ticking the \"bridge interfaces\" field and enter "
#~ "the names of several network interfaces separated by spaces. You can also "
#~ "use <abbr title=\"Virtual Local Area Network\">VLAN</abbr> notation "
#~ "<samp>INTERFACE.VLANNR</samp> (<abbr title=\"for example\">e.g.</abbr>: "
#~ "<samp>eth0.1</samp>)."
#~ msgstr ""
#~ "在這個頁面您可以設定網路介面. 只要點下這個\"介面群橋接\"而且打入數個以空格"
#~ "分開網路介面的名稱就可以橋接數個介面群. 您也可以使用<abbr title=\"Virtual "
#~ "Local Area Network\">VLAN</abbr> 符號<samp>INTERFACE.VLANNR</samp> (<abbr "
#~ "title=\"for example\">例.如</abbr>: <samp>eth0.1</samp>)."

#~ msgid "Package libiwinfo required!"
#~ msgstr "軟體包必需有libiwinfo!"

#~ msgid "Protocol of the new interface"
#~ msgstr "新介面的協定家族"

#~ msgid "Protocol support is not installed"
#~ msgstr "支援的協定尚未安裝"

#~ msgid ""
#~ "Really delete this wireless network? The deletion cannot be undone! You "
#~ "might lose access to this device if you are connected via this network."
#~ msgstr ""
#~ "真的要刪除這個無線網路?無法復原的刪除!\n"
#~ "假如您是透過這個網路連線您可能會無法存取這個設備."

#~ msgid "Receiver Antenna"
#~ msgstr "接收天線"

#~ msgid "Repeat scan"
#~ msgstr "再次掃描"

#~ msgid "Replace entry"
#~ msgstr "替代項目"

#~ msgid "Separate Clients"
#~ msgstr "分隔用戶端"

#~ msgid "Slot time"
#~ msgstr "插槽時間"

#, fuzzy
#~ msgid ""
#~ "The <em>Device Configuration</em> section covers physical settings of the "
#~ "radio hardware such as channel, transmit power or antenna selection which "
#~ "are shared among all defined wireless networks (if the radio hardware is "
#~ "multi-SSID capable). Per network settings like encryption or operation "
#~ "mode are grouped in the <em>Interface Configuration</em>."
#~ msgstr ""
#~ "這個<em>Device Configuration</em>欄位會覆蓋無線射頻硬體的物理設定值,如通"
#~ "道、傳送功率或者天線分享道所有定義的無線網路(假如這個無線射頻硬體是多工-"
#~ "SSID能力的). 每個網路設定像加密或操作模式是被分群在<em>Interface "
#~ "Configuration</em>中."

#~ msgid ""
#~ "The <em>libiwinfo-lua</em> package is not installed. You must install "
#~ "this component for working wireless configuration!"
#~ msgstr ""
#~ "這 <em>libiwinfo-lua</em> 軟體包尚未安裝. 您必須安裝這個元件以便無線網路設"
#~ "定有作用."

#~ msgid "The given network name is not unique"
#~ msgstr "輸入的網路名稱非唯一"

#, fuzzy
#~ msgid ""
#~ "The hardware is not multi-SSID capable and the existing configuration "
#~ "will be replaced if you proceed."
#~ msgstr "如果您繼續的話.這硬體並非多SSID工能並且已存的設定將會被覆蓋."

#~ msgid "The selected protocol needs a device assigned"
#~ msgstr "選到的協定需要指定到設備上"

#~ msgid ""
#~ "There is no device assigned yet, please attach a network device in the "
#~ "\"Physical Settings\" tab"
#~ msgstr "尚未指定設備, 請接上一個網路設備在這\"實體設置\"標籤內"

#~ msgid "Transmission Rate"
#~ msgstr "傳輸速率"

#~ msgid "Transmit Power"
#~ msgstr "射頻功率"

#~ msgid "Transmitter Antenna"
#~ msgstr "射頻天線"

#~ msgid "Uploaded File"
#~ msgstr "檔案已上傳"

#~ msgid "Wireless is restarting..."
#~ msgstr "無線網路重啟中..."

#~ msgid "open"
#~ msgstr "打開"

#~ msgid "Advanced"
#~ msgstr "進階"

#~ msgid "Back"
#~ msgstr "返回"

#~ msgid "Netmask"
#~ msgstr "網路遮罩"

#, fuzzy
#~ msgid "Set up Time Synchronization"
#~ msgstr "安裝校時同步"

#~ msgid "Synchronizing..."
#~ msgstr "同步中..."

#~ msgid "The following changes have been reverted"
#~ msgstr "接下來的修改已經被回復"

#~ msgid "Theme"
#~ msgstr "主題"

#~ msgid "There are no changes to apply."
#~ msgstr "無任何設定待套用."

#~ msgid "There are no pending changes to revert!"
#~ msgstr "尚無暫存的修改等待復原!"

#~ msgid "There are no pending changes!"
#~ msgstr "無暫存的修改!"

#~ msgid "Time Synchronization is not configured yet."
#~ msgstr "校時同步尚未設定."

#~ msgid "Waiting for configuration to be applied… %ds"
#~ msgstr "正在等候設定值套用完畢… %ds"

#~ msgid "kB"
#~ msgstr "kB"

#~ msgid ""
#~ "Here you can paste public SSH-Keys (one per line) for SSH public-key "
#~ "authentication."
#~ msgstr "在這裡貼上公用SSH-Keys (每行一個)以便驗證"

#~ msgid "Password successfully changed!"
#~ msgstr "密碼已變更成功!"

#~ msgid "Unknown Error, password not changed!"
#~ msgstr "未知錯誤, 密碼尚未改變!"

#~ msgid "Available packages"
#~ msgstr "可用軟體包"

#~ msgid "Displaying only packages containing"
#~ msgstr "僅顯示內含的軟體"

#~ msgid "Download and install package"
#~ msgstr "下載並安裝軟體包"

#~ msgid "Filter"
#~ msgstr "過濾器"

#~ msgid "Find package"
#~ msgstr "搜尋軟體包"

#~ msgid "Free space"
#~ msgstr "剩餘空間"

#~ msgid "Install"
#~ msgstr "安裝"

#~ msgid "Installed packages"
#~ msgstr "安裝軟體包"

#~ msgid "No package lists available"
#~ msgstr "尚無軟體包列表可使用"

#~ msgid "OK"
#~ msgstr "行"

#~ msgid "OPKG-Configuration"
#~ msgstr "OPKG-設定值"

#~ msgid "Package lists are older than 24 hours"
#~ msgstr "軟體包列表過期已超過24小時"

#~ msgid "Package name"
#~ msgstr "軟體包名稱"

#~ msgid "Software"
#~ msgstr "軟體"

#~ msgid "Update lists"
#~ msgstr "上傳清單"

#~ msgid "Version"
#~ msgstr "版本"

#~ msgid "Disable DNS setup"
#~ msgstr "關閉DNS設置"

#~ msgid "IPv4 and IPv6"
#~ msgstr "IPv4和IPv6"

#~ msgid "Lease validity time"
#~ msgstr "租賃有效時間"

#~ msgid "Multicast address"
#~ msgstr "多點群播位址"

#~ msgid "Protocol family"
#~ msgstr "協定家族"

#~ msgid "No chains in this table"
#~ msgstr "尚未綁在這個表格中"

#~ msgid "Configuration files will be kept."
#~ msgstr "設定檔將被存檔"

#~ msgid "Note: Configuration files will be erased."
#~ msgstr "注意:設定檔將被刪除."

#~ msgid "<abbr title='Pairwise: %s / Group: %s'>%s - %s</abbr>"
#~ msgstr "<abbr title='Pairwise: %s / Group: %s'>%s - %s</abbr>"

#~ msgid "Activate this network"
#~ msgstr "啟用此網路"

#~ msgid "Hermes 802.11b Wireless Controller"
#~ msgstr "Hermes 802.11b 無線網路控制器"

#~ msgid "Interface reconnected"
#~ msgstr "介面已重新連線"

#~ msgid "Interface shut down"
#~ msgstr "介面關閉"

#~ msgid "Prism2/2.5/3 802.11b Wireless Controller"
#~ msgstr "Prism2/2.5/3 802.11b 無線控制器"

#~ msgid "RaLink 802.11%s Wireless Controller"
#~ msgstr "RaLink 802.11%s 無線控制器"

#~ msgid ""
#~ "Really shutdown interface \"%s\"? You might lose access to this device if "
#~ "you are connected via this interface."
#~ msgstr ""
#~ "真的要關閉這個介面 \"%s\" ?!\n"
#~ "假如您要透過這個介面連線您可能會無法存取這個設備."

#~ msgid "Reconnecting interface"
#~ msgstr "重連這個介面中"

#~ msgid "Shutdown this network"
#~ msgstr "關閉這個網路"

#~ msgid "Wireless restarted"
#~ msgstr "無線網路已重啟"

#~ msgid "Wireless shut down"
#~ msgstr "無線網路關閉"

#~ msgid "DHCP Leases"
#~ msgstr "DHCP的釋放週期"

#~ msgid "DHCPv6 Leases"
#~ msgstr "DHCPv6版釋放時間週期"

#~ msgid ""
#~ "Really delete this interface? The deletion cannot be undone! You might "
#~ "lose access to this device if you are connected via this interface."
#~ msgstr ""
#~ "您真的要刪除這個介面?您將無法復原這項刪除!\n"
#~ "假如您要透過這個介面連線您可能會無法存取這個設備."

#, fuzzy
#~ msgid ""
#~ "Really shut down network? You might lose access to this device if you are "
#~ "connected via this interface."
#~ msgstr ""
#~ "真的要刪除這個網路 ?\n"
#~ "假如您是透過這個介面連線您可能會無法存取這個設備."

#~ msgid "Sort"
#~ msgstr "分類"

#~ msgid "help"
#~ msgstr "幫助"

#~ msgid "IPv4 WAN Status"
#~ msgstr "IPv4寬頻連線狀態"

#~ msgid "IPv6 WAN Status"
#~ msgstr "IPv6寬頻連線狀態"

#~ msgid "Apply"
#~ msgstr "套用"

#~ msgid "Applying changes"
#~ msgstr "正在套用變更"

#~ msgid "Configuration applied."
#~ msgstr "啟用設定"

#~ msgid "Save &#38; Apply"
#~ msgstr "保存 &#38; 啟用"

#~ msgid "The following changes have been committed"
#~ msgstr "下列的修改已經被提交"

#~ msgid "There are no pending changes to apply!"
#~ msgstr "尚無暫存的修改等待套用"

#~ msgid "Action"
#~ msgstr "動作"

#~ msgid "Buttons"
#~ msgstr "按鈕"

#~ msgid "Handler"
#~ msgstr "多執行緒"

#~ msgid "Maximum hold time"
#~ msgstr "可持有最長時間"

#~ msgid "Minimum hold time"
#~ msgstr "可持有的最低時間"

#~ msgid "Path to executable which handles the button event"
#~ msgstr "處理按鍵效果可執行檔路徑"

#~ msgid "Specifies the button state to handle"
#~ msgstr "指定這個按鈕狀態以便操作"

#~ msgid "This page allows the configuration of custom button actions"
#~ msgstr "這一頁允許客製化按鍵動作的設定"

#~ msgid "Leasetime"
#~ msgstr "租賃時間"

#~ msgid "AR Support"
#~ msgstr "AR支援"

#~ msgid "Atheros 802.11%s Wireless Controller"
#~ msgstr "Atheros 802.11%s 無線控制器"

#~ msgid "Background Scan"
#~ msgstr "背景搜尋"

#~ msgid "Compression"
#~ msgstr "壓縮"

#~ msgid "Disable HW-Beacon timer"
#~ msgstr "關閉硬體燈號計時器"

#~ msgid "Do not send probe responses"
#~ msgstr "不傳送探測回應"

#~ msgid "Fast Frames"
#~ msgstr "快速迅框群"

#~ msgid "Maximum Rate"
#~ msgstr "最快速度"

#~ msgid "Minimum Rate"
#~ msgstr "最低速度"

#~ msgid "Multicast Rate"
#~ msgstr "多點群播速度"

#~ msgid "Outdoor Channels"
#~ msgstr "室外通道"

#~ msgid "Regulatory Domain"
#~ msgstr "監管網域"

#~ msgid "Separate WDS"
#~ msgstr "分隔WDS中繼"

#~ msgid "Static WDS"
#~ msgstr "靜態WDS"

#~ msgid "Turbo Mode"
#~ msgstr "渦輪爆衝模式"

#~ msgid "XR Support"
#~ msgstr "支援XR無線陣列"

#~ msgid "An additional network will be created if you leave this unchecked."
#~ msgstr "取消選取將會另外建立一個新網路，而不會覆蓋目前的網路設定"

#~ msgid "Join Network: Settings"
#~ msgstr "加入網路的設定"

#~ msgid "CPU"
#~ msgstr "CPU"

#~ msgid "Port %d"
#~ msgstr "埠 %d"

#~ msgid "Port %d is untagged in multiple VLANs!"
#~ msgstr "埠 %d 尚未標記在多個VLANs中!"

#~ msgid "VLAN Interface"
#~ msgstr "VLAN介面"<|MERGE_RESOLUTION|>--- conflicted
+++ resolved
@@ -552,12 +552,7 @@
 msgid ""
 "Aggregator: Chosen by the largest number of ports + slave added/removed or "
 "state changes (count, 2)"
-<<<<<<< HEAD
-msgstr ""
-"彙總器:按 \"最大連接埠數 +'物理次從'新增/刪除或狀態變更\" 選擇 (計數,2)"
-=======
 msgstr "彙總器: 選擇按 \"最大連接埠數 + 實體界面新增/刪除 或 狀態變更\" (計數,2)"
->>>>>>> 03849e55
 
 #: protocols/luci-proto-bonding/htdocs/luci-static/resources/protocol/bonding.js:262
 msgid "Aggregator: Slave added/removed or state changes (bandwidth, 1)"
@@ -4936,13 +4931,7 @@
 msgid ""
 "Primary becomes active slave when it comes back up if speed and duplex "
 "better than current slave (better, 1)"
-<<<<<<< HEAD
-msgstr ""
-"如果速度和雙工比當前的物理從屬好(更好, 1), 則當邏輯主控站恢復時, 它將變為活動"
-"的物理從屬"
-=======
 msgstr "如果速度和雙工比當前的實體界面好(更好, 1), 則當邏輯主控站恢復時, 它將變為活動的實體界面"
->>>>>>> 03849e55
 
 #: protocols/luci-proto-bonding/htdocs/luci-static/resources/protocol/bonding.js:227
 msgid "Primary becomes active slave whenever it comes back up (always, 0)"
@@ -5880,13 +5869,7 @@
 msgid ""
 "Specifies the reselection policy for the primary slave when failure of the "
 "active slave or recovery of the primary slave occurs"
-<<<<<<< HEAD
-msgstr ""
-"當活躍的動物理從屬發生故障或主要從屬復原發生故障時, 為主要從屬指定重新選擇策"
-"略"
-=======
 msgstr "當活躍的實體界面發生故障 或 主要實體界面復原發生故障時, 為主要實體界面指定重新選擇策略"
->>>>>>> 03849e55
 
 #: protocols/luci-proto-bonding/htdocs/luci-static/resources/protocol/bonding.js:244
 msgid "Specifies the system priority"
