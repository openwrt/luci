--- conflicted
+++ resolved
@@ -690,12 +690,6 @@
 msgid "Connection Limit"
 msgstr "מגבלת חיבורים"
 
-<<<<<<< HEAD
-=======
-msgid "Connection attempt failed"
-msgstr ""
-
->>>>>>> b38306dc
 msgid "Connections"
 msgstr "חיבורים"
 
