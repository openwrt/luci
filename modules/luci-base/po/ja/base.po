msgid ""
msgstr ""
"Project-Id-Version: \n"
"Report-Msgid-Bugs-To: \n"
"POT-Creation-Date: 2009-06-10 03:40+0200\n"
"PO-Revision-Date: 2018-07-07 17:55+0900\n"
"Last-Translator: INAGAKI Hiroshi <musashino.open@gmail.com>\n"
"Language: ja\n"
"MIME-Version: 1.0\n"
"Content-Type: text/plain; charset=UTF-8\n"
"Content-Transfer-Encoding: 8bit\n"
"Plural-Forms: nplurals=1; plural=0;\n"
"X-Generator: Poedit 2.0.7\n"
"Language-Team: \n"

msgid "%.1f dB"
msgstr "%.1f dB"

msgid "%s is untagged in multiple VLANs!"
msgstr "%s は複数のVLANにUntaggedしています!"

msgid "(%d minute window, %d second interval)"
msgstr "(%d 分幅, %d 秒間隔)"

msgid "(%s available)"
msgstr "(%s 使用可能)"

msgid "(empty)"
msgstr "(空)"

msgid "(no interfaces attached)"
msgstr "(インターフェースが接続されていません)"

msgid "-- Additional Field --"
msgstr "-- 追加項目 --"

msgid "-- Please choose --"
msgstr "-- 選択してください --"

msgid "-- custom --"
msgstr "-- 手動設定 --"

msgid "-- match by device --"
msgstr "-- デバイスを指定 --"

msgid "-- match by label --"
msgstr "-- ラベルを指定 --"

msgid "-- match by uuid --"
msgstr "-- UUID を指定 --"

msgid "-- please select --"
msgstr "-- 選択してください --"

msgid "1 Minute Load:"
msgstr "過去1分の負荷:"

msgid "15 Minute Load:"
msgstr "過去15分の負荷:"

msgid "4-character hexadecimal ID"
msgstr ""

msgid "464XLAT (CLAT)"
msgstr "464XLAT (CLAT)"

msgid "5 Minute Load:"
msgstr "過去5分の負荷:"

msgid "6-octet identifier as a hex string - no colons"
msgstr ""

msgid "802.11r Fast Transition"
msgstr "802.11r 高速ローミング"

msgid "802.11w Association SA Query maximum timeout"
msgstr "802.11w アソシエーションSAクエリの最大タイムアウト時間です。"

msgid "802.11w Association SA Query retry timeout"
msgstr "802.11w アソシエーションSAクエリの再試行タイムアウト時間です。"

msgid "802.11w Management Frame Protection"
msgstr "802.11w 管理フレーム保護"

msgid "802.11w maximum timeout"
msgstr "802.11w 最大タイムアウト"

msgid "802.11w retry timeout"
msgstr "802.11w 再試行タイムアウト"

msgid "<abbr title=\"Basic Service Set Identifier\">BSSID</abbr>"
msgstr "<abbr title=\"Basic Service Set Identifier\">BSSID</abbr>"

msgid "<abbr title=\"Domain Name System\">DNS</abbr> query port"
msgstr "<abbr title=\"Domain Name System\">DNS</abbr> クエリポート"

msgid "<abbr title=\"Domain Name System\">DNS</abbr> server port"
msgstr "<abbr title=\"Domain Name System\">DNS</abbr> サーバーポート"

msgid ""
"<abbr title=\"Domain Name System\">DNS</abbr> servers will be queried in the "
"order of the resolvfile"
msgstr ""
"リゾルバファイルの順番に、<abbr title=\"Domain Name System\">DNS</abbr>サー"
"バーに問い合わせを行います"

msgid "<abbr title=\"Extended Service Set Identifier\">ESSID</abbr>"
msgstr "<abbr title=\"Extended Service Set Identifier\">ESSID</abbr>"

msgid "<abbr title=\"Internet Protocol Version 4\">IPv4</abbr>-Address"
msgstr "<abbr title=\"Internet Protocol Version 4\">IPv4</abbr>-アドレス"

msgid "<abbr title=\"Internet Protocol Version 4\">IPv4</abbr>-Gateway"
msgstr "<abbr title=\"Internet Protocol Version 4\">IPv4</abbr>-ゲートウェイ"

msgid "<abbr title=\"Internet Protocol Version 4\">IPv4</abbr>-Netmask"
msgstr "<abbr title=\"Internet Protocol Version 4\">IPv4</abbr>-ネットマスク"

msgid ""
"<abbr title=\"Internet Protocol Version 6\">IPv6</abbr>-Address or Network "
"(CIDR)"
msgstr ""
"<abbr title=\"Internet Protocol Version 6\">IPv6</abbr>-アドレス又はネット"
"ワーク (CIDR)"

msgid "<abbr title=\"Internet Protocol Version 6\">IPv6</abbr>-Gateway"
msgstr "<abbr title=\"Internet Protocol Version 6\">IPv6</abbr>-ゲートウェイ"

msgid "<abbr title=\"Internet Protocol Version 6\">IPv6</abbr>-Suffix (hex)"
msgstr ""
"<abbr title=\"Internet Protocol Version 6\">IPv6</abbr>-サフィックス (16進数)"

msgid "<abbr title=\"Light Emitting Diode\">LED</abbr> Configuration"
msgstr "<abbr title=\"Light Emitting Diode\">LED</abbr> 設定"

msgid "<abbr title=\"Light Emitting Diode\">LED</abbr> Name"
msgstr "<abbr title=\"Light Emitting Diode\">LED</abbr> 名"

msgid "<abbr title=\"Media Access Control\">MAC</abbr>-Address"
msgstr "<abbr title=\"Media Access Control\">MAC</abbr>-アドレス"

msgid "<abbr title=\"The DHCP Unique Identifier\">DUID</abbr>"
msgstr "<abbr title=\"The DHCP Unique Identifier\">DUID</abbr>"

msgid ""
"<abbr title=\"maximal\">Max.</abbr> <abbr title=\"Dynamic Host Configuration "
"Protocol\">DHCP</abbr> leases"
msgstr ""
"<abbr title=\"maximal\">最大</abbr> <abbr title=\"Dynamic Host Configuration "
"Protocol\">DHCP</abbr> リース"

msgid ""
"<abbr title=\"maximal\">Max.</abbr> <abbr title=\"Extension Mechanisms for "
"Domain Name System\">EDNS0</abbr> packet size"
msgstr ""
"<abbr title=\"maximal\">最大</abbr> <abbr title=\"Extension Mechanisms for "
"Domain Name System\">EDNS0</abbr> パケットサイズ"

msgid "<abbr title=\"maximal\">Max.</abbr> concurrent queries"
msgstr "<abbr title=\"maximal\">最大</abbr> 並列処理クエリ"

msgid "<abbr title='Pairwise: %s / Group: %s'>%s - %s</abbr>"
msgstr ""

msgid ""
"<br/>Note: you need to manually restart the cron service if the crontab file "
"was empty before editing."
msgstr ""
"<br />注意: 編集前の crontab ファイルが空の場合、手動で cron サービスの再起動"
"を行う必要があります。"

msgid "A43C + J43 + A43"
msgstr "A43C + J43 + A43"

msgid "A43C + J43 + A43 + V43"
msgstr "A43C + J43 + A43 + V43"

msgid "ADSL"
msgstr "ADSL"

msgid "ANSI T1.413"
msgstr "ANSI T1.413"

msgid "APN"
msgstr "APN"

msgid "ARP retry threshold"
msgstr "ARP再試行しきい値"

msgid "ATM (Asynchronous Transfer Mode)"
msgstr ""

msgid "ATM Bridges"
msgstr "ATMブリッジ"

msgid "ATM Virtual Channel Identifier (VCI)"
msgstr "ATM仮想チャネル識別子 (VCI)"

msgid "ATM Virtual Path Identifier (VPI)"
msgstr "ATM仮想パス識別子 (VPI)"

msgid ""
"ATM bridges expose encapsulated ethernet in AAL5 connections as virtual "
"Linux network interfaces which can be used in conjunction with DHCP or PPP "
"to dial into the provider network."
msgstr ""

msgid "ATM device number"
msgstr "ATMデバイス番号"

msgid "ATU-C System Vendor ID"
msgstr ""

msgid "Access Concentrator"
msgstr "Access Concentrator"

msgid "Access Point"
msgstr "アクセスポイント"

msgid "Actions"
msgstr "動作"

msgid "Active <abbr title=\"Internet Protocol Version 4\">IPv4</abbr>-Routes"
msgstr ""
"稼働中の <abbr title=\"Internet Protocol Version 4\">IPv4</abbr>-経路情報"

msgid "Active <abbr title=\"Internet Protocol Version 6\">IPv6</abbr>-Routes"
msgstr ""
"稼働中の <abbr title=\"Internet Protocol Version 6\">IPv6</abbr>-経路情報"

msgid "Active Connections"
msgstr "アクティブ コネクション"

msgid "Active DHCP Leases"
msgstr "アクティブなDHCPリース"

msgid "Active DHCPv6 Leases"
msgstr "アクティブなDHCPv6リース"

msgid "Ad-Hoc"
msgstr "アドホック"

msgid "Add"
msgstr "追加"

msgid "Add local domain suffix to names served from hosts files"
msgstr ""
"hosts ファイルにより解決される名前にローカルドメイン サフィックスを付加しま"
"す。"

msgid "Add new interface..."
msgstr "インターフェースの新規作成..."

msgid "Additional Hosts files"
msgstr "追加のホストファイル"

msgid "Additional servers file"
msgstr "追加のサーバー ファイル"

msgid "Address"
msgstr "アドレス"

msgid "Address to access local relay bridge"
msgstr "ローカル リレーブリッジにアクセスするためのIPアドレス"

msgid "Administration"
msgstr "管理画面"

msgid "Advanced Settings"
msgstr "詳細設定"

msgid "Aggregate Transmit Power(ACTATP)"
msgstr ""

msgid "Alert"
msgstr "警告"

msgid "Alias interface"
msgstr ""

msgid ""
"Allocate IP addresses sequentially, starting from the lowest available "
"address"
msgstr ""

msgid "Allocate IP sequentially"
msgstr ""

msgid "Allow <abbr title=\"Secure Shell\">SSH</abbr> password authentication"
msgstr "<abbr title=\"Secure Shell\">SSH</abbr> パスワード認証を許可します。"

msgid "Allow all except listed"
msgstr "リスト内の端末からのアクセスを禁止"

msgid "Allow legacy 802.11b rates"
msgstr ""

msgid "Allow listed only"
msgstr "リスト内の端末からのアクセスを許可"

msgid "Allow localhost"
msgstr "ローカルホストを許可する"

msgid "Allow remote hosts to connect to local SSH forwarded ports"
msgstr ""
"リモートホストがSSH転送されたローカルのポートに接続することを許可します。"

msgid "Allow root logins with password"
msgstr "パスワードでの root ログインを許可"

msgid "Allow the <em>root</em> user to login with password"
msgstr "パスワードを使用した <em>root</em> 権限でのログインを許可します。"

msgid ""
"Allow upstream responses in the 127.0.0.0/8 range, e.g. for RBL services"
msgstr ""

msgid "Allowed IPs"
msgstr "許可されるIP"

msgid "Always announce default router"
msgstr "常にデフォルト ルーターとして通知する"

msgid "Annex"
msgstr ""

msgid "Annex A + L + M (all)"
msgstr ""

msgid "Annex A G.992.1"
msgstr ""

msgid "Annex A G.992.2"
msgstr ""

msgid "Annex A G.992.3"
msgstr ""

msgid "Annex A G.992.5"
msgstr ""

msgid "Annex B (all)"
msgstr ""

msgid "Annex B G.992.1"
msgstr ""

msgid "Annex B G.992.3"
msgstr ""

msgid "Annex B G.992.5"
msgstr ""

msgid "Annex J (all)"
msgstr ""

msgid "Annex L G.992.3 POTS 1"
msgstr ""

msgid "Annex M (all)"
msgstr ""

msgid "Annex M G.992.3"
msgstr ""

msgid "Annex M G.992.5"
msgstr ""

msgid "Announce as default router even if no public prefix is available."
msgstr ""
"利用可能なパブリック プレフィクスが無くても、デフォルトのルーターとして通知し"
"ます。"

msgid "Announced DNS domains"
msgstr ""

msgid "Announced DNS servers"
msgstr ""

msgid "Anonymous Identity"
msgstr ""

msgid "Anonymous Mount"
msgstr "アノニマス マウント"

msgid "Anonymous Swap"
msgstr "アノニマス スワップ"

msgid "Antenna 1"
msgstr "アンテナ 1"

msgid "Antenna 2"
msgstr "アンテナ 2"

msgid "Antenna Configuration"
msgstr "アンテナ設定"

msgid "Any zone"
msgstr "全てのゾーン"

msgid "Apply request failed with status <code>%h</code>"
msgstr "適用リクエストはステータス <code>%h</code> により失敗しました"

msgid "Apply unchecked"
msgstr "チェックなしの適用"

msgid "Architecture"
msgstr "アーキテクチャ"

msgid ""
"Assign a part of given length of every public IPv6-prefix to this interface"
msgstr ""

msgid "Assign interfaces..."
msgstr "インターフェースの割当て..."

msgid ""
"Assign prefix parts using this hexadecimal subprefix ID for this interface."
msgstr ""

msgid "Associated Stations"
msgstr "認証済み端末"

msgid "Associations"
msgstr "アソシエーション数"

msgid "Auth Group"
msgstr "認証グループ"

msgid "Authentication"
msgstr "認証"

msgid "Authentication Type"
msgstr ""

msgid "Authoritative"
msgstr "Authoritative"

msgid "Authorization Required"
msgstr "ログイン認証"

msgid "Auto Refresh"
msgstr "自動更新"

msgid "Automatic"
msgstr "自動"

msgid "Automatic Homenet (HNCP)"
msgstr ""

msgid "Automatically check filesystem for errors before mounting"
msgstr "マウント実行前にファイルシステムのエラーを自動的にチェックします。"

msgid "Automatically mount filesystems on hotplug"
msgstr "ホットプラグによってファイルシステムを自動的にマウントします。"

msgid "Automatically mount swap on hotplug"
msgstr "ホットプラグによってスワップ パーティションを自動的にマウントします。"

msgid "Automount Filesystem"
msgstr "ファイルシステム 自動マウント"

msgid "Automount Swap"
msgstr "スワップ 自動マウント"

msgid "Available"
msgstr "使用可"

msgid "Available packages"
msgstr "インストール可能なパッケージ"

msgid "Average:"
msgstr "平均値:"

msgid "B43 + B43C"
msgstr ""

msgid "B43 + B43C + V43"
msgstr ""

msgid "BR / DMR / AFTR"
msgstr ""

msgid "BSSID"
msgstr "BSSID"

msgid "Back"
msgstr "戻る"

msgid "Back to Overview"
msgstr "概要へ戻る"

msgid "Back to configuration"
msgstr "設定へ戻る"

msgid "Back to overview"
msgstr "概要へ戻る"

msgid "Back to scan results"
msgstr "スキャン結果へ戻る"

msgid "Backup"
msgstr "バックアップ"

msgid "Backup / Flash Firmware"
msgstr "バックアップ / ファームウェア更新"

msgid "Backup file list"
msgstr "バックアップファイル リスト"

msgid "Bad address specified!"
msgstr "無効なアドレスです!"

msgid "Band"
msgstr ""

msgid ""
"Below is the determined list of files to backup. It consists of changed "
"configuration files marked by opkg, essential base files and the user "
"defined backup patterns."
msgstr ""
"以下は、バックアップの際に含まれるファイルのリストです。このリストは、opkgに"
"よって認識されている設定ファイル、重要なベースファイル、ユーザーが設定したパ"
"ターンに一致したファイルの一覧です。"

msgid "Bind interface"
msgstr ""

msgid "Bind only to specific interfaces rather than wildcard address."
msgstr ""
"ワイルドカード アドレスではなく、特定のインターフェースのみにバインドします。"

msgid "Bind the tunnel to this interface (optional)."
msgstr ""

msgid "Bitrate"
msgstr "ビットレート"

msgid "Bogus NX Domain Override"
msgstr ""

msgid "Bridge"
msgstr "ブリッジ"

msgid "Bridge interfaces"
msgstr "ブリッジ インターフェース"

msgid "Bridge unit number"
msgstr "ブリッジ ユニット番号"

msgid "Bring up on boot"
msgstr "デフォルトで起動する"

msgid "Broadcom 802.11%s Wireless Controller"
msgstr "Broadcom 802.11%s 無線LANコントローラ"

msgid "Broadcom BCM%04x 802.11 Wireless Controller"
msgstr "Broadcom BCM%04x 802.11 無線LANコントローラ"

msgid "Buffered"
msgstr "バッファ"

msgid ""
"Build/distribution specific feed definitions. This file will NOT be "
"preserved in any sysupgrade."
msgstr ""
"ビルド / ディストリビューション固有のフィード定義です。このファイルは"
"sysupgradeの際に引き継がれません。"

msgid "CA certificate; if empty it will be saved after the first connection."
msgstr "CA証明書（空白の場合、初回の接続後に保存されます。）"

msgid "CPU usage (%)"
msgstr "CPU使用率 (%)"

msgid "Call failed"
msgstr ""

msgid "Cancel"
msgstr "キャンセル"

msgid "Category"
msgstr "カテゴリー"

msgid "Chain"
msgstr "チェイン"

msgid "Changes"
msgstr "変更"

msgid "Changes applied."
msgstr "変更が適用されました。"

msgid "Changes have been reverted."
msgstr "変更は取り消されました。"

msgid "Changes the administrator password for accessing the device"
msgstr "デバイスの管理者パスワードを変更します"

msgid "Channel"
msgstr "チャネル"

msgid ""
"Channel %d is not available in the %s regulatory domain and has been auto-"
"adjusted to %d."
msgstr ""
"チャンネル %d は、 %s 領域内では規制により利用できません。%d へ自動調整されま"
"した。"

msgid "Check"
msgstr "チェック"

msgid "Check filesystems before mount"
msgstr "マウント前にファイルシステムをチェックする"

msgid "Check this option to delete the existing networks from this radio."
msgstr ""
"この無線から既存のネットワークを削除する場合、このオプションを有効にします。"

msgid "Checksum"
msgstr "チェックサム"

msgid ""
"Choose the firewall zone you want to assign to this interface. Select "
"<em>unspecified</em> to remove the interface from the associated zone or "
"fill out the <em>create</em> field to define a new zone and attach the "
"interface to it."
msgstr ""
"このインターフェースに設定するファイウォール ゾーンを選択してください。<em>設"
"定しない</em>を選択すると、設定済みのゾーンを削除します。また、<em>作成</em>"
"フィールドにゾーン名を入力すると、新しくゾーンを作成し、このインターフェース"
"に設定します。"

msgid ""
"Choose the network(s) you want to attach to this wireless interface or fill "
"out the <em>create</em> field to define a new network."
msgstr ""
"無線インターフェースをアタッチするネットワークを選択してください。または、"
"<em>作成</em>欄を選択すると新しいネットワークを作成します。"

msgid "Cipher"
msgstr "暗号化方式"

msgid "Cisco UDP encapsulation"
msgstr ""

msgid ""
"Click \"Generate archive\" to download a tar archive of the current "
"configuration files."
msgstr ""
"\"バックアップ アーカイブの作成\"をクリックすると、現在の設定ファイルをtar形"
"式のアーカイブファイルとしてダウンロードします。"

msgid "Client"
msgstr "クライアント"

msgid "Client ID to send when requesting DHCP"
msgstr "DHCPリクエスト時に送信するクライアントID"

msgid ""
"Close inactive connection after the given amount of seconds, use 0 to "
"persist connection"
msgstr ""
"設定した秒数後に、使用していない接続を閉じます。0を設定した場合、接続を維持し"
"ます"

msgid "Close list..."
msgstr "リストを閉じる"

msgid "Collecting data..."
msgstr "データ収集中です..."

msgid "Command"
msgstr "コマンド"

msgid "Common Configuration"
msgstr "一般設定"

msgid ""
"Complicates key reinstallation attacks on the client side by disabling "
"retransmission of EAPOL-Key frames that are used to install keys. This "
"workaround might cause interoperability issues and reduced robustness of key "
"negotiation especially in environments with heavy traffic load."
msgstr ""
"キーのインストールに使用される EAPOL キーフレームの再送信を無効にすることによ"
"り、クライアント サイドの Key Reinstallation Attacks (KRACK) を困難にします。"
"この回避策は、相互運用性の問題や、特に高負荷のトラフィック環境下におけるキー "
"ネゴシエーションの信頼性低下の原因となることがあります。"

msgid "Configuration"
msgstr "設定"

msgid "Configuration failed"
msgstr ""

msgid "Configuration files will be kept."
msgstr "設定ファイルは保持されます。"

msgid "Configuration has been applied."
msgstr "設定が適用されました。"

msgid "Configuration has been rolled back!"
msgstr "設定はロールバックされました！"

msgid "Confirmation"
msgstr "確認"

msgid "Connect"
msgstr "接続"

msgid "Connected"
msgstr "接続中"

msgid "Connection Limit"
msgstr "接続制限"

<<<<<<< HEAD
=======
msgid "Connection attempt failed"
msgstr ""

>>>>>>> b38306dc
msgid "Connections"
msgstr "ネットワーク接続"

msgid ""
"Could not regain access to the device after applying the configuration "
"changes. You might need to reconnect if you modified network related "
"settings such as the IP address or wireless security credentials."
msgstr ""
"設定の変更を適用後、デバイスへのアクセスを回復できませんでした。もし IP アド"
"レスや無線のセキュリティ認証情報などのネットワーク関連の設定を変更した場合、"
"再接続が必要かもしれません。"

msgid "Country"
msgstr "国"

msgid "Country Code"
msgstr "国コード"

msgid "Cover the following interface"
msgstr "インターフェースの指定"

msgid "Cover the following interfaces"
msgstr "インターフェースの指定"

msgid "Create / Assign firewall-zone"
msgstr "ファイアウォール ゾーンの作成 / 割り当て"

msgid "Create Interface"
msgstr "インターフェースの作成"

msgid "Create a bridge over multiple interfaces"
msgstr "複数のインタフェースを指定してブリッジを作成します"

msgid "Critical"
msgstr "重大"

msgid "Cron Log Level"
msgstr "Cronのログ出力レベル"

msgid "Custom Interface"
msgstr "新しいインターフェース"

msgid "Custom delegated IPv6-prefix"
msgstr ""

msgid ""
"Custom feed definitions, e.g. private feeds. This file can be preserved in a "
"sysupgrade."
msgstr ""
"プライベート フィードなどのカスタム フィード定義です。このファイルは"
"sysupgrade時に引き継ぐことができます。"

msgid "Custom feeds"
msgstr "カスタム フィード"

msgid ""
"Custom files (certificates, scripts) may remain on the system. To prevent "
"this, perform a factory-reset first."
msgstr ""
"カスタム ファイル（証明書, スクリプト）がシステムに残るかもしれません。これを"
"防ぐには、まず最初に factory-reset を行います。"

msgid ""
"Customizes the behaviour of the device <abbr title=\"Light Emitting Diode"
"\">LED</abbr>s if possible."
msgstr ""
"<abbr title=\"Light Emitting Diode\">LED</abbr> デバイスの挙動をカスタマイズ"
"します。"

msgid "DHCP Server"
msgstr "DHCPサーバー"

msgid "DHCP and DNS"
msgstr "DHCP 及び DNS"

msgid "DHCP client"
msgstr "DHCP クライアント"

msgid "DHCP-Options"
msgstr "DHCPオプション"

msgid "DHCPv6 client"
msgstr "DHCPv6 クライアント"

msgid "DHCPv6-Mode"
msgstr "DHCPv6-モード"

msgid "DHCPv6-Service"
msgstr "DHCPv6-サービス"

msgid "DNS"
msgstr "DNS"

msgid "DNS forwardings"
msgstr "DNSフォワーディング"

msgid "DNS-Label / FQDN"
msgstr ""

msgid "DNSSEC"
msgstr "DNSSEC"

msgid "DNSSEC check unsigned"
msgstr ""

msgid "DPD Idle Timeout"
msgstr ""

msgid "DS-Lite AFTR address"
msgstr "DS-Lite AFTR アドレス"

msgid "DSL"
msgstr "DSL"

msgid "DSL Status"
msgstr "DSL ステータス"

msgid "DSL line mode"
msgstr ""

msgid "DUID"
msgstr "DUID"

msgid "Data Rate"
msgstr ""

msgid "Debug"
msgstr "デバッグ"

msgid "Default %d"
msgstr "標準設定 %d"

msgid "Default gateway"
msgstr "デフォルト ゲートウェイ"

msgid "Default is stateless + stateful"
msgstr "デフォルトは ステートレス + ステートフル です。"

msgid "Default state"
msgstr "標準状態"

msgid "Define a name for this network."
msgstr "ネットワーク名を設定してください。"

msgid ""
"Define additional DHCP options, for example "
"\"<code>6,192.168.2.1,192.168.2.2</code>\" which advertises different DNS "
"servers to clients."
msgstr ""
"追加のDHCPオプションを設定します。（例：\"<code>6,192.168.2.1,192.168.2.2</"
"code>\" と設定することで、クライアントに指定のDNSサーバーを通知します。）"

msgid "Delete"
msgstr "削除"

msgid "Delete this network"
msgstr "ネットワークを削除します"

msgid "Description"
msgstr "詳細"

msgid "Design"
msgstr "デザイン"

msgid "Destination"
msgstr "宛先"

msgid "Device"
msgstr "デバイス"

msgid "Device Configuration"
msgstr "デバイス設定"

msgid "Device is rebooting..."
msgstr "デバイスを再起動中です..."

msgid "Device unreachable!"
msgstr "デバイスに到達できません"

msgid "Device unreachable! Still waiting for device..."
msgstr "デバイスに到達できません！まだデバイスを待っています..."

msgid "Diagnostics"
msgstr "診断機能"

msgid "Dial number"
msgstr ""

msgid "Directory"
msgstr "ディレクトリ"

msgid "Disable"
msgstr "無効"

msgid ""
"Disable <abbr title=\"Dynamic Host Configuration Protocol\">DHCP</abbr> for "
"this interface."
msgstr ""
"このインターフェースでは<abbr title=\"Dynamic Host Configuration Protocol"
"\">DHCP</abbr>機能を使用しません。"

msgid "Disable DNS setup"
msgstr "DNSセットアップを無効にする"

msgid "Disable Encryption"
msgstr "暗号化を無効にする"

msgid "Disable this network"
msgstr ""

msgid "Disabled"
msgstr "無効"

msgid "Disabled (default)"
msgstr "無効（デフォルト）"

msgid "Discard upstream RFC1918 responses"
msgstr "RFC1918の応答を破棄します"

msgid "Disconnection attempt failed"
msgstr ""

msgid "Dismiss"
msgstr "警告の除去"

msgid "Displaying only packages containing"
msgstr "右記の文字列を含んだパッケージのみを表示中"

msgid "Distance Optimization"
msgstr "距離の最適化"

msgid "Distance to farthest network member in meters."
msgstr "最も遠い端末との距離(メートル)を設定してください。"

msgid "Distribution feeds"
msgstr "ディストリビューション フィード"

msgid "Diversity"
msgstr "ダイバシティ"

msgid ""
"Dnsmasq is a combined <abbr title=\"Dynamic Host Configuration Protocol"
"\">DHCP</abbr>-Server and <abbr title=\"Domain Name System\">DNS</abbr>-"
"Forwarder for <abbr title=\"Network Address Translation\">NAT</abbr> "
"firewalls"
msgstr ""
"Dnsmasq は <abbr title=\"Dynamic Host Configuration Protocol\">DHCP</abbr>"
"サーバーと <abbr title=\"Network Address Translation\">NAT</abbr>ファイア"
"ウォールの為の <abbr title=\"Domain Name System\">DNS</abbr>フォワーダーを複"
"合したサービスです。"

msgid "Do not cache negative replies, e.g. for not existing domains"
msgstr ""
"無効なリプライをキャッシュしません (例：存在しないドメインからの返答など)"

msgid "Do not forward requests that cannot be answered by public name servers"
msgstr "パブリック DNSサーバーが返答できなかったリクエストを転送しません"

msgid "Do not forward reverse lookups for local networks"
msgstr "ローカル ネットワークへの逆引きを転送しません"

msgid "Domain required"
msgstr "ドメイン必須"

msgid "Domain whitelist"
msgstr "ドメイン ホワイトリスト"

msgid "Don't Fragment"
msgstr "非フラグメント化"

msgid ""
"Don't forward <abbr title=\"Domain Name System\">DNS</abbr>-Requests without "
"<abbr title=\"Domain Name System\">DNS</abbr>-Name"
msgstr ""
"<abbr title=\"Domain Name System\">DNS</abbr>名の無い <abbr title=\"Domain "
"Name System\">DNS</abbr>リクエストを転送しません"

msgid "Down"
msgstr "下へ"

msgid "Download and install package"
msgstr "パッケージのダウンロードとインストール"

msgid "Download backup"
msgstr "バックアップ アーカイブのダウンロード"

msgid "Downstream SNR offset"
msgstr ""

msgid "Dropbear Instance"
msgstr "Dropbear設定"

msgid ""
"Dropbear offers <abbr title=\"Secure Shell\">SSH</abbr> network shell access "
"and an integrated <abbr title=\"Secure Copy\">SCP</abbr> server"
msgstr ""
"Dropbear は <abbr title=\"Secure Shell\">SSH</abbr> ネットワークへのシェルア"
"クセスと統合された <abbr title=\"Secure Copy\">SCP</abbr> サーバーを提供しま"
"す。"

msgid "Dual-Stack Lite (RFC6333)"
msgstr "Dual-Stack Lite (RFC6333)"

msgid "Dynamic <abbr title=\"Dynamic Host Configuration Protocol\">DHCP</abbr>"
msgstr "動的 <abbr title=\"Dynamic Host Configuration Protocol\">DHCP</abbr>"

msgid "Dynamic tunnel"
msgstr "動的トンネル機能"

msgid ""
"Dynamically allocate DHCP addresses for clients. If disabled, only clients "
"having static leases will be served."
msgstr ""
"クライアントに対して動的にDHCPアドレスを割り振ります。無効に設定した場合、静"
"的リースのみを行います。"

msgid "EA-bits length"
msgstr ""

msgid "EAP-Method"
msgstr "EAPメソッド"

msgid "Edit"
msgstr "編集"

msgid ""
"Edit the raw configuration data above to fix any error and hit \"Save\" to "
"reload the page."
msgstr ""

msgid "Edit this interface"
msgstr "インターフェースを編集"

msgid "Edit this network"
msgstr "ネットワークを編集"

msgid "Emergency"
msgstr "緊急"

msgid "Enable"
msgstr "有効"

msgid ""
"Enable <abbr title=\"Internet Group Management Protocol\">IGMP</abbr> "
"snooping"
msgstr ""
"<abbr title=\"Internet Group Management Protocol\">IGMP</abbr> スヌーピングの"
"有効化"

msgid "Enable <abbr title=\"Spanning Tree Protocol\">STP</abbr>"
msgstr "<abbr title=\"Spanning Tree Protocol\">STP</abbr>を有効にする"

msgid "Enable HE.net dynamic endpoint update"
msgstr "HE.netの動的endpoint更新を有効にします"

msgid "Enable IPv6 negotiation"
msgstr "IPv6 ネゴシエーションの有効化"

msgid "Enable IPv6 negotiation on the PPP link"
msgstr "PPPリンクのIPv6 ネゴシエーションを有効にする"

msgid "Enable Jumbo Frame passthrough"
msgstr "ジャンボフレーム パススルーを有効にする"

msgid "Enable NTP client"
msgstr "NTPクライアント機能を有効にする"

msgid "Enable Single DES"
msgstr "シングルDESの有効化"

msgid "Enable TFTP server"
msgstr "TFTPサーバーを有効にする"

msgid "Enable VLAN functionality"
msgstr "VLAN機能を有効にする"

msgid "Enable WPS pushbutton, requires WPA(2)-PSK"
msgstr "WPS プッシュボタンを有効化するには、WPA(2)-PSKが必要です。"

msgid "Enable key reinstallation (KRACK) countermeasures"
msgstr "Key Reinstallation (KRACK) 対策の有効化"

msgid "Enable learning and aging"
msgstr "ラーニング エイジング機能を有効にする"

msgid "Enable mirroring of incoming packets"
msgstr "受信パケットのミラーリングを有効化"

msgid "Enable mirroring of outgoing packets"
msgstr "送信パケットのミラーリングを有効化"

msgid "Enable the DF (Don't Fragment) flag of the encapsulating packets."
msgstr "カプセル化されたパケットの DF (Don't Fragment) フラグを有効にします。"

msgid "Enable this mount"
msgstr "マウント設定を有効にする"

msgid "Enable this network"
msgstr ""

msgid "Enable this swap"
msgstr "スワップ設定を有効にする"

msgid "Enable/Disable"
msgstr "有効/無効"

msgid "Enabled"
msgstr "有効"

msgid "Enables IGMP snooping on this bridge"
msgstr "ブリッジの IGMP スヌーピングを有効にします"

msgid ""
"Enables fast roaming among access points that belong to the same Mobility "
"Domain"
msgstr ""

msgid "Enables the Spanning Tree Protocol on this bridge"
msgstr "スパニングツリー プロトコルを有効にする"

msgid "Encapsulation mode"
msgstr "カプセル化モード"

msgid "Encryption"
msgstr "暗号化モード"

msgid "Endpoint Host"
msgstr "エンドポイント ホスト"

msgid "Endpoint Port"
msgstr "エンドポイント ポート"

msgid "Enter custom value"
msgstr ""

msgid "Enter custom values"
msgstr ""

msgid "Erasing..."
msgstr "消去中..."

msgid "Error"
msgstr "エラー"

msgid "Errored seconds (ES)"
msgstr ""

msgid "Ethernet Adapter"
msgstr "イーサネットアダプタ"

msgid "Ethernet Switch"
msgstr "イーサネットスイッチ"

msgid "Exclude interfaces"
msgstr "除外インターフェース"

msgid "Expand hosts"
msgstr "拡張ホスト設定"

msgid "Expires"
msgstr "期限切れ"

msgid ""
"Expiry time of leased addresses, minimum is 2 minutes (<code>2m</code>)."
msgstr ""
"リースアドレスの有効時間を入力します。最小設定値は2分です。 (<code>2m</"
"code>)."

msgid "External"
msgstr "外部"

msgid "External R0 Key Holder List"
msgstr ""

msgid "External R1 Key Holder List"
msgstr ""

msgid "External system log server"
msgstr "外部システムログ サーバー"

msgid "External system log server port"
msgstr "外部システムログ・サーバー ポート"

msgid "External system log server protocol"
msgstr "外部システムログ・サーバー プロトコル"

msgid "Extra SSH command options"
msgstr "拡張 SSHコマンドオプション"

msgid "FT over DS"
msgstr ""

msgid "FT over the Air"
msgstr ""

msgid "FT protocol"
msgstr ""

msgid "Failed to confirm apply within %ds, waiting for rollback…"
msgstr "%d 秒以内の適用を確認できませんでした。ロールバック中です..."

msgid "File"
msgstr "ファイル"

msgid "Filename of the boot image advertised to clients"
msgstr "クライアントに通知するブートイメージのファイル名"

msgid "Filesystem"
msgstr "ファイルシステム"

msgid "Filter"
msgstr "フィルタ"

msgid "Filter private"
msgstr "プライベートフィルター"

msgid "Filter useless"
msgstr ""

msgid "Finalizing failed"
msgstr ""

msgid ""
"Find all currently attached filesystems and swap and replace configuration "
"with defaults based on what was detected"
msgstr ""
"現在アタッチされている全てのファイルシステムとスワップを検索し、検出結果に基"
"づいてデフォルト設定を置き換えます。"

msgid "Find and join network"
msgstr "ネットワークの検索と参加"

msgid "Find package"
msgstr "パッケージを検索"

msgid "Finish"
msgstr "終了"

msgid "Firewall"
msgstr "ファイアウォール"

msgid "Firewall Mark"
msgstr ""

msgid "Firewall Settings"
msgstr "ファイアウォール設定"

msgid "Firewall Status"
msgstr "ファイアウォール ステータス"

msgid "Firmware File"
msgstr "ファームウェア ファイル"

msgid "Firmware Version"
msgstr "ファームウェア バージョン"

msgid "Fixed source port for outbound DNS queries"
msgstr "DNSクエリを送信する送信元ポートを固定します"

msgid "Flash Firmware"
msgstr "ファームウェアの更新"

msgid "Flash image..."
msgstr "更新"

msgid "Flash new firmware image"
msgstr "ファームウェアの更新"

msgid "Flash operations"
msgstr "更新機能"

msgid "Flashing..."
msgstr "更新中..."

msgid "Force"
msgstr "強制"

msgid "Force CCMP (AES)"
msgstr "CCMP (AES) を使用"

msgid "Force DHCP on this network even if another server is detected."
msgstr ""
"別のDHCPサーバーが検出された場合でも、DHCPサーバー機能を強制的に起動します。"

msgid "Force TKIP"
msgstr "TKIP を使用"

msgid "Force TKIP and CCMP (AES)"
msgstr "TKIP 及びCCMP (AES) を使用"

msgid "Force link"
msgstr "強制リンク"

msgid "Force use of NAT-T"
msgstr "NAT-Tの強制使用"

msgid "Form token mismatch"
msgstr "フォーム トークンの不一致"

msgid "Forward DHCP traffic"
msgstr "DHCPトラフィックを転送する"

msgid "Forward Error Correction Seconds (FECS)"
msgstr ""

msgid "Forward broadcast traffic"
msgstr "ブロードキャスト トラフィックを転送する"

msgid "Forward mesh peer traffic"
msgstr ""

msgid "Forwarding mode"
msgstr "転送モード"

msgid "Fragmentation Threshold"
msgstr "フラグメンテーションしきい値"

msgid "Frame Bursting"
msgstr "フレームバースト"

msgid "Free"
msgstr "空き"

msgid "Free space"
msgstr "ディスクの空き容量"

msgid ""
"Further information about WireGuard interfaces and peers at <a href=\"http://"
"wireguard.com\">wireguard.com</a>."
msgstr ""
"WireGuard インターフェースとピアについての詳細情報: <a href=\"http://"
"wireguard.com\">wireguard.com</a>"

msgid "GHz"
msgstr "GHz"

msgid "GPRS only"
msgstr "GPRSのみ"

msgid "Gateway"
msgstr "ゲートウェイ"

msgid "Gateway address is invalid"
msgstr ""

msgid "Gateway ports"
msgstr "ゲートウェイ ポート"

msgid "General Settings"
msgstr "一般設定"

msgid "General Setup"
msgstr "一般設定"

msgid "General options for opkg"
msgstr "opkgの一般設定"

msgid "Generate Config"
msgstr "コンフィグ生成"

msgid "Generate PMK locally"
msgstr ""

msgid "Generate archive"
msgstr "バックアップ アーカイブの作成"

msgid "Generic 802.11%s Wireless Controller"
msgstr "802.11%s 無線LANコントローラ"

msgid "Given password confirmation did not match, password not changed!"
msgstr "入力されたパスワードが一致しません。パスワードは変更されませんでした!"

msgid "Global Settings"
msgstr "全体設定"

msgid "Global network options"
msgstr "グローバル ネットワークオプション"

msgid "Go to password configuration..."
msgstr "パスワード設定へ移動..."

msgid "Go to relevant configuration page"
msgstr "関連する設定ページへ移動"

msgid "Group Password"
msgstr "グループ パスワード"

msgid "Guest"
msgstr "ゲスト"

msgid "HE.net password"
msgstr "HE.net パスワード"

msgid "HE.net username"
msgstr "HE.net ユーザー名"

msgid "HT mode (802.11n)"
msgstr "HT モード (802.11n)"

msgid "Hang Up"
msgstr "再起動"

msgid "Header Error Code Errors (HEC)"
msgstr ""

msgid ""
"Here you can configure the basic aspects of your device like its hostname or "
"the timezone."
msgstr ""
"このページではホスト名やタイムゾーンなどの基本的な設定を行うことが出来ます。"

msgid ""
"Here you can paste public SSH-Keys (one per line) for SSH public-key "
"authentication."
msgstr "SSH公開鍵認証で使用するSSH公開鍵を1行づつペーストしてください。"

msgid "Hide <abbr title=\"Extended Service Set Identifier\">ESSID</abbr>"
msgstr "<abbr title=\"Extended Service Set Identifier\">ESSID</abbr>の隠匿"

msgid "Host"
msgstr "ホスト"

msgid "Host entries"
msgstr "ホスト エントリー"

msgid "Host expiry timeout"
msgstr ""

msgid "Host-<abbr title=\"Internet Protocol Address\">IP</abbr> or Network"
msgstr ""
"ホスト<abbr title=\"Internet Protocol Address\">IP</abbr> または ネットワーク"

msgid "Host-Uniq tag content"
msgstr ""

msgid "Hostname"
msgstr "ホスト名"

msgid "Hostname to send when requesting DHCP"
msgstr "DHCPリクエスト時に送信するホスト名"

msgid "Hostnames"
msgstr "ホスト名"

msgid "Hybrid"
msgstr "ハイブリッド"

msgid "IKE DH Group"
msgstr "IKE DHグループ"

msgid "IP Addresses"
msgstr "IPアドレス"

msgid "IP address"
msgstr "IPアドレス"

msgid "IP address in invalid"
msgstr ""

msgid "IP address is missing"
msgstr ""

msgid "IPv4"
msgstr "IPv4"

msgid "IPv4 Firewall"
msgstr "IPv4 ファイアウォール"

msgid "IPv4 Upstream"
msgstr "IPv4 アップストリーム"

msgid "IPv4 address"
msgstr "IPv4 アドレス"

msgid "IPv4 and IPv6"
msgstr "IPv4及びIPv6"

msgid "IPv4 assignment length"
msgstr "IPv4 割り当て長"

msgid "IPv4 broadcast"
msgstr "IPv4 ブロードキャスト"

msgid "IPv4 gateway"
msgstr "IPv4 ゲートウェイ"

msgid "IPv4 netmask"
msgstr "IPv4 ネットマスク"

msgid "IPv4 only"
msgstr "IPv4のみ"

msgid "IPv4 prefix"
msgstr "IPv4 プレフィクス"

msgid "IPv4 prefix length"
msgstr "IPv4 プレフィクス長"

msgid "IPv4-Address"
msgstr "IPv4-アドレス"

msgid "IPv4-in-IPv4 (RFC2003)"
msgstr "IPv4-in-IPv4 (RFC2003)"

msgid "IPv6"
msgstr "IPv6"

msgid "IPv6 Firewall"
msgstr "IPv6 ファイアウォール"

msgid "IPv6 Neighbours"
msgstr ""

msgid "IPv6 Settings"
msgstr "IPv6 設定"

msgid "IPv6 ULA-Prefix"
msgstr "IPv6 ULA-プレフィクス"

msgid "IPv6 Upstream"
msgstr "IPv6 アップストリーム"

msgid "IPv6 address"
msgstr "IPv6 アドレス"

msgid "IPv6 assignment hint"
msgstr ""

msgid "IPv6 assignment length"
msgstr "IPv6 割り当て長"

msgid "IPv6 gateway"
msgstr "IPv6 ゲートウェイ"

msgid "IPv6 only"
msgstr "IPv6のみ"

msgid "IPv6 prefix"
msgstr "IPv6 プレフィクス"

msgid "IPv6 prefix length"
msgstr "IPv6 プレフィクス長"

msgid "IPv6 routed prefix"
msgstr ""

msgid "IPv6 suffix"
msgstr "IPv6 サフィックス"

msgid "IPv6-Address"
msgstr "IPv6-アドレス"

msgid "IPv6-PD"
msgstr "IPv6-PD"

msgid "IPv6-in-IPv4 (RFC4213)"
msgstr "IPv6-in-IPv4 (RFC4213)"

msgid "IPv6-over-IPv4 (6rd)"
msgstr "IPv6-over-IPv4 (6rd)"

msgid "IPv6-over-IPv4 (6to4)"
msgstr "IPv6-over-IPv4 (6to4)"

msgid "Identity"
msgstr "識別子"

msgid "If checked, 1DES is enabled"
msgstr ""

msgid "If checked, encryption is disabled"
msgstr "チェックした場合、暗号化は無効になります。"

msgid ""
"If specified, mount the device by its UUID instead of a fixed device node"
msgstr ""
"固定のデバイス ノード名のかわりに、設定されたUUIDを使用してマウントします"

msgid ""
"If specified, mount the device by the partition label instead of a fixed "
"device node"
msgstr ""
"固定のデバイス ノード名のかわりに、設定されたパーティション ラベルを使用して"
"マウントします。"

msgid "If unchecked, no default route is configured"
msgstr "チェックされていない場合、デフォルト ルートを設定しません"

msgid "If unchecked, the advertised DNS server addresses are ignored"
msgstr "チェックされていない場合、通知されたDNSサーバー アドレスを無視します"

msgid ""
"If your physical memory is insufficient unused data can be temporarily "
"swapped to a swap-device resulting in a higher amount of usable <abbr title="
"\"Random Access Memory\">RAM</abbr>. Be aware that swapping data is a very "
"slow process as the swap-device cannot be accessed with the high datarates "
"of the <abbr title=\"Random Access Memory\">RAM</abbr>."
msgstr ""
"物理メモリが不足する場合、使用されていないデータを一時的にスワップ デバイスに"
"スワップし、<abbr title=\"Random Access Memory\">RAM</abbr>の使用可能領域を増"
"やすことができます。ただし、スワップ デバイスは<abbr title=\"Random Access "
"Memory\">RAM</abbr>から高速にアクセスすることができないため、データのスワップ"
"は非常に遅い処理であることに注意します。"

msgid "Ignore <code>/etc/hosts</code>"
msgstr "<code>/etc/hosts</code>を無視"

msgid "Ignore interface"
msgstr "インターフェースを無視する"

msgid "Ignore resolve file"
msgstr "リゾルバ ファイルを無視する"

msgid "Image"
msgstr "イメージ"

msgid "In"
msgstr "イン"

msgid ""
"In order to prevent unauthorized access to the system, your request has been "
"blocked. Click \"Continue »\" below to return to the previous page."
msgstr ""

msgid "Inactivity timeout"
msgstr "未使用時タイムアウト"

msgid "Inbound:"
msgstr "受信:"

msgid "Info"
msgstr "情報"

msgid "Initialization failure"
msgstr ""

msgid "Initscript"
msgstr "起動スクリプト"

msgid "Initscripts"
msgstr "起動スクリプト"

msgid "Install"
msgstr "インストール"

msgid "Install iputils-traceroute6 for IPv6 traceroute"
msgstr ""
"IPv6 の traceroute を使用するには、 iputils-traceroute6 をインストールしま"
"す。"

msgid "Install package %q"
msgstr "%q パッケージをインストールします"

msgid "Install protocol extensions..."
msgstr "プロトコル拡張機能をインストールします..."

msgid "Installed packages"
msgstr "インストール済みパッケージ"

msgid "Interface"
msgstr "インターフェース"

msgid "Interface %q device auto-migrated from %q to %q."
msgstr ""

msgid "Interface Configuration"
msgstr "インターフェース設定"

msgid "Interface Overview"
msgstr "インターフェース一覧"

msgid "Interface is reconnecting..."
msgstr "インターフェース再接続中..."

msgid "Interface name"
msgstr "インターフェース名"

msgid "Interface not present or not connected yet."
msgstr "インターフェースが存在しないか、接続していません"

msgid "Interfaces"
msgstr "インターフェース"

msgid "Internal"
msgstr "内部"

msgid "Internal Server Error"
msgstr "内部サーバー エラー"

msgid "Invalid"
msgstr "入力値が不正です"

msgid "Invalid VLAN ID given! Only IDs between %d and %d are allowed."
msgstr "無効なVLAN IDです! IDは%dから%dまでの値のみ入力可能です。"

msgid "Invalid VLAN ID given! Only unique IDs are allowed"
msgstr "無効なVLAN IDです! ユニークなIDを入力してください。"

msgid "Invalid username and/or password! Please try again."
msgstr ""
"ユーザー名かパスワード、もしくは両方が不正です！もう一度入力してください。"

msgid "Isolate Clients"
msgstr "クライアント間の分離"

msgid ""
"It appears that you are trying to flash an image that does not fit into the "
"flash memory, please verify the image file!"
msgstr ""
"更新しようとしたイメージファイルはこのフラッシュメモリに適合しません。イメー"
"ジファイルを確認してください!"

msgid "JavaScript required!"
msgstr "JavaScriptを有効にしてください!"

msgid "Join Network"
msgstr "ネットワークに接続する"

msgid "Join Network: Wireless Scan"
msgstr "ネットワークに接続する: 無線LANスキャン"

msgid "Joining Network: %q"
msgstr "ネットワークに接続: %q"

msgid "Keep settings"
msgstr "設定を保持する"

msgid "Kernel Log"
msgstr "カーネル ログ"

msgid "Kernel Version"
msgstr "カーネル バージョン"

msgid "Key"
msgstr "暗号キー"

msgid "Key #%d"
msgstr "キー #%d"

msgid "Kill"
msgstr "強制終了"

msgid "L2TP"
msgstr "L2TP"

msgid "L2TP Server"
msgstr "L2TP サーバー"

msgid "LCP echo failure threshold"
msgstr "LCP echo 失敗数しきい値"

msgid "LCP echo interval"
msgstr "LCP echo 送信間隔"

msgid "LLC"
msgstr "LLC"

msgid "Label"
msgstr "ラベル"

msgid "Language"
msgstr "言語"

msgid "Language and Style"
msgstr "言語とスタイル"

msgid "Latency"
msgstr "レイテンシー"

msgid "Leaf"
msgstr ""

msgid "Lease time"
msgstr "リース時間"

msgid "Lease validity time"
msgstr "リース有効時間"

msgid "Leasefile"
msgstr "リースファイル"

msgid "Leasetime remaining"
msgstr "残りリース時間"

msgid "Leave empty to autodetect"
msgstr "空欄の場合、自動検知を行います"

msgid "Leave empty to use the current WAN address"
msgstr "空欄の場合、現在のWANアドレスを使用します"

msgid "Legend:"
msgstr "凡例:"

msgid "Limit"
msgstr "割り当て数"

msgid "Limit DNS service to subnets interfaces on which we are serving DNS."
msgstr ""
"DNS サービスを、現在 DNS を提供しているサブネットのインターフェースに限定しま"
"す。"

msgid "Limit listening to these interfaces, and loopback."
msgstr "待ち受けをこれらのインターフェースとループバックに制限します。"

msgid "Line Attenuation (LATN)"
msgstr ""

msgid "Line Mode"
msgstr ""

msgid "Line State"
msgstr ""

msgid "Line Uptime"
msgstr ""

msgid "Link On"
msgstr "リンクオン"

msgid ""
"List of <abbr title=\"Domain Name System\">DNS</abbr> servers to forward "
"requests to"
msgstr ""
"問い合わせを転送する<abbr title=\"Domain Name System\">DNS</abbr> サーバーの"
"リストを設定します"

msgid ""
"List of R0KHs in the same Mobility Domain. <br />Format: MAC-address,NAS-"
"Identifier,128-bit key as hex string. <br />This list is used to map R0KH-ID "
"(NAS Identifier) to a destination MAC address when requesting PMK-R1 key "
"from the R0KH that the STA used during the Initial Mobility Domain "
"Association."
msgstr ""

msgid ""
"List of R1KHs in the same Mobility Domain. <br />Format: MAC-address,R1KH-ID "
"as 6 octets with colons,128-bit key as hex string. <br />This list is used "
"to map R1KH-ID to a destination MAC address when sending PMK-R1 key from the "
"R0KH. This is also the list of authorized R1KHs in the MD that can request "
"PMK-R1 keys."
msgstr ""

msgid "List of SSH key files for auth"
msgstr "認証用 SSH暗号キー ファイルのリスト"

msgid "List of domains to allow RFC1918 responses for"
msgstr "RFC1918の応答を許可するリスト"

msgid "List of hosts that supply bogus NX domain results"
msgstr ""

msgid "Listen Interfaces"
msgstr "待ち受けインターフェース"

msgid "Listen Port"
msgstr "待ち受けポート"

msgid "Listen only on the given interface or, if unspecified, on all"
msgstr ""
"指定したインターフェースでのみアクセスを有効にします。設定しない場合はすべて"
"のインタフェースが対象です"

msgid "Listening port for inbound DNS queries"
msgstr "DNSクエリを受信するポート"

msgid "Load"
msgstr "負荷"

msgid "Load Average"
msgstr "システム平均負荷"

msgid "Loading"
msgstr "ロード中"

msgid "Local IP address is invalid"
msgstr ""

msgid "Local IP address to assign"
msgstr "割り当てるローカル IPアドレス"

msgid "Local IPv4 address"
msgstr "ローカル IPv4 アドレス"

msgid "Local IPv6 address"
msgstr "ローカル IPv6 アドレス"

msgid "Local Service Only"
msgstr "ローカルサービスのみ"

msgid "Local Startup"
msgstr "ローカル スタートアップ"

msgid "Local Time"
msgstr "時刻"

msgid "Local domain"
msgstr "ローカル ドメイン"

msgid ""
"Local domain specification. Names matching this domain are never forwarded "
"and are resolved from DHCP or hosts files only"
msgstr ""
"ローカル ドメインの定義です。このドメインに一致する名前は転送が行われず、 "
"DHCP または hosts ファイルのみにより解決されます。"

msgid "Local domain suffix appended to DHCP names and hosts file entries"
msgstr ""
"DHCP名とhostsファイルのエントリーに付される、ローカルドメイン サフィックスで"
"す。"

msgid "Local server"
msgstr "ローカル サーバー"

msgid ""
"Localise hostname depending on the requesting subnet if multiple IPs are "
"available"
msgstr ""

msgid "Localise queries"
msgstr "ローカライズクエリ"

msgid "Locked to channel %s used by: %s"
msgstr "チャネル %s にロックされています。次で使用されています: %s"

msgid "Log output level"
msgstr "ログ出力レベル"

msgid "Log queries"
msgstr "ログ クエリ"

msgid "Logging"
msgstr "ログ"

msgid "Login"
msgstr "ログイン"

msgid "Logout"
msgstr "ログアウト"

msgid "Loss of Signal Seconds (LOSS)"
msgstr ""

msgid "Lowest leased address as offset from the network address."
msgstr ""
"ネットワークアドレスをオフセットとして、最小のアドレスを設定してください"

msgid "MAC-Address"
msgstr "MAC-アドレス"

msgid "MAC-Address Filter"
msgstr "MAC-アドレス フィルタ"

msgid "MAC-Filter"
msgstr "MAC-フィルタ"

msgid "MAC-List"
msgstr "MAC-リスト"

msgid "MAP / LW4over6"
msgstr "MAP / LW4over6"

msgid "MAP rule is invalid"
msgstr ""

msgid "MB/s"
msgstr "MB/s"

msgid "MD5"
msgstr "MD5"

msgid "MHz"
msgstr "MHz"

msgid "MTU"
msgstr "MTU"

msgid ""
"Make sure to clone the root filesystem using something like the commands "
"below:"
msgstr ""
"以下のようなコマンドを使用して、ルート ファイルシステムを複製してください:"

msgid "Manual"
msgstr "手動"

msgid "Max. Attainable Data Rate (ATTNDR)"
msgstr ""

msgid "Maximum allowed number of active DHCP leases"
msgstr "DHCPリースの許可される最大数"

msgid "Maximum allowed number of concurrent DNS queries"
msgstr "並列DNSクエリの許可される最大数"

msgid "Maximum allowed size of EDNS.0 UDP packets"
msgstr "EDNS.0 UDP パケットサイズの許可される最大数"

msgid "Maximum amount of seconds to wait for the modem to become ready"
msgstr "モデムが準備完了状態になるまでの最大待ち時間"

msgid ""
"Maximum length of the name is 15 characters including the automatic protocol/"
"bridge prefix (br-, 6in4-, pppoe- etc.)"
msgstr ""
"名前の長さは、自動的に含まれるプロトコル/ブリッジ プレフィックス （br-, "
"6in4-, pppoe- など）と合わせて最大15文字です。"

msgid "Maximum number of leased addresses."
msgstr "リースするアドレスの最大数です"

msgid "Mbit/s"
msgstr "Mbit/s"

msgid "Memory"
msgstr "メモリー"

msgid "Memory usage (%)"
msgstr "メモリ使用率 (%)"

msgid "Mesh Id"
msgstr ""

msgid "Metric"
msgstr "メトリック"

msgid "Mirror monitor port"
msgstr "ミラー監視ポート"

msgid "Mirror source port"
msgstr "ミラー元ポート"

msgid "Missing protocol extension for proto %q"
msgstr "プロトコル %qのプロトコル拡張が見つかりません"

msgid "Mobility Domain"
msgstr ""

msgid "Mode"
msgstr "モード"

msgid "Model"
msgstr "モデル"

msgid "Modem device"
msgstr "モデム デバイス"

msgid "Modem information query failed"
msgstr ""

msgid "Modem init timeout"
msgstr "モデム初期化タイムアウト"

msgid "Monitor"
msgstr "モニター"

msgid "Mount Entry"
msgstr "マウント機能"

msgid "Mount Point"
msgstr "マウントポイント"

msgid "Mount Points"
msgstr "マウントポイント"

msgid "Mount Points - Mount Entry"
msgstr "マウントポイント - マウント"

msgid "Mount Points - Swap Entry"
msgstr "マウントポイント - スワップ"

msgid ""
"Mount Points define at which point a memory device will be attached to the "
"filesystem"
msgstr ""
"マウントポイントは、記憶デバイスがファイルシステムのどこに接続されているかを"
"表示しています。"

msgid "Mount filesystems not specifically configured"
msgstr "明確に設定されていないファイルシステムをマウントします。"

msgid "Mount options"
msgstr "マウントオプション"

msgid "Mount point"
msgstr "マウントポイント"

msgid "Mount swap not specifically configured"
msgstr "明確に設定されていないスワップ パーティションをマウントします。"

msgid "Mounted file systems"
msgstr "マウント中のファイルシステム"

msgid "Move down"
msgstr "下へ移動"

msgid "Move up"
msgstr "上へ移動"

msgid "Multicast address"
msgstr "マルチキャスト アドレス"

msgid "NAS ID"
msgstr "NAS ID"

msgid "NAT-T Mode"
msgstr "NAT-T モード"

msgid "NAT64 Prefix"
msgstr "NAT64 プレフィクス"

msgid "NCM"
msgstr ""

msgid "NDP-Proxy"
msgstr "NDP-プロキシ"

msgid "NT Domain"
msgstr "NT ドメイン"

msgid "NTP server candidates"
msgstr "NTPサーバー候補"

msgid "Name"
msgstr "名前"

msgid "Name of the new interface"
msgstr "新しいインターフェースの名前"

msgid "Name of the new network"
msgstr "新しいネットワークの名前"

msgid "Navigation"
msgstr "ナビゲーション"

msgid "Netmask"
msgstr "ネットマスク"

msgid "Network"
msgstr "ネットワーク"

msgid "Network Utilities"
msgstr "ネットワーク ユーティリティ"

msgid "Network boot image"
msgstr "ネットワークブート用イメージ"

msgid "Network device is not present"
msgstr ""

msgid "Network without interfaces."
msgstr "インターフェースの無いネットワークです。"

msgid "Next »"
msgstr "次 »"

msgid "No DHCP Server configured for this interface"
msgstr "このインターフェースにはDHCPサーバーが設定されていません"

msgid "No NAT-T"
msgstr "NAT-Tを使用しない"

msgid "No chains in this table"
msgstr "チェイン内にルールがありません"

msgid "No files found"
msgstr "ファイルが見つかりませんでした"

msgid "No information available"
msgstr "情報がありません"

msgid "No matching prefix delegation"
msgstr ""

msgid "No negative cache"
msgstr "ネガティブキャッシュを行なわない"

msgid "No network configured on this device"
msgstr "このデバイスに設定されているネットワークがありません"

msgid "No network name specified"
msgstr "ネットワーク名が設定されていません"

msgid "No package lists available"
msgstr "パッケージ リストがありません"

msgid "No password set!"
msgstr "パスワードが設定されていません!"

msgid "No rules in this chain"
msgstr "チェイン内にルールがありません"

msgid "No zone assigned"
msgstr "ゾーンが設定されていません"

msgid "Noise"
msgstr "ノイズ"

msgid "Noise Margin (SNR)"
msgstr ""

msgid "Noise:"
msgstr "ノイズ:"

msgid "Non Pre-emtive CRC errors (CRC_P)"
msgstr ""

msgid "Non-wildcard"
msgstr "非ワイルドカード"

msgid "None"
msgstr "なし"

msgid "Normal"
msgstr "標準"

msgid "Not Found"
msgstr "見つかりません"

msgid "Not associated"
msgstr "アソシエーションされていません"

msgid "Not connected"
msgstr "未接続"

msgid "Note: Configuration files will be erased."
msgstr "注意: 設定ファイルは消去されます。"

msgid "Note: interface name length"
msgstr "注意: インターフェース名の長さ"

msgid "Notice"
msgstr "注意"

msgid "Nslookup"
msgstr "Nslookup"

msgid "Number of cached DNS entries (max is 10000, 0 is no caching)"
msgstr ""
"キャッシュされる DNS エントリーの数です。（最大 10000 件。 0の場合はキャッ"
"シュしません）"

msgid "OK"
msgstr "OK"

msgid "OPKG-Configuration"
msgstr "OPKG-設定"

msgid "Obfuscated Group Password"
msgstr ""

msgid "Obfuscated Password"
msgstr ""

msgid "Obtain IPv6-Address"
msgstr ""

msgid "Off-State Delay"
msgstr "消灯時間"

msgid ""
"On this page you can configure the network interfaces. You can bridge "
"several interfaces by ticking the \"bridge interfaces\" field and enter the "
"names of several network interfaces separated by spaces. You can also use "
"<abbr title=\"Virtual Local Area Network\">VLAN</abbr> notation "
"<samp>INTERFACE.VLANNR</samp> (<abbr title=\"for example\">e.g.</abbr>: "
"<samp>eth0.1</samp>)."
msgstr ""
"このページではネットワーク インターフェースの設定を行うことが出来ます。\"ブ"
"リッジインターフェース\"フィールドにチェックを付け、複数のネットワーク イン"
"ターフェースをリストから選択することで複数のインターフェースをブリッジするこ"
"とが出来ます。また、<samp>INTERFACE.VLANNR</samp>という表記により<abbr title="
"\"Virtual Local Area Network\">VLAN</abbr>も使用することが出来ます。(<abbr "
"title=\"for example\">例</abbr>: <samp>eth0.1</samp>)"

msgid "On-State Delay"
msgstr "点灯時間"

msgid "One of hostname or mac address must be specified!"
msgstr "1つ以上のホスト名またはMACアドレスを設定してください!"

msgid "One or more fields contain invalid values!"
msgstr "1つ以上のフィールドに無効な値が設定されています！"

msgid "One or more invalid/required values on tab"
msgstr "タブに1つ以上の 無効/必須 の値があります。"

msgid "One or more required fields have no value!"
msgstr "1つ以上のフィールドに値が設定されていません！"

msgid "Open list..."
msgstr "リストを開く"

msgid "OpenConnect (CISCO AnyConnect)"
msgstr "OpenConnect (CISCO AnyConnect)"

msgid "Operating frequency"
msgstr "動作周波数"

msgid "Option changed"
msgstr "変更されるオプション"

msgid "Option removed"
msgstr "削除されるオプション"

msgid "Optional"
msgstr "オプション"

msgid ""
"Optional. 32-bit mark for outgoing encrypted packets. Enter value in hex, "
"starting with <code>0x</code>."
msgstr ""

msgid ""
"Optional. Allowed values: 'eui64', 'random', fixed value like '::1' or "
"'::1:2'. When IPv6 prefix (like 'a:b:c:d::') is received from a delegating "
"server, use the suffix (like '::1') to form the IPv6 address ('a:b:c:d::1') "
"for the interface."
msgstr ""

msgid ""
"Optional. Base64-encoded preshared key. Adds in an additional layer of "
"symmetric-key cryptography for post-quantum resistance."
msgstr ""

msgid "Optional. Create routes for Allowed IPs for this peer."
msgstr ""

msgid "Optional. Description of peer."
msgstr ""

msgid ""
"Optional. Host of peer. Names are resolved prior to bringing up the "
"interface."
msgstr ""
"ピアのホストです。名前はインターフェースの起動前に解決されます。（オプショ"
"ン）"

msgid "Optional. Maximum Transmission Unit of tunnel interface."
msgstr "トンネル インターフェースのMaximum Transmission Unit（オプション）"

msgid "Optional. Port of peer."
msgstr "ピアのポート（オプション）"

msgid ""
"Optional. Seconds between keep alive messages. Default is 0 (disabled). "
"Recommended value if this device is behind a NAT is 25."
msgstr ""
"キープアライブ メッセージの送信間隔（秒）です。既定値: ０。このデバイスがNAT"
"以下に存在する場合の推奨値は25です。（オプション）"

msgid "Optional. UDP port used for outgoing and incoming packets."
msgstr "発信パケットと受信パケットに使用されるUDPポート（オプション）"

msgid "Options"
msgstr "オプション"

msgid "Other:"
msgstr "その他:"

msgid "Out"
msgstr "アウト"

msgid "Outbound:"
msgstr "送信:"

msgid "Output Interface"
msgstr "出力インターフェース"

msgid "Override MAC address"
msgstr "MACアドレスを上書きする"

msgid "Override MTU"
msgstr "MTUを上書きする"

msgid "Override TOS"
msgstr ""

msgid "Override TTL"
msgstr ""

msgid "Override default interface name"
msgstr "デフォルトのインターフェース名を上書きします。"

msgid "Override the gateway in DHCP responses"
msgstr "DHCPレスポンス内のゲートウェイアドレスを上書きする"

msgid ""
"Override the netmask sent to clients. Normally it is calculated from the "
"subnet that is served."
msgstr ""
"クライアントへ通知するネットマスクを上書きします。通常は、設定されているサブ"
"ネットから計算されます。"

msgid "Override the table used for internal routes"
msgstr "内部ルートに使用されるテーブルを上書きします。"

msgid "Overview"
msgstr "概要"

msgid "Owner"
msgstr "所有者"

msgid "PAP/CHAP password"
msgstr "PAP/CHAP パスワード"

msgid "PAP/CHAP username"
msgstr "PAP/CHAP ユーザー名"

msgid "PID"
msgstr "PID"

msgid "PIN"
msgstr "PIN"

msgid "PIN code rejected"
msgstr ""

msgid "PMK R1 Push"
msgstr ""

msgid "PPP"
msgstr "PPP"

msgid "PPPoA Encapsulation"
msgstr "PPPoAカプセル化"

msgid "PPPoATM"
msgstr "PPPoATM"

msgid "PPPoE"
msgstr "PPPoE"

msgid "PPPoSSH"
msgstr "PPPoSSH"

msgid "PPtP"
msgstr "PPtP"

msgid "PSID offset"
msgstr ""

msgid "PSID-bits length"
msgstr ""

msgid "PTM/EFM (Packet Transfer Mode)"
msgstr ""

msgid "Package libiwinfo required!"
msgstr "libiwinfo パッケージをインストールしてください！"

msgid "Package lists are older than 24 hours"
msgstr "パッケージ リストは24時間以上前のものです"

msgid "Package name"
msgstr "パッケージ名"

msgid "Packets"
msgstr "パケット"

msgid "Part of zone %q"
msgstr "ゾーン %q の一部"

msgid "Password"
msgstr "パスワード"

msgid "Password authentication"
msgstr "パスワード認証"

msgid "Password of Private Key"
msgstr "秘密鍵のパスワード"

msgid "Password of inner Private Key"
msgstr "秘密鍵のパスワード"

msgid "Password successfully changed!"
msgstr "パスワードを変更しました"

msgid "Password2"
msgstr "パスワード2"

msgid "Path to CA-Certificate"
msgstr "CA証明書のパス"

msgid "Path to Client-Certificate"
msgstr "クライアント証明書のパス"

msgid "Path to Private Key"
msgstr "秘密鍵のパス"

msgid "Path to inner CA-Certificate"
msgstr "CA 証明書のパス"

msgid "Path to inner Client-Certificate"
msgstr "クライアント証明書のパス"

msgid "Path to inner Private Key"
msgstr "秘密鍵のパス"

msgid "Peak:"
msgstr "ピーク:"

msgid "Peer IP address to assign"
msgstr ""

msgid "Peer address is missing"
msgstr ""

msgid "Peers"
msgstr "ピア"

msgid "Perfect Forward Secrecy"
msgstr ""

msgid "Perform reboot"
msgstr "再起動を実行"

msgid "Perform reset"
msgstr "設定リセットを実行"

msgid "Persistent Keep Alive"
msgstr "永続的なキープアライブ"

msgid "Phy Rate:"
msgstr "物理レート:"

msgid "Physical Settings"
msgstr "デバイス設定"

msgid "Ping"
msgstr "Ping"

msgid "Pkts."
msgstr "パケット"

msgid "Please enter your username and password."
msgstr "ユーザー名とパスワードを入力してください。"

msgid "Policy"
msgstr "ポリシー"

msgid "Port"
msgstr "ポート"

msgid "Port status:"
msgstr "ポート ステータス:"

msgid "Power Management Mode"
msgstr ""

msgid "Pre-emtive CRC errors (CRCP_P)"
msgstr ""

msgid "Prefer LTE"
msgstr ""

msgid "Prefer UMTS"
msgstr ""

msgid "Prefix Delegated"
msgstr "委任されたプレフィクス (PD)"

msgid "Preshared Key"
msgstr "事前共有鍵"

msgid ""
"Presume peer to be dead after given amount of LCP echo failures, use 0 to "
"ignore failures"
msgstr ""
"設定回数のLCP echo 確認失敗後、ピアノードがダウンしているものと見なします。0"
"を設定した場合、失敗しても無視します"

msgid "Prevent listening on these interfaces."
msgstr "これらのインターフェースでの待ち受けを停止します。"

msgid "Prevents client-to-client communication"
msgstr "クライアント同士の通信を制限します"

msgid "Private Key"
msgstr "秘密鍵"

msgid "Proceed"
msgstr "続行"

msgid "Processes"
msgstr "プロセス"

msgid "Profile"
msgstr "プロファイル"

msgid "Prot."
msgstr "プロトコル"

msgid "Protocol"
msgstr "プロトコル"

msgid "Protocol family"
msgstr "プロトコルファミリ"

msgid "Protocol of the new interface"
msgstr "新しいインターフェースのプロトコル"

msgid "Protocol support is not installed"
msgstr "プロトコル サポートがインストールされていません"

msgid "Provide NTP server"
msgstr "NTPサーバー機能を有効にする"

msgid "Provide new network"
msgstr "新しいネットワークを設定する"

msgid "Pseudo Ad-Hoc (ahdemo)"
msgstr "擬似アドホック (ahdemo)"

msgid "Public Key"
msgstr "公開鍵"

msgid "Public prefix routed to this device for distribution to clients."
msgstr ""

msgid "QMI Cellular"
msgstr ""

msgid "Quality"
msgstr "クオリティ"

msgid "R0 Key Lifetime"
msgstr ""

msgid "R1 Key Holder"
msgstr ""

msgid "RFC3947 NAT-T mode"
msgstr "RFC3947 NAT-Tモード"

msgid "RTS/CTS Threshold"
msgstr "RTS/CTSしきい値"

msgid "RX"
msgstr "RX"

msgid "RX Rate"
msgstr "受信レート"

msgid "Radius-Accounting-Port"
msgstr "Radiusアカウントサーバー ポート番号"

msgid "Radius-Accounting-Secret"
msgstr "Radiusアカウント秘密鍵"

msgid "Radius-Accounting-Server"
msgstr "Radiusアカウントサーバー"

msgid "Radius-Authentication-Port"
msgstr "Radius認証サーバー ポート番号"

msgid "Radius-Authentication-Secret"
msgstr "Radius認証秘密鍵"

msgid "Radius-Authentication-Server"
msgstr "Radius認証サーバー"

msgid "Raw hex-encoded bytes. Leave empty unless your ISP require this"
msgstr ""

msgid ""
"Read <code>/etc/ethers</code> to configure the <abbr title=\"Dynamic Host "
"Configuration Protocol\">DHCP</abbr>-Server"
msgstr ""
"<abbr title=\"Dynamic Host Configuration Protocol\">DHCP</abbr>サーバーの設定"
"として<code>/etc/ethers</code> をロードします"

msgid ""
"Really delete this interface? The deletion cannot be undone! You might lose "
"access to this device if you are connected via this interface"
msgstr ""
"本当にこのインターフェースを削除しますか？一度削除すると、元に戻すことはでき"
"ません！\n"
"もしこのインターフェースを経由して接続している場合、このデバイスにアクセスで"
"きなくなる場合があります"

msgid ""
"Really delete this wireless network? The deletion cannot be undone! You "
"might lose access to this device if you are connected via this network."
msgstr ""
"本当にこの無線ネットワークを削除しますか?一度削除すると、元に戻すことはできま"
"せん!\n"
"このネットワークを経由して接続している場合、デバイスにアクセスできなくなる場"
"合があります。"

msgid "Really reset all changes?"
msgstr "本当に全ての変更をリセットしますか?"

msgid "Really switch protocol?"
msgstr "本当にプロトコルを切り替えますか?"

msgid "Realtime Connections"
msgstr "リアルタイム・コネクション"

msgid "Realtime Graphs"
msgstr "リアルタイム グラフ"

msgid "Realtime Load"
msgstr "リアルタイム・ロード"

msgid "Realtime Traffic"
msgstr "リアルタイム・トラフィック"

msgid "Realtime Wireless"
msgstr "リアルタイム・無線LAN"

msgid "Reassociation Deadline"
msgstr ""

msgid "Rebind protection"
msgstr "DNSリバインディング・プロテクション"

msgid "Reboot"
msgstr "再起動"

msgid "Rebooting..."
msgstr "再起動中..."

msgid "Reboots the operating system of your device"
msgstr "デバイスのオペレーティングシステムを再起動します。"

msgid "Receive"
msgstr "受信"

msgid "Receiver Antenna"
msgstr "受信アンテナ"

msgid "Recommended. IP addresses of the WireGuard interface."
msgstr "WireGuard インターフェースのIPアドレスです。（推奨）"

msgid "Reconnect this interface"
msgstr "インターフェースの再接続"

msgid "References"
msgstr "参照カウンタ"

msgid "Relay"
msgstr "リレー"

msgid "Relay Bridge"
msgstr "リレーブリッジ"

msgid "Relay between networks"
msgstr "ネットワーク間のリレー設定"

msgid "Relay bridge"
msgstr "リレーブリッジ"

msgid "Remote IPv4 address"
msgstr "リモート IPv4アドレス"

msgid "Remote IPv4 address or FQDN"
msgstr "リモート IPv4アドレス または FQDN"

msgid "Remove"
msgstr "削除"

msgid "Repeat scan"
msgstr "再スキャン"

msgid "Replace entry"
msgstr "エントリーの置換"

msgid "Replace wireless configuration"
msgstr "無線設定を置換する"

msgid "Request IPv6-address"
msgstr "IPv6-アドレスのリクエスト"

msgid "Request IPv6-prefix of length"
msgstr "リクエストするIPv6-プレフィクス長"

msgid "Required"
msgstr "必須"

msgid "Required for certain ISPs, e.g. Charter with DOCSIS 3"
msgstr "DOCSIS 3.0を使用するいくつかのISPでは必要になります"

msgid "Required. Base64-encoded private key for this interface."
msgstr "このインターフェースに使用するBase64-エンコード 秘密鍵（必須）"

msgid "Required. Base64-encoded public key of peer."
msgstr ""

msgid ""
"Required. IP addresses and prefixes that this peer is allowed to use inside "
"the tunnel. Usually the peer's tunnel IP addresses and the networks the peer "
"routes through the tunnel."
msgstr ""

msgid ""
"Requires the 'full' version of wpad/hostapd and support from the wifi driver "
"<br />(as of Feb 2017: ath9k and ath10k, in LEDE also mwlwifi and mt76)"
msgstr ""
"'フル' バージョンの wpad/hostapd と、無線LANドライバーによるサポートが必要で"
"す。<br />（2017年2月現在: ath9k 及び ath10k、LEDE内では mwlwifi 及び mt76）"

msgid ""
"Requires upstream supports DNSSEC; verify unsigned domain responses really "
"come from unsigned domains"
msgstr ""

msgid "Reset"
msgstr "リセット"

msgid "Reset Counters"
msgstr "カウンタのリセット"

msgid "Reset to defaults"
msgstr "標準設定にリセット"

msgid "Resolv and Hosts Files"
msgstr "名前解決およびホストファイル設定"

msgid "Resolve file"
msgstr "リゾルバファイル"

msgid "Restart"
msgstr "再起動"

msgid "Restart Firewall"
msgstr "ファイアウォールの再起動"

msgid "Restart radio interface"
msgstr ""

msgid "Restore"
msgstr "復元"

msgid "Restore backup"
msgstr "バックアップから復元する"

msgid "Reveal/hide password"
msgstr "パスワードを表示する/隠す"

msgid "Revert"
msgstr "元に戻す"

msgid "Revert changes"
msgstr "変更の取り消し"

msgid "Revert request failed with status <code>%h</code>"
msgstr "取り消しのリクエストはステータス <code>%h</code> により失敗しました"

msgid "Reverting configuration…"
msgstr "設定を元に戻しています..."

msgid "Root"
msgstr "ルート"

msgid "Root directory for files served via TFTP"
msgstr "TFTP経由でファイルを取り扱う際のルートディレクトリ"

msgid "Root preparation"
msgstr "ルートの準備"

msgid "Route Allowed IPs"
msgstr ""

msgid "Route type"
msgstr "ルート タイプ"

msgid "Router Advertisement-Service"
msgstr "ルーター アドバタイズメント-サービス"

msgid "Router Password"
msgstr "ルーター パスワード"

msgid "Routes"
msgstr "経路情報"

msgid ""
"Routes specify over which interface and gateway a certain host or network "
"can be reached."
msgstr ""
"特定のホスト又はネットワークに、どのインターフェース及びゲートウェイを通して"
"通信を行うか、経路情報を設定します。"

msgid "Run a filesystem check before mounting the device"
msgstr "デバイスのマウントを行う前にファイルシステムチェックを行う"

msgid "Run filesystem check"
msgstr "ファイルシステムチェックを行う"

msgid "SHA256"
msgstr "SHA256"

msgid "SNR"
msgstr "SNR"

msgid "SSH Access"
msgstr "SSHアクセス"

msgid "SSH server address"
msgstr "SSH サーバーアドレス"

msgid "SSH server port"
msgstr "SSH サーバーポート"

msgid "SSH username"
msgstr "SSH ユーザー名"

msgid "SSH-Keys"
msgstr "SSHキー"

msgid "SSID"
msgstr "SSID"

msgid "Save"
msgstr "保存"

msgid "Save & Apply"
msgstr "保存 & 適用"

msgid "Scan"
msgstr "スキャン"

msgid "Scheduled Tasks"
msgstr "スケジュールタスク"

msgid "Section added"
msgstr "追加されるセクション"

msgid "Section removed"
msgstr "削除されるセクション"

msgid "See \"mount\" manpage for details"
msgstr "詳細情報は \"mount\" のmanページを参照してください"

msgid ""
"Send LCP echo requests at the given interval in seconds, only effective in "
"conjunction with failure threshold"
msgstr ""
"設定された秒間隔でLCP echoリクエストを送信します。失敗数しきい値を設定した場"
"合のみ、機能が有効になります。"

msgid "Separate Clients"
msgstr "クライアントの分離"

msgid "Server Settings"
msgstr "サーバー設定"

msgid "Service Name"
msgstr "サービス名"

msgid "Service Type"
msgstr "サービスタイプ"

msgid "Services"
msgstr "サービス"

msgid ""
"Set interface properties regardless of the link carrier (If set, carrier "
"sense events do not invoke hotplug handlers)."
msgstr ""

msgid "Set up Time Synchronization"
msgstr "時刻同期設定"

msgid "Setting PLMN failed"
msgstr ""

msgid "Setting operation mode failed"
msgstr ""

msgid "Setup DHCP Server"
msgstr "DHCPサーバーを設定"

msgid "Severely Errored Seconds (SES)"
msgstr ""

msgid "Short GI"
msgstr "Short GI"

msgid "Show current backup file list"
msgstr "現在のバックアップファイルのリストを表示する"

msgid "Shutdown this interface"
msgstr "インターフェースを終了"

msgid "Signal"
msgstr "信号強度"

msgid "Signal Attenuation (SATN)"
msgstr ""

msgid "Signal:"
msgstr "信号:"

msgid "Size"
msgstr "サイズ"

msgid "Size (.ipk)"
msgstr "サイズ (.ipk)"

msgid "Size of DNS query cache"
msgstr "DNS クエリ キャッシュのサイズ"

msgid "Skip"
msgstr "スキップ"

msgid "Skip to content"
msgstr "コンテンツへ移動"

msgid "Skip to navigation"
msgstr "ナビゲーションへ移動"

msgid "Slot time"
msgstr "スロット時間"

msgid "Software"
msgstr "ソフトウェア"

msgid "Software VLAN"
msgstr ""

msgid "Some fields are invalid, cannot save values!"
msgstr "無効な値が設定されているフィールドがあるため、保存できません。"

msgid "Sorry, the object you requested was not found."
msgstr "申し訳ありません。リクエストされたオブジェクトは見つかりませんでした。"

msgid "Sorry, the server encountered an unexpected error."
msgstr "申し訳ありません。サーバーに予期せぬエラーが発生しました。"

msgid ""
"Sorry, there is no sysupgrade support present; a new firmware image must be "
"flashed manually. Please refer to the wiki for device specific install "
"instructions."
msgstr ""
"申し訳ありません。現在このボードではsysupgradeがサポートがされていないため、"
"ファームウェア更新は手動で行っていただく必要があります。wikiを参照して、この"
"デバイスのインストール手順を参照してください。"

msgid "Source"
msgstr "送信元"

msgid "Specifies the directory the device is attached to"
msgstr "デバイスが接続するディレクトリを設定します"

msgid "Specifies the listening port of this <em>Dropbear</em> instance"
msgstr "<em>Dropbear</em>の受信ポートを設定してください"

msgid ""
"Specifies the maximum amount of failed ARP requests until hosts are presumed "
"to be dead"
msgstr ""

msgid ""
"Specifies the maximum amount of seconds after which hosts are presumed to be "
"dead"
msgstr ""

msgid "Specify a TOS (Type of Service)."
msgstr ""

msgid ""
"Specify a TTL (Time to Live) for the encapsulating packet other than the "
"default (64)."
msgstr ""

msgid ""
"Specify an MTU (Maximum Transmission Unit) other than the default (1280 "
"bytes)."
msgstr ""

msgid "Specify the secret encryption key here."
msgstr "暗号鍵を設定します。"

msgid "Start"
msgstr "開始"

msgid "Start priority"
msgstr "優先順位"

msgid "Starting configuration apply…"
msgstr "設定の適用を開始しています..."

msgid "Startup"
msgstr "スタートアップ"

msgid "Static IPv4 Routes"
msgstr "IPv4 静的ルーティング"

msgid "Static IPv6 Routes"
msgstr "IPv6 静的ルーティング"

msgid "Static Leases"
msgstr "静的リース"

msgid "Static Routes"
msgstr "静的ルーティング"

msgid "Static address"
msgstr "静的アドレス"

msgid ""
"Static leases are used to assign fixed IP addresses and symbolic hostnames "
"to DHCP clients. They are also required for non-dynamic interface "
"configurations where only hosts with a corresponding lease are served."
msgstr ""
"静的リース機能は、DHCPクライアントに対して固定のIPアドレス及び一時的なホスト"
"名をアサインします。また、クライアントは対応するリースを使用するホストがその1"
"台のみで、かつ静的なインターフェース設定にする必要があります。"

msgid "Status"
msgstr "ステータス"

msgid "Stop"
msgstr "停止"

msgid "Strict order"
msgstr "問い合わせの制限"

msgid "Submit"
msgstr "送信"

msgid "Suppress logging"
msgstr "ログの抑制"

msgid "Suppress logging of the routine operation of these protocols"
msgstr "これらのプロトコルのルーチン的操作についてのログを抑制します。"

msgid "Swap"
msgstr "スワップ"

msgid "Swap Entry"
msgstr "スワップ機能"

msgid "Switch"
msgstr "スイッチ"

msgid "Switch %q"
msgstr "スイッチ %q"

msgid "Switch %q (%s)"
msgstr "スイッチ %q (%s)"

msgid ""
"Switch %q has an unknown topology - the VLAN settings might not be accurate."
msgstr ""
"スイッチ %q は不明なトポロジを持っています - VLAN 設定は正確ではないかもしれ"
"ません。"

msgid "Switch Port Mask"
msgstr "スイッチポート マスク"

msgid "Switch VLAN"
msgstr ""

msgid "Switch protocol"
msgstr "プロトコルの切り替え"

msgid "Sync with browser"
msgstr "ブラウザの時刻と同期"

msgid "Synchronizing..."
msgstr "同期中..."

msgid "System"
msgstr "システム"

msgid "System Log"
msgstr "システムログ"

msgid "System Properties"
msgstr "システム プロパティ"

msgid "System log buffer size"
msgstr "システムログ バッファサイズ"

msgid "TCP:"
msgstr "TCP:"

msgid "TFTP Settings"
msgstr "TFTP設定"

msgid "TFTP server root"
msgstr "TFTPサーバー・ルート"

msgid "TX"
msgstr "TX"

msgid "TX Rate"
msgstr "送信レート"

msgid "Table"
msgstr "テーブル"

msgid "Target"
msgstr "ターゲット"

msgid "Target network"
msgstr "対象ネットワーク"

msgid "Terminate"
msgstr "停止"

msgid ""
"The <em>Device Configuration</em> section covers physical settings of the "
"radio hardware such as channel, transmit power or antenna selection which "
"are shared among all defined wireless networks (if the radio hardware is "
"multi-SSID capable). Per network settings like encryption or operation mode "
"are grouped in the <em>Interface Configuration</em>."
msgstr ""
"<em>デバイス設定</em>セクションでは、チャネル、送信出力、アンテナ設定などの無"
"線ハードウェアの設定を行います。また、無線ハードウェアがマルチSSID機能をサ"
"ポートしている場合、これらの設定は全て共通の設定として扱われます。暗号化設定"
"や無線モードなどのネットワーク毎の設定は、<em>インターフェース設定</em>で設定"
"を行います。"

msgid ""
"The <em>libiwinfo-lua</em> package is not installed. You must install this "
"component for working wireless configuration!"
msgstr ""
"<em>libiwinfo-lua</em> パッケージがインストールされていません。無線設定機能を"
"正しく動作させるために、このパッケージをインストールする必要があります。"

msgid ""
"The HE.net endpoint update configuration changed, you must now use the plain "
"username instead of the user ID!"
msgstr ""

msgid ""
"The IPv4 address or the fully-qualified domain name of the remote tunnel end."
msgstr ""

msgid ""
"The IPv6 prefix assigned to the provider, usually ends with <code>::</code>"
msgstr ""

msgid ""
"The allowed characters are: <code>A-Z</code>, <code>a-z</code>, <code>0-9</"
"code> and <code>_</code>"
msgstr ""
"使用可能な文字は右記の通りです: <code>A-Z</code>, <code>a-z</code>, "
"<code>0-9</code>, <code>_</code>"

msgid "The backup archive does not appear to be a valid gzip file."
msgstr ""

msgid "The configuration file could not be loaded due to the following error:"
msgstr "設定ファイルは以下のエラーにより読み込めませんでした:"

msgid ""
"The device could not be reached within %d seconds after applying the pending "
"changes, which caused the configuration to be rolled back for safety "
"reasons. If you believe that the configuration changes are correct "
"nonetheless, perform an unchecked configuration apply. Alternatively, you "
"can dismiss this warning and edit changes before attempting to apply again, "
"or revert all pending changes to keep the currently working configuration "
"state."
msgstr ""
"未適用の変更を適用後、デバイスは %d 秒以内に完了できなかった可能性がありま"
"す。これは、安全上の理由によりロールバックされる設定に起因するものです。それ"
"でも設定の変更が正しいと思う場合は、チェックなしの変更の適用を行ってくださ"
"い。もしくは、再度適用を試行する前にこの警告を除去して設定内容の編集を行う"
"か、現在動作している設定状況を維持するために未適用の変更を取り消してくださ"
"い。"

msgid ""
"The device file of the memory or partition (<abbr title=\"for example\">e.g."
"</abbr> <code>/dev/sda1</code>)"
msgstr ""
"デバイスファイルまたはパーティション(<abbr title=\"for example\">例</abbr> "
"<code>/dev/sda1</code>)"

msgid ""
"The filesystem that was used to format the memory (<abbr title=\"for example"
"\">e.g.</abbr> <samp><abbr title=\"Third Extended Filesystem\">ext3</abbr></"
"samp>)"
msgstr ""
"記憶領域をフォーマットしているファイルシステムを指定します。(<abbr title="
"\"for example\">例</abbr> <samp><abbr title=\"Third Extended Filesystem"
"\">ext3</abbr></samp>)"

msgid ""
"The flash image was uploaded. Below is the checksum and file size listed, "
"compare them with the original file to ensure data integrity.<br /> Click "
"\"Proceed\" below to start the flash procedure."
msgstr ""
"更新用イメージがアップロードされました。以下はそのチェックサム及びファイルサ"
"イズです。オリジナルファイルと比較し、整合性を確認してください。<br />\"続行"
"\"ボタンをクリックすると、更新処理を開始します。"

msgid "The following changes have been reverted"
msgstr "以下の変更が取り消されました"

msgid "The following rules are currently active on this system."
msgstr "このシステムでは、現在以下のルールが有効になっています。"

msgid "The given network name is not unique"
msgstr "設定されたネットワーク名はユニークなものではありません"

msgid ""
"The hardware is not multi-SSID capable and the existing configuration will "
"be replaced if you proceed."
msgstr ""
"このハードウェアでは複数のESSIDを設定することができないため、続行した場合、設"
"定は既存の設定と置き換えられます。"

msgid ""
"The length of the IPv4 prefix in bits, the remainder is used in the IPv6 "
"addresses."
msgstr ""

msgid "The length of the IPv6 prefix in bits"
msgstr "IPv6 プレフィクスの長さ (bit) です。"

msgid "The local IPv4 address over which the tunnel is created (optional)."
msgstr ""

msgid ""
"The network ports on this device can be combined to several <abbr title="
"\"Virtual Local Area Network\">VLAN</abbr>s in which computers can "
"communicate directly with each other. <abbr title=\"Virtual Local Area "
"Network\">VLAN</abbr>s are often used to separate different network "
"segments. Often there is by default one Uplink port for a connection to the "
"next greater network like the internet and other ports for a local network."
msgstr ""
"ネットワーク ポートは、コンピュータが他と直接通信することができる複数の "
"<abbr title=\"Virtual Local Area Network\">VLAN</abbr> にまとめることができま"
"す。 <abbr title=\"Virtual Local Area Network\">VLAN</abbr> は、異なるネット"
"ワーク セグメントの分離にしばしば用いられます。通常、インターネットなどより上"
"位のネットワークへの接続に使用するアップリンク ポートと、ローカル ネットワー"
"ク用のその他のポートが存在します。"

msgid "The selected protocol needs a device assigned"
msgstr "選択中のプロトコルを使用する場合、デバイスを設定する必要があります"

msgid "The submitted security token is invalid or already expired!"
msgstr "送信されたセキュリティ トークンは無効もしくは期限切れです！"

msgid ""
"The system is erasing the configuration partition now and will reboot itself "
"when finished."
msgstr "システムは設定領域を消去中です。完了後、自動的に再起動します。"

msgid ""
"The system is flashing now.<br /> DO NOT POWER OFF THE DEVICE!<br /> Wait a "
"few minutes before you try to reconnect. It might be necessary to renew the "
"address of your computer to reach the device again, depending on your "
"settings."
msgstr ""
"システム更新中です。<br />絶対に電源を切らないでください！<br />ルーターの再"
"接続まで数分お待ち下さい。システムが更新されることにより、ルーターの設定が変"
"わる可能性があるため、再接続時にあなたのコンピュータのIPアドレスを変更しなけ"
"ればならない場合があります。"

msgid ""
"The uploaded image file does not contain a supported format. Make sure that "
"you choose the generic image format for your platform."
msgstr ""
"アップロードされたイメージファイルは、このボードでサポートされているフォー"
"マットではありません。このプラットフォームに適合したイメージファイルかどう"
"か、確認してください。"

msgid "There are no active leases."
msgstr "リース中のIPアドレスはありません。"

msgid "There are no changes to apply."
msgstr "適用する変更はありません。"

msgid "There are no pending changes to revert!"
msgstr "復元が未完了の変更はありません！"

msgid "There are no pending changes!"
msgstr "未完了の変更はありません！"

msgid ""
"There is no device assigned yet, please attach a network device in the "
"\"Physical Settings\" tab"
msgstr ""
"デバイスが設定されていません。\"デバイス設定\"タブで、ネットワークデバイスを"
"選択してください。"

msgid ""
"There is no password set on this router. Please configure a root password to "
"protect the web interface and enable SSH."
msgstr ""
"ルーターにパスワードが設定されていません。Webインターフェースの保護及びSSH"
"サービスを有効にするために、管理者パスワードを設定してください。"

msgid "This IPv4 address of the relay"
msgstr "リレーの IPv4 アドレス"

msgid ""
"This file may contain lines like 'server=/domain/1.2.3.4' or "
"'server=1.2.3.4' fordomain-specific or full upstream <abbr title=\"Domain "
"Name System\">DNS</abbr> servers."
msgstr ""
"このファイルは、特定ドメイン用、または上位 <abbr title=\"Domain Name System"
"\">DNS</abbr> サーバーのための 'server=/domain/1.2.3.4' や 'server=1.2.3.4' "
"というような行を含めることができます。"

msgid ""
"This is a list of shell glob patterns for matching files and directories to "
"include during sysupgrade. Modified files in /etc/config/ and certain other "
"configurations are automatically preserved."
msgstr ""
"以下は、sysupgrade中にバックアップ対象に含めるファイルとディレクトリのパター"
"ンリストです。/etc/config/内の設定ファイル及びその他特定の設定ファイルは自動"
"的に保持されます。"

msgid ""
"This is either the \"Update Key\" configured for the tunnel or the account "
"password if no update key has been configured"
msgstr ""

msgid ""
"This is the content of /etc/rc.local. Insert your own commands here (in "
"front of 'exit 0') to execute them at the end of the boot process."
msgstr ""
"/etc/rc.localを表示しています。実行したいコマンドを'exit 0'行より上に入力して"
"ください。これらのコマンドはブートプロセスの最後に実行されます。"

msgid ""
"This is the local endpoint address assigned by the tunnel broker, it usually "
"ends with <code>...:2/64</code>"
msgstr ""
"プロバイダからアサインされた、ローカルのエンドポイント アドレスです。通常、"
"<code>...:2/64</code>が終端に設定されます。"

msgid ""
"This is the only <abbr title=\"Dynamic Host Configuration Protocol\">DHCP</"
"abbr> in the local network"
msgstr ""
"これはローカル ネットワーク内のみの <abbr title=\"Dynamic Host Configuration "
"Protocol\">DHCP</abbr> です。"

msgid "This is the plain username for logging into the account"
msgstr ""

msgid ""
"This is the prefix routed to you by the tunnel broker for use by clients"
msgstr ""

msgid "This is the system crontab in which scheduled tasks can be defined."
msgstr ""
"スケジュールタスク システムを使用することで、定期的に特定のタスクの実行を行う"
"ことが可能です。"

msgid ""
"This is usually the address of the nearest PoP operated by the tunnel broker"
msgstr ""

msgid ""
"This list gives an overview over currently running system processes and "
"their status."
msgstr ""
"このリストは現在システムで動作しているプロセスとそのステータスを表示していま"
"す。"

msgid "This page gives an overview over currently active network connections."
msgstr "このページでは、現在アクティブなネットワーク接続を表示します。"

msgid "This section contains no values yet"
msgstr "このセクションは未設定です。"

msgid "Time Synchronization"
msgstr "時刻設定"

msgid "Time Synchronization is not configured yet."
msgstr "時刻同期機能はまだ設定されていません。"

msgid "Timezone"
msgstr "タイムゾーン"

msgid ""
"To restore configuration files, you can upload a previously generated backup "
"archive here. To reset the firmware to its initial state, click \"Perform "
"reset\" (only possible with squashfs images)."
msgstr ""
"設定を復元するには、作成しておいたバックアップ アーカイブをアップロードしてく"
"ださい。設定のリセットを行う場合、\"設定リセット\"をクリックしてください。(た"
"だし、squashfsをお使いの場合のみ使用可能です)"

msgid "Tone"
msgstr ""

msgid "Total Available"
msgstr "合計"

msgid "Traceroute"
msgstr "Traceroute"

msgid "Traffic"
msgstr "トラフィック"

msgid "Transfer"
msgstr "転送"

msgid "Transmission Rate"
msgstr "転送レート"

msgid "Transmit"
msgstr "送信"

msgid "Transmit Power"
msgstr "電波出力"

msgid "Transmitter Antenna"
msgstr "送信アンテナ"

msgid "Trigger"
msgstr "トリガー"

msgid "Trigger Mode"
msgstr "トリガーモード"

msgid "Tunnel ID"
msgstr "トンネル ID"

msgid "Tunnel Interface"
msgstr "トンネルインターフェース"

msgid "Tunnel Link"
msgstr "トンネルリンク"

msgid "Tx-Power"
msgstr "送信電力"

msgid "Type"
msgstr "タイプ"

msgid "UDP:"
msgstr "UDP:"

msgid "UMTS only"
msgstr "UMTSのみ"

msgid "UMTS/GPRS/EV-DO"
msgstr "UMTS/GPRS/EV-DO"

msgid "USB Device"
msgstr "USBデバイス"

msgid "USB Ports"
msgstr "USB ポート"

msgid "UUID"
msgstr "UUID"

msgid "Unable to determine device name"
msgstr ""

msgid "Unable to determine external IP address"
msgstr ""

msgid "Unable to determine upstream interface"
msgstr ""

msgid "Unable to dispatch"
msgstr "ディスパッチできません"

msgid "Unable to obtain client ID"
msgstr ""

msgid "Unable to resolve AFTR host name"
msgstr ""

msgid "Unable to resolve peer host name"
msgstr ""

msgid "Unavailable Seconds (UAS)"
msgstr ""

msgid "Unknown"
msgstr "不明"

msgid "Unknown Error, password not changed!"
msgstr "不明なエラーです。パスワードは変更されていません！"

msgid "Unknown error (%s)"
msgstr ""

msgid "Unmanaged"
msgstr "Unmanaged"

msgid "Unmount"
msgstr "アンマウント"

msgid "Unsaved Changes"
msgstr "保存されていない変更"

msgid "Unsupported MAP type"
msgstr ""

msgid "Unsupported modem"
msgstr ""

msgid "Unsupported protocol type."
msgstr "サポートされていないプロトコルタイプ"

msgid "Up"
msgstr "上へ"

msgid "Update lists"
msgstr "リストの更新"

msgid ""
"Upload a sysupgrade-compatible image here to replace the running firmware. "
"Check \"Keep settings\" to retain the current configuration (requires a "
"compatible firmware image)."
msgstr ""
"システムをアップデートする場合、sysupgrade機能に互換性のあるファームウェア イ"
"メージをここにアップロードしてください。\"設定の保持\"を有効にすると、現在の"
"設定を維持してアップデートを行います（互換性のあるファームウェア イメージが必"
"要）。"

msgid "Upload archive..."
msgstr "アーカイブをアップロード..."

msgid "Uploaded File"
msgstr "アップロード完了"

msgid "Uptime"
msgstr "起動時間"

msgid "Use <code>/etc/ethers</code>"
msgstr "<code>/etc/ethers</code> を使用する"

msgid "Use DHCP gateway"
msgstr "DHCPゲートウェイを使用する"

msgid "Use DNS servers advertised by peer"
msgstr "ピアから通知されたDNSサーバーを使用する"

msgid "Use ISO/IEC 3166 alpha2 country codes."
msgstr "ISO/IEC 3166 alpha2の国コードを使用します。"

msgid "Use MTU on tunnel interface"
msgstr "トンネル インターフェースのMTUを設定"

msgid "Use TTL on tunnel interface"
msgstr "トンネル インターフェースのTTLを設定"

msgid "Use as external overlay (/overlay)"
msgstr "外部オーバーレイとして使用する (/overlay)"

msgid "Use as root filesystem (/)"
msgstr "ルート ファイルシステムとして使用する (/)"

msgid "Use broadcast flag"
msgstr "ブロードキャスト フラグを使用する"

msgid "Use builtin IPv6-management"
msgstr "ビルトインのIPv6-マネジメントを使用する"

msgid "Use custom DNS servers"
msgstr "DNSサーバーを手動で設定"

msgid "Use default gateway"
msgstr "デフォルト ゲートウェイを使用する"

msgid "Use gateway metric"
msgstr "ゲートウェイ メトリックを使用する"

msgid "Use routing table"
msgstr "ルーティング テーブルの使用"

msgid ""
"Use the <em>Add</em> Button to add a new lease entry. The <em>MAC-Address</"
"em> identifies the host, the <em>IPv4-Address</em> specifies the fixed "
"address to use, and the <em>Hostname</em> is assigned as a symbolic name to "
"the requesting host. The optional <em>Lease time</em> can be used to set non-"
"standard host-specific lease time, e.g. 12h, 3d or infinite."
msgstr ""
"<em>追加</em> ボタンを押して、新しくエントリーを作成してください。<em>MAC-ア"
"ドレス</em> はそのホストを識別し, <em>IPv4-アドレス</em> には払いだす固定のア"
"ドレスを設定します。また、<em>ホスト名</em> はそのホストに対して一時的なホス"
"ト名をアサインします。"

msgid "Used"
msgstr "使用"

msgid "Used Key Slot"
msgstr "使用するキースロット"

msgid ""
"Used for two different purposes: RADIUS NAS ID and 802.11r R0KH-ID. Not "
"needed with normal WPA(2)-PSK."
msgstr ""

msgid "User certificate (PEM encoded)"
msgstr "ユーザー証明書（PEM エンコード）"

msgid "User key (PEM encoded)"
msgstr "ユーザー秘密鍵（PEM エンコード）"

msgid "Username"
msgstr "ユーザー名"

msgid "VC-Mux"
msgstr "VC-Mux"

msgid "VDSL"
msgstr "VDSL"

msgid "VLANs on %q"
msgstr "%q上のVLAN"

msgid "VLANs on %q (%s)"
msgstr "%q上のVLAN (%s)"

msgid "VPN Local address"
msgstr "VPN ローカルアドレス"

msgid "VPN Local port"
msgstr "VPN ローカルポート"

msgid "VPN Server"
msgstr "VPN サーバー"

msgid "VPN Server port"
msgstr "VPN サーバーポート"

msgid "VPN Server's certificate SHA1 hash"
msgstr "VPN サーバー証明書 SHA1ハッシュ"

msgid "VPNC (CISCO 3000 (and others) VPN)"
msgstr "VPNC (CISCO 3000 (またはその他の) VPN)"

msgid "Vendor"
msgstr "ベンダー"

msgid "Vendor Class to send when requesting DHCP"
msgstr "DHCPリクエスト送信時のベンダークラスを設定"

msgid "Verify"
msgstr "確認"

msgid "Version"
msgstr "バージョン"

msgid "Virtual dynamic interface"
msgstr ""

msgid "WDS"
msgstr "WDS"

msgid "WEP Open System"
msgstr "WEP オープンシステム"

msgid "WEP Shared Key"
msgstr "WEP 共有キー"

msgid "WEP passphrase"
msgstr "WEP 暗号フレーズ"

msgid "WMM Mode"
msgstr "WMM モード"

msgid "WPA passphrase"
msgstr "WPA 暗号フレーズ"

msgid ""
"WPA-Encryption requires wpa_supplicant (for client mode) or hostapd (for AP "
"and ad-hoc mode) to be installed."
msgstr ""
"WPA暗号化を使用する場合、wpa_supplicant (クライアントモードの場合)又は "
"hostapd (アクセスポイント及びアドホック) がインストールされている必要がありま"
"す。"

msgid "Waiting for changes to be applied..."
msgstr "変更を適用中です..."

msgid "Waiting for command to complete..."
msgstr "コマンド実行中です..."

msgid "Waiting for configuration to get applied… %ds"
msgstr "設定を適用中です... %d 秒"

msgid "Waiting for device..."
msgstr "デバイスを起動中です..."

msgid "Warning"
msgstr "警告"

msgid "Warning: There are unsaved changes that will get lost on reboot!"
msgstr "警告: 再起動すると消えてしまう、保存されていない設定があります！"

msgid ""
"When using a PSK, the PMK can be generated locally without inter AP "
"communications"
msgstr ""

msgid "Width"
msgstr "帯域幅"

msgid "WireGuard VPN"
msgstr "WireGuard VPN"

msgid "Wireless"
msgstr "無線"

msgid "Wireless Adapter"
msgstr "無線アダプタ"

msgid "Wireless Network"
msgstr "無線ネットワーク"

msgid "Wireless Overview"
msgstr "無線LANデバイス一覧"

msgid "Wireless Security"
msgstr "無線LANセキュリティ"

msgid "Wireless is disabled"
msgstr "無線LAN機能が無効になっている"

msgid "Wireless is not associated"
msgstr "無線LAN機能がアソシエーションされていません"

msgid "Wireless is restarting..."
msgstr "無線LAN機能再起動中..."

msgid "Wireless network is disabled"
msgstr "無線LAN機能は無効になっています"

msgid "Wireless network is enabled"
msgstr "無線LAN機能は有効になっています"

msgid "Write received DNS requests to syslog"
msgstr "受信したDNSリクエストをsyslogへ記録します"

msgid "Write system log to file"
msgstr "システムログをファイルに書き込む"

msgid ""
"You can enable or disable installed init scripts here. Changes will applied "
"after a device reboot.<br /><strong>Warning: If you disable essential init "
"scripts like \"network\", your device might become inaccessible!</strong>"
msgstr ""
"ルーターが起動する際のサービスの有効化/無効化を行うことができます。また、変更"
"は再起動後に適用されます。<br /><strong>警告: \"network\"のような重要なサービ"
"スを無効にすると, ルーターにアクセスできなくなりますので、注意してください。"
"</strong>"

msgid ""
"You must enable JavaScript in your browser or LuCI will not work properly."
msgstr "JavaScriptを有効にしない場合、LuCIは正しく動作しません。"

msgid ""
"Your Internet Explorer is too old to display this page correctly. Please "
"upgrade it to at least version 7 or use another browser like Firefox, Opera "
"or Safari."
msgstr ""
"Internet Explorerが古すぎるため、このページを正しく表示することができません。"
"バージョン 7以上にアップグレードするか、FirefoxやOpera、Safariなど別のブラウ"
"ザーを使用してください。"

msgid "any"
msgstr "全て"

msgid "auto"
msgstr "自動"

msgid "baseT"
msgstr "baseT"

msgid "bridged"
msgstr "ブリッジ"

msgid "create"
msgstr "作成"

msgid "create:"
msgstr "作成:"

msgid "creates a bridge over specified interface(s)"
msgstr "指定したインターフェースでブリッジを作成します"

msgid "dB"
msgstr "dB"

msgid "dBm"
msgstr "dBm"

msgid "disable"
msgstr "無効"

msgid "disabled"
msgstr "無効"

msgid "expired"
msgstr "期限切れ"

msgid ""
"file where given <abbr title=\"Dynamic Host Configuration Protocol\">DHCP</"
"abbr>-leases will be stored"
msgstr ""
"<abbr title=\"Dynamic Host Configuration Protocol\">DHCP</abbr>リース情報を記"
"録するファイル"

msgid "forward"
msgstr "転送"

msgid "full-duplex"
msgstr "全二重"

msgid "half-duplex"
msgstr "半二重"

msgid "hidden"
msgstr "(不明)"

msgid "hybrid mode"
msgstr "ハイブリッド モード"

msgid "if target is a network"
msgstr "ターゲットがネットワークの場合"

msgid "input"
msgstr "入力"

msgid "kB"
msgstr "kB"

msgid "kB/s"
msgstr "kB/s"

msgid "kbit/s"
msgstr "kbit/s"

msgid "local <abbr title=\"Domain Name System\">DNS</abbr> file"
msgstr "ローカル <abbr title=\"Domain Name System\">DNS</abbr>ファイル"

msgid "minutes"
msgstr "分"

msgid "no"
msgstr "いいえ"

msgid "no link"
msgstr "リンクなし"

msgid "none"
msgstr "なし"

msgid "not present"
msgstr ""

msgid "off"
msgstr "オフ"

msgid "on"
msgstr "オン"

msgid "open"
msgstr "オープン"

msgid "output"
msgstr ""

msgid "overlay"
msgstr "オーバーレイ"

msgid "random"
msgstr ""

msgid "relay mode"
msgstr "リレー モード"

msgid "routed"
msgstr "routed"

msgid "server mode"
msgstr "サーバー モード"

msgid "stateful-only"
msgstr "ステートフルのみ"

msgid "stateless"
msgstr "ステートレス"

msgid "stateless + stateful"
msgstr "ステートレス + ステートフル"

msgid "tagged"
msgstr "tagged"

msgid "time units (TUs / 1.024 ms) [1000-65535]"
msgstr ""

msgid "unknown"
msgstr "不明"

msgid "unlimited"
msgstr "無期限"

msgid "unspecified"
msgstr "設定しない"

msgid "unspecified -or- create:"
msgstr "設定しない -又は- 作成:"

msgid "untagged"
msgstr "untagged"

msgid "yes"
msgstr "はい"

msgid "« Back"
msgstr "« 戻る"

#~ msgid "Activate this network"
#~ msgstr "このネットワークを有効にする"

#~ msgid "Hermes 802.11b Wireless Controller"
#~ msgstr "Hermes 802.11b 無線LANコントローラ"

#~ msgid "Interface is shutting down..."
#~ msgstr "インターフェース終了中..."

#~ msgid "Interface reconnected"
#~ msgstr "インターフェースの再接続"

#~ msgid "Interface shut down"
#~ msgstr "インターフェースの終了"

#~ msgid "Prism2/2.5/3 802.11b Wireless Controller"
#~ msgstr "Prism2/2.5/3 802.11b 無線LANコントローラ"

#~ msgid "RaLink 802.11%s Wireless Controller"
#~ msgstr "RaLink 802.11%s 無線LANコントローラ"

#~ msgid ""
#~ "Really shut down network? You might lose access to this device if you are "
#~ "connected via this interface"
#~ msgstr ""
#~ "本当にネットワークを停止しますか？\n"
#~ "このネットワークを経由して接続している場合、デバイスにアクセスできなくなる"
#~ "場合があります"

#~ msgid ""
#~ "Really shutdown interface \"%s\"? You might lose access to this device if "
#~ "you are connected via this interface."
#~ msgstr ""
#~ "本当にインターフェース \"%s\" を停止しますか?\n"
#~ "このインターフェースを経由して接続している場合、デバイスにアクセスできなく"
#~ "なる場合があります。"

#~ msgid "Reconnecting interface"
#~ msgstr "インターフェース再接続中"

#~ msgid "Shutdown this network"
#~ msgstr "ネットワークを終了"

#~ msgid "Wireless restarted"
#~ msgstr "無線LAN機能の再起動"

#~ msgid "Wireless shut down"
#~ msgstr "無線LAN機能停止"<|MERGE_RESOLUTION|>--- conflicted
+++ resolved
@@ -714,12 +714,6 @@
 msgid "Connection Limit"
 msgstr "接続制限"
 
-<<<<<<< HEAD
-=======
-msgid "Connection attempt failed"
-msgstr ""
-
->>>>>>> b38306dc
 msgid "Connections"
 msgstr "ネットワーク接続"
 
