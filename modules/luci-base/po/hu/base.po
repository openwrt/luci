msgid ""
msgstr ""
"Project-Id-Version: PACKAGE VERSION\n"
"PO-Revision-Date: 2014-01-31 09:59+0200\n"
"Last-Translator: Gabor <juhosg@openwrt.org>\n"
"Language-Team: none\n"
"Language: hu\n"
"MIME-Version: 1.0\n"
"Content-Type: text/plain; charset=UTF-8\n"
"Content-Transfer-Encoding: 8bit\n"
"Plural-Forms: nplurals=2; plural=(n != 1);\n"
"X-Generator: Pootle 2.0.6\n"

msgid "%.1f dB"
msgstr ""

msgid "%s is untagged in multiple VLANs!"
msgstr ""

msgid "(%d minute window, %d second interval)"
msgstr "(%d perces ablak, %d másodperces intervallum)"

msgid "(%s available)"
msgstr "(%s elérhető)"

msgid "(empty)"
msgstr "(üres)"

msgid "(no interfaces attached)"
msgstr "(nincs csatalkoztatott interfész)"

msgid "-- Additional Field --"
msgstr "-- További mező --"

msgid "-- Please choose --"
msgstr "-- Kérem válasszon --"

msgid "-- custom --"
msgstr "-- egyéni --"

msgid "-- match by device --"
msgstr ""

msgid "-- match by label --"
msgstr ""

msgid "-- match by uuid --"
msgstr ""

msgid "-- please select --"
msgstr ""

msgid "1 Minute Load:"
msgstr "Terhelés (utolsó 1 perc):"

msgid "15 Minute Load:"
msgstr "Terhelés (utolsó 15 perc):"

msgid "4-character hexadecimal ID"
msgstr ""

msgid "464XLAT (CLAT)"
msgstr ""

msgid "5 Minute Load:"
msgstr "Terhelés (utolsó 5 perc):"

msgid "6-octet identifier as a hex string - no colons"
msgstr ""

msgid "802.11r Fast Transition"
msgstr ""

msgid "802.11w Association SA Query maximum timeout"
msgstr ""

msgid "802.11w Association SA Query retry timeout"
msgstr ""

msgid "802.11w Management Frame Protection"
msgstr ""

msgid "802.11w maximum timeout"
msgstr ""

msgid "802.11w retry timeout"
msgstr ""

msgid "<abbr title=\"Basic Service Set Identifier\">BSSID</abbr>"
msgstr "<abbr title=\"Basic Service Set Identifier\">BSSID</abbr>"

msgid "<abbr title=\"Domain Name System\">DNS</abbr> query port"
msgstr "<abbr title=\"Domain Name System\">DNS</abbr> lekérdezési port"

msgid "<abbr title=\"Domain Name System\">DNS</abbr> server port"
msgstr "<abbr title=\"Domain Name System\">DNS</abbr> szerver port"

msgid ""
"<abbr title=\"Domain Name System\">DNS</abbr> servers will be queried in the "
"order of the resolvfile"
msgstr ""
"<abbr title=\"Domain Name System\">DNS</abbr> szerverek a resolv fájl "
"sorrendjében"

msgid "<abbr title=\"Extended Service Set Identifier\">ESSID</abbr>"
msgstr "<abbr title=\"Extended Service Set Identifier\">ESSID</abbr>"

msgid "<abbr title=\"Internet Protocol Version 4\">IPv4</abbr>-Address"
msgstr "<abbr title=\"Internet Protocol Version 4\">IPv4</abbr>-cím"

msgid "<abbr title=\"Internet Protocol Version 4\">IPv4</abbr>-Gateway"
msgstr "<abbr title=\"Internet Protocol Version 4\">IPv4</abbr>-útválasztó"

msgid "<abbr title=\"Internet Protocol Version 4\">IPv4</abbr>-Netmask"
msgstr "<abbr title=\"Internet Protocol Version 4\">IPv4</abbr>-Netmask"

msgid ""
"<abbr title=\"Internet Protocol Version 6\">IPv6</abbr>-Address or Network "
"(CIDR)"
msgstr ""
"<abbr title=\"Internet Protocol Version 6\">IPv6</abbr>-cím, vagy hálózat "
"(CIDR)"

msgid "<abbr title=\"Internet Protocol Version 6\">IPv6</abbr>-Gateway"
msgstr "<abbr title=\"Internet Protocol Version 6\">IPv6</abbr>-útválasztó"

msgid "<abbr title=\"Internet Protocol Version 6\">IPv6</abbr>-Suffix (hex)"
msgstr ""

msgid "<abbr title=\"Light Emitting Diode\">LED</abbr> Configuration"
msgstr "<abbr title=\"Light Emitting Diode\">LED</abbr> konfiguráció"

msgid "<abbr title=\"Light Emitting Diode\">LED</abbr> Name"
msgstr "<abbr title=\"Light Emitting Diode\">LED</abbr> Név"

msgid "<abbr title=\"Media Access Control\">MAC</abbr>-Address"
msgstr "<abbr title=\"Media Access Control\">MAC</abbr>-cím"

msgid "<abbr title=\"The DHCP Unique Identifier\">DUID</abbr>"
msgstr ""

msgid ""
"<abbr title=\"maximal\">Max.</abbr> <abbr title=\"Dynamic Host Configuration "
"Protocol\">DHCP</abbr> leases"
msgstr ""
"<abbr title=\"maximal\">Max.</abbr> <abbr title=\"Dynamic Host Configuration "
"Protocol\">DHCP</abbr> bérlés"

msgid ""
"<abbr title=\"maximal\">Max.</abbr> <abbr title=\"Extension Mechanisms for "
"Domain Name System\">EDNS0</abbr> packet size"
msgstr ""
"<abbr title=\"maximal\">Max.</abbr> <abbr title=\"Extension Mechanisms for "
"Domain Name System\">EDNS0</abbr> csomagméret"

msgid "<abbr title=\"maximal\">Max.</abbr> concurrent queries"
msgstr "<abbr title=\"maximal\">Max.</abbr> párhuzamos lekérdezés"

msgid "<abbr title='Pairwise: %s / Group: %s'>%s - %s</abbr>"
msgstr "<abbr title='Pairwise: %s / Group: %s'>%s - %s</abbr>"

msgid ""
"<br/>Note: you need to manually restart the cron service if the crontab file "
"was empty before editing."
msgstr ""

msgid "A43C + J43 + A43"
msgstr ""

msgid "A43C + J43 + A43 + V43"
msgstr ""

msgid "ADSL"
msgstr ""

msgid "ANSI T1.413"
msgstr ""

msgid "APN"
msgstr "APN"

msgid "ARP retry threshold"
msgstr "ARP újrapróbálkozási küszöbérték"

msgid "ATM (Asynchronous Transfer Mode)"
msgstr ""

msgid "ATM Bridges"
msgstr "ATM Hidak"

msgid "ATM Virtual Channel Identifier (VCI)"
msgstr "ATM Virtuális Csatorna Azonosító (VCI)"

msgid "ATM Virtual Path Identifier (VPI)"
msgstr "ATM Virtuális Út Azonosító (VPI)"

msgid ""
"ATM bridges expose encapsulated ethernet in AAL5 connections as virtual "
"Linux network interfaces which can be used in conjunction with DHCP or PPP "
"to dial into the provider network."
msgstr ""
"Az ATM hidak az AAL5-be ágyazott ethernet kapcsolatokat mint virtuális Linux "
"hálózati interfész mutatják, mely így DHCP-vel vagy PPP-vel összekapcsolva "
"használható a szolgáltatói hálózatba történő betárcsázáshoz."

msgid "ATM device number"
msgstr "ATM eszközszám"

msgid "ATU-C System Vendor ID"
msgstr ""

msgid "Access Concentrator"
msgstr "Elérési központ"

msgid "Access Point"
msgstr "Hozzáférési pont"

msgid "Actions"
msgstr "Műveletek"

msgid "Active <abbr title=\"Internet Protocol Version 4\">IPv4</abbr>-Routes"
msgstr ""
"Aktív <abbr title=\"Internet Protocol Version 4\">IPv4</abbr> útvonalak"

msgid "Active <abbr title=\"Internet Protocol Version 6\">IPv6</abbr>-Routes"
msgstr ""
"Aktív <abbr title=\"Internet Protocol Version 6\">IPv6</abbr> útvonalak"

msgid "Active Connections"
msgstr "Aktív kapcsolatok"

msgid "Active DHCP Leases"
msgstr "Aktív DHCP bérletek"

msgid "Active DHCPv6 Leases"
msgstr "Aktív DHCPv6 bérletek"

msgid "Ad-Hoc"
msgstr "Ad-Hoc"

msgid "Add"
msgstr "Hozzáadás"

msgid "Add local domain suffix to names served from hosts files"
msgstr ""
"Helyi tartomány utótag hozzáadása a hosts fájlokból kiszolgált nevekhez"

msgid "Add new interface..."
msgstr "Új interfész hozzáadása..."

msgid "Additional Hosts files"
msgstr "További 'hosts' fájlok"

msgid "Additional servers file"
msgstr ""

msgid "Address"
msgstr "Cím"

msgid "Address to access local relay bridge"
msgstr "Helyi közvetítő híd elérési címe"

msgid "Administration"
msgstr "Adminisztráció"

msgid "Advanced Settings"
msgstr "Haladó beállítások"

msgid "Aggregate Transmit Power(ACTATP)"
msgstr ""

msgid "Alert"
msgstr "Riasztás"

msgid "Alias interface"
msgstr ""

msgid ""
"Allocate IP addresses sequentially, starting from the lowest available "
"address"
msgstr ""

msgid "Allocate IP sequentially"
msgstr ""

msgid "Allow <abbr title=\"Secure Shell\">SSH</abbr> password authentication"
msgstr ""
"<abbr title=\"Secure Shell\">SSH</abbr> jelszó hitelesítés engedélyezése"

msgid "Allow all except listed"
msgstr "Összes engedélyezése a felsoroltakon kívül"

msgid "Allow legacy 802.11b rates"
msgstr ""

msgid "Allow listed only"
msgstr "Csak a felsoroltak engedélyezése"

msgid "Allow localhost"
msgstr "Lolcalhost engedélyezése"

msgid "Allow remote hosts to connect to local SSH forwarded ports"
msgstr ""
"Távoli hostok csatlakozásának engedélyezése a helyi SSH továbbított "
"portokhoz."

msgid "Allow root logins with password"
msgstr "root jelszavas bejelentkezésének engedélyezése"

msgid "Allow the <em>root</em> user to login with password"
msgstr "Engedélyezi a <em>root</em> felhasználó jelszavas bejelentkezését"

msgid ""
"Allow upstream responses in the 127.0.0.0/8 range, e.g. for RBL services"
msgstr ""
"A 127.0.0.0/8-as tartományba eső DNS válaszok engedélyezése (pl. RBL "
"szervizek)"

msgid "Allowed IPs"
msgstr ""

msgid "Always announce default router"
msgstr ""

msgid "Annex"
msgstr ""

msgid "Annex A + L + M (all)"
msgstr ""

msgid "Annex A G.992.1"
msgstr ""

msgid "Annex A G.992.2"
msgstr ""

msgid "Annex A G.992.3"
msgstr ""

msgid "Annex A G.992.5"
msgstr ""

msgid "Annex B (all)"
msgstr ""

msgid "Annex B G.992.1"
msgstr ""

msgid "Annex B G.992.3"
msgstr ""

msgid "Annex B G.992.5"
msgstr ""

msgid "Annex J (all)"
msgstr ""

msgid "Annex L G.992.3 POTS 1"
msgstr ""

msgid "Annex M (all)"
msgstr ""

msgid "Annex M G.992.3"
msgstr ""

msgid "Annex M G.992.5"
msgstr ""

msgid "Announce as default router even if no public prefix is available."
msgstr ""

msgid "Announced DNS domains"
msgstr ""

msgid "Announced DNS servers"
msgstr ""

msgid "Anonymous Identity"
msgstr ""

msgid "Anonymous Mount"
msgstr ""

msgid "Anonymous Swap"
msgstr ""

msgid "Antenna 1"
msgstr "1-es antenna"

msgid "Antenna 2"
msgstr "2-es antenna"

msgid "Antenna Configuration"
msgstr "Antenna beállítások"

msgid "Any zone"
msgstr "Bármelyik zóna"

msgid "Apply request failed with status <code>%h</code>"
msgstr ""

msgid "Apply unchecked"
msgstr ""

msgid "Architecture"
msgstr ""

msgid ""
"Assign a part of given length of every public IPv6-prefix to this interface"
msgstr ""

msgid "Assign interfaces..."
msgstr "Interfészek összekapcsolása..."

msgid ""
"Assign prefix parts using this hexadecimal subprefix ID for this interface."
msgstr ""

msgid "Associated Stations"
msgstr "Kapcsolódó kliensek"

msgid "Associations"
msgstr ""

msgid "Auth Group"
msgstr ""

msgid "Authentication"
msgstr "Hitelesítés"

msgid "Authentication Type"
msgstr ""

msgid "Authoritative"
msgstr "Hiteles"

msgid "Authorization Required"
msgstr "Hitelesítés szükséges"

msgid "Auto Refresh"
msgstr "Automatikus frissítés"

msgid "Automatic"
msgstr ""

msgid "Automatic Homenet (HNCP)"
msgstr ""

msgid "Automatically check filesystem for errors before mounting"
msgstr ""

msgid "Automatically mount filesystems on hotplug"
msgstr ""

msgid "Automatically mount swap on hotplug"
msgstr ""

msgid "Automount Filesystem"
msgstr ""

msgid "Automount Swap"
msgstr ""

msgid "Available"
msgstr "Elérhető"

msgid "Available packages"
msgstr "Elérhető csomagok"

msgid "Average:"
msgstr "Átlag:"

msgid "B43 + B43C"
msgstr ""

msgid "B43 + B43C + V43"
msgstr ""

msgid "BR / DMR / AFTR"
msgstr ""

msgid "BSSID"
msgstr "BSSID"

msgid "Back"
msgstr "Vissza"

msgid "Back to Overview"
msgstr "Vissza az áttekintéshez"

msgid "Back to configuration"
msgstr "Vissza a beállításokhoz"

msgid "Back to overview"
msgstr "Vissza az áttekintéshez"

msgid "Back to scan results"
msgstr "Vissza a felderítési eredményekhez"

msgid "Backup"
msgstr "Mentés"

msgid "Backup / Flash Firmware"
msgstr "Mentés / Firmware frissítés"

msgid "Backup file list"
msgstr "Mentési fájl lista"

msgid "Bad address specified!"
msgstr "Hibás címet adott meg!"

msgid "Band"
msgstr ""

msgid ""
"Below is the determined list of files to backup. It consists of changed "
"configuration files marked by opkg, essential base files and the user "
"defined backup patterns."
msgstr ""
"Alább található a biztonsági mentésbe kerülő fájlok listája. A lista az opkg "
"által megjelölt módosított konfigurációs fájlokból, fontos alapvető "
"fájlokból valamint a felhasználó által megadott mintáknak megfelelő "
"fájlokból áll."

msgid "Bind interface"
msgstr ""

msgid "Bind only to specific interfaces rather than wildcard address."
msgstr ""

msgid "Bind the tunnel to this interface (optional)."
msgstr ""

msgid "Bitrate"
msgstr "Bitráta"

msgid "Bogus NX Domain Override"
msgstr "Hamis NX tartomány felülbírálása"

msgid "Bridge"
msgstr "Híd"

msgid "Bridge interfaces"
msgstr "Híd interfészek"

msgid "Bridge unit number"
msgstr "Híd eszközszám"

msgid "Bring up on boot"
msgstr "Hozza fel a rendszer indításakor"

msgid "Broadcom 802.11%s Wireless Controller"
msgstr "Broadcom 802.11%s vezeték-nélküli vezérlő"

msgid "Broadcom BCM%04x 802.11 Wireless Controller"
msgstr "Broadcom BCM%04x 802.11 vezeték-nélküli vezérlő"

msgid "Buffered"
msgstr "Átmeneti tárban van"

msgid ""
"Build/distribution specific feed definitions. This file will NOT be "
"preserved in any sysupgrade."
msgstr ""

msgid "CA certificate; if empty it will be saved after the first connection."
msgstr ""

msgid "CPU usage (%)"
msgstr "Processzor használat (%)"

msgid "Call failed"
msgstr ""

msgid "Cancel"
msgstr "Mégsem"

msgid "Category"
msgstr ""

msgid "Chain"
msgstr "Lánc"

msgid "Changes"
msgstr "Módosítások"

msgid "Changes applied."
msgstr "A módosítások alkalmazva."

msgid "Changes have been reverted."
msgstr ""

msgid "Changes the administrator password for accessing the device"
msgstr ""
"Itt módosíthatja az eszköz eléréséhez szükséges adminisztrátori jelszót"

msgid "Channel"
msgstr "Csatorna"

msgid ""
"Channel %d is not available in the %s regulatory domain and has been auto-"
"adjusted to %d."
msgstr ""

msgid "Check"
msgstr "Ellenőrzés"

msgid "Check filesystems before mount"
msgstr ""

msgid "Check this option to delete the existing networks from this radio."
msgstr ""

msgid "Checksum"
msgstr "Ellenőrző összeg"

msgid ""
"Choose the firewall zone you want to assign to this interface. Select "
"<em>unspecified</em> to remove the interface from the associated zone or "
"fill out the <em>create</em> field to define a new zone and attach the "
"interface to it."
msgstr ""
"Válassza ki a tűzfal zónát amit hozzá akar rendelni ehhez az interfészhez. "
"Válassza a <em>nincs megadva</em> elemet az interfésznek a hozzárendelt "
"zónából történő eltávolításához, vagy töltse ki az <em>új</em> mezőt új zóna "
"megadásához és csatlakoztassa az interfészt ahhoz."

msgid ""
"Choose the network(s) you want to attach to this wireless interface or fill "
"out the <em>create</em> field to define a new network."
msgstr ""
"Válassza ki azokat a hálózatokat, amelyeket csatlakoztatni akar ehhez a "
"vezetéknélküli interfészhez, vagy töltse ki az <em>új</em> mezőt egy új "
"hálózat definiálásához."

msgid "Cipher"
msgstr "Titkosító"

msgid "Cisco UDP encapsulation"
msgstr ""

msgid ""
"Click \"Generate archive\" to download a tar archive of the current "
"configuration files."
msgstr ""
"Kattintson az \"Archívum készítése\" gombra a jelenlegi konfiguráció tar "
"archívumként történő letöltéséhez."

msgid "Client"
msgstr "Ügyfél"

msgid "Client ID to send when requesting DHCP"
msgstr "DHCP kérés során küldendő kliens azonosító"

msgid ""
"Close inactive connection after the given amount of seconds, use 0 to "
"persist connection"
msgstr ""
"Inaktív kapcsolatok bezárása a megadott másodpercek után, használjon 0-t "
"állandó kapcsolathoz"

msgid "Close list..."
msgstr "Lista bezárása..."

msgid "Collecting data..."
msgstr "Adatok összegyűjtése..."

msgid "Command"
msgstr "Parancs"

msgid "Common Configuration"
msgstr "Álatános beállítás"

msgid ""
"Complicates key reinstallation attacks on the client side by disabling "
"retransmission of EAPOL-Key frames that are used to install keys. This "
"workaround might cause interoperability issues and reduced robustness of key "
"negotiation especially in environments with heavy traffic load."
msgstr ""

msgid "Configuration"
msgstr "Beállítás"

msgid "Configuration failed"
msgstr ""

msgid "Configuration files will be kept."
msgstr "A konfigurációs fájlok megmaradnak."

msgid "Configuration has been applied."
msgstr ""

msgid "Configuration has been rolled back!"
msgstr ""

msgid "Confirmation"
msgstr "Megerősítés"

msgid "Connect"
msgstr "Kapcsolódás"

msgid "Connected"
msgstr "Kapcsolódva"

msgid "Connection Limit"
msgstr "Kapcsolati korlát"

<<<<<<< HEAD
=======
msgid "Connection attempt failed"
msgstr ""

>>>>>>> b38306dc
msgid "Connections"
msgstr "Kapcsolatok"

msgid ""
"Could not regain access to the device after applying the configuration "
"changes. You might need to reconnect if you modified network related "
"settings such as the IP address or wireless security credentials."
msgstr ""

msgid "Country"
msgstr "Ország"

msgid "Country Code"
msgstr "Országkód"

msgid "Cover the following interface"
msgstr "A következő interfészt tartalmazza"

msgid "Cover the following interfaces"
msgstr "A következő interfészeket tartalmazza"

msgid "Create / Assign firewall-zone"
msgstr "Tűzfal zóna készítés / hozzárendelés"

msgid "Create Interface"
msgstr "Új interfész"

msgid "Create a bridge over multiple interfaces"
msgstr "Híd létrehozása több interfész között"

msgid "Critical"
msgstr "Kritikus"

msgid "Cron Log Level"
msgstr "Cron naplózási szint"

msgid "Custom Interface"
msgstr "Egyéni interfész"

msgid "Custom delegated IPv6-prefix"
msgstr ""

msgid ""
"Custom feed definitions, e.g. private feeds. This file can be preserved in a "
"sysupgrade."
msgstr ""

msgid "Custom feeds"
msgstr ""

msgid ""
"Custom files (certificates, scripts) may remain on the system. To prevent "
"this, perform a factory-reset first."
msgstr ""

msgid ""
"Customizes the behaviour of the device <abbr title=\"Light Emitting Diode"
"\">LED</abbr>s if possible."
msgstr ""
"Az eszköz <abbr title=\"Light Emitting Diode\">LED</abbr>-jei működésének "
"testreszabása."

msgid "DHCP Server"
msgstr "DHCP kiszolgáló"

msgid "DHCP and DNS"
msgstr "DHCP és DNS"

msgid "DHCP client"
msgstr "DHCP ügyfél"

msgid "DHCP-Options"
msgstr "DHCP beállítások"

msgid "DHCPv6 client"
msgstr ""

msgid "DHCPv6-Mode"
msgstr ""

msgid "DHCPv6-Service"
msgstr ""

msgid "DNS"
msgstr "DNS"

msgid "DNS forwardings"
msgstr "DNS továbbítások"

msgid "DNS-Label / FQDN"
msgstr ""

msgid "DNSSEC"
msgstr ""

msgid "DNSSEC check unsigned"
msgstr ""

msgid "DPD Idle Timeout"
msgstr ""

msgid "DS-Lite AFTR address"
msgstr ""

msgid "DSL"
msgstr ""

msgid "DSL Status"
msgstr ""

msgid "DSL line mode"
msgstr ""

msgid "DUID"
msgstr "DUID"

msgid "Data Rate"
msgstr ""

msgid "Debug"
msgstr "Hibakeresés"

msgid "Default %d"
msgstr "Alapértelmezés %d"

msgid "Default gateway"
msgstr "Alapértelmezett átjáró"

msgid "Default is stateless + stateful"
msgstr ""

msgid "Default state"
msgstr "Alapértelmezett állapot"

msgid "Define a name for this network."
msgstr "Adja meg a hálózat nevét."

msgid ""
"Define additional DHCP options, for example "
"\"<code>6,192.168.2.1,192.168.2.2</code>\" which advertises different DNS "
"servers to clients."
msgstr ""
"Adjon meg további DHCP opciókat, például \"<code>6,192.168.2.1,192.168.2.2</"
"code>\", mely különböző DNS kiszolgálókat hirdet az ügyfelek részére."

msgid "Delete"
msgstr "Törlés"

msgid "Delete this network"
msgstr "Hálózat törlése"

msgid "Description"
msgstr "Leírás"

msgid "Design"
msgstr "Megjelenés"

msgid "Destination"
msgstr "Cél"

msgid "Device"
msgstr "Eszköz"

msgid "Device Configuration"
msgstr "Eszköz beállítások"

msgid "Device is rebooting..."
msgstr ""

msgid "Device unreachable!"
msgstr ""

msgid "Device unreachable! Still waiting for device..."
msgstr ""

msgid "Diagnostics"
msgstr "Diagnosztika"

msgid "Dial number"
msgstr ""

msgid "Directory"
msgstr "Könyvtár"

msgid "Disable"
msgstr "Letiltás"

msgid ""
"Disable <abbr title=\"Dynamic Host Configuration Protocol\">DHCP</abbr> for "
"this interface."
msgstr ""
"<abbr title=\"Dynamic Host Configuration Protocol\">DHCP</abbr> tiltása ezen "
"az interfészen."

msgid "Disable DNS setup"
msgstr "DNS beállítás letiltása"

msgid "Disable Encryption"
msgstr ""

msgid "Disable this network"
msgstr ""

msgid "Disabled"
msgstr "Letiltva"

msgid "Disabled (default)"
msgstr ""

msgid "Discard upstream RFC1918 responses"
msgstr "Beérkező RFC1918 DHCP válaszok elvetése. "

msgid "Disconnection attempt failed"
msgstr ""

msgid "Dismiss"
msgstr ""

msgid "Displaying only packages containing"
msgstr "Csak azon csomagok megjelenítése, amelyek tartalmazzák"

msgid "Distance Optimization"
msgstr "Távolság optimalizáció"

msgid "Distance to farthest network member in meters."
msgstr "A hálózat legtávolabbi tagjának távolsága méterben."

msgid "Distribution feeds"
msgstr ""

msgid "Diversity"
msgstr "Diverzitás"

msgid ""
"Dnsmasq is a combined <abbr title=\"Dynamic Host Configuration Protocol"
"\">DHCP</abbr>-Server and <abbr title=\"Domain Name System\">DNS</abbr>-"
"Forwarder for <abbr title=\"Network Address Translation\">NAT</abbr> "
"firewalls"
msgstr ""
"A Dnsmasq egy kombinált <abbr title=\"Dynamic Host Configuration Protocol"
"\">DHCP</abbr>-kiszolgáló és  <abbr title=\"Domain Name System\">DNS</abbr>-"
"továbbító <abbr title=\"Network Address Translation\">NAT</abbr> tűzfalak "
"számára"

msgid "Do not cache negative replies, e.g. for not existing domains"
msgstr ""
"Ne gyorsítótárazza a negatív válaszokat, pl. nem létező domain-ok esetén"

msgid "Do not forward requests that cannot be answered by public name servers"
msgstr ""
"Ne továbbítsa a publikus név szerverek által nem megválaszolható kéréseket"

msgid "Do not forward reverse lookups for local networks"
msgstr "Ne továbbítson fordított keresési kéréseket a helyi hálózathoz"

msgid "Domain required"
msgstr "Tartomány szükséges"

msgid "Domain whitelist"
msgstr "Tartomány fehérlista"

msgid "Don't Fragment"
msgstr ""

msgid ""
"Don't forward <abbr title=\"Domain Name System\">DNS</abbr>-Requests without "
"<abbr title=\"Domain Name System\">DNS</abbr>-Name"
msgstr ""
"Ne továbbítsa a <abbr title=\"Domain Name System\">DNS</abbr>-név nélküli "
"<abbr title=\"Domain Name System\">DNS</abbr>-kéréseket "

msgid "Down"
msgstr ""

msgid "Download and install package"
msgstr "Csomag letöltése és telepítése"

msgid "Download backup"
msgstr "Biztonsági mentés letöltése"

msgid "Downstream SNR offset"
msgstr ""

msgid "Dropbear Instance"
msgstr "Dropbear példány"

msgid ""
"Dropbear offers <abbr title=\"Secure Shell\">SSH</abbr> network shell access "
"and an integrated <abbr title=\"Secure Copy\">SCP</abbr> server"
msgstr ""
"A Dropbear a hálózaton <abbr title=\"Secure Shell\">SSH</abbr> hozzáférést "
"tesz lehetővé, valamint integrált <abbr title=\"Secure Copy\">SCP</abbr> "
"szolgáltatást nyújt."

msgid "Dual-Stack Lite (RFC6333)"
msgstr ""

msgid "Dynamic <abbr title=\"Dynamic Host Configuration Protocol\">DHCP</abbr>"
msgstr ""
"Dinamikus <abbr title=\"Dynamic Host Configuration Protocol\">DHCP</abbr>"

msgid "Dynamic tunnel"
msgstr "Dinamikus alagút"

msgid ""
"Dynamically allocate DHCP addresses for clients. If disabled, only clients "
"having static leases will be served."
msgstr ""
"Az ügyfelek számára kiosztott DHCP címek dinamikus lefoglalása. Letiltása "
"esetén csak a statikus DHCP bérlettel rendelkező kliensek lesznek "
"kiszolgálva."

msgid "EA-bits length"
msgstr ""

msgid "EAP-Method"
msgstr "EAP metódus"

msgid "Edit"
msgstr "Szerkesztés"

msgid ""
"Edit the raw configuration data above to fix any error and hit \"Save\" to "
"reload the page."
msgstr ""

msgid "Edit this interface"
msgstr "Interfész szerkesztése"

msgid "Edit this network"
msgstr "Hálózat szerkesztése"

msgid "Emergency"
msgstr "Vészhelyzet"

msgid "Enable"
msgstr "Engedélyezés"

msgid ""
"Enable <abbr title=\"Internet Group Management Protocol\">IGMP</abbr> "
"snooping"
msgstr ""

msgid "Enable <abbr title=\"Spanning Tree Protocol\">STP</abbr>"
msgstr "<abbr title=\"Spanning Tree Protocol\">STP</abbr> engedélyezése"

msgid "Enable HE.net dynamic endpoint update"
msgstr "HE.net dinamikus végpont frissítésének engedélyezése"

msgid "Enable IPv6 negotiation"
msgstr ""

msgid "Enable IPv6 negotiation on the PPP link"
msgstr "IPv6 egyeztetés engedélyezése a PPP linken"

msgid "Enable Jumbo Frame passthrough"
msgstr "Óriás keretek átengedésének engedélyezése"

msgid "Enable NTP client"
msgstr "NTP-kliens engedélyezése"

msgid "Enable Single DES"
msgstr ""

msgid "Enable TFTP server"
msgstr "TFTP kiszolgáló engedélyezése"

msgid "Enable VLAN functionality"
msgstr "VLAN funkció engedélyezése"

msgid "Enable WPS pushbutton, requires WPA(2)-PSK"
msgstr ""

msgid "Enable key reinstallation (KRACK) countermeasures"
msgstr ""

msgid "Enable learning and aging"
msgstr "Tanulás és aging engedélyezése"

msgid "Enable mirroring of incoming packets"
msgstr ""

msgid "Enable mirroring of outgoing packets"
msgstr ""

msgid "Enable the DF (Don't Fragment) flag of the encapsulating packets."
msgstr ""

msgid "Enable this mount"
msgstr "A csatolás engedélyezése"

msgid "Enable this network"
msgstr ""

msgid "Enable this swap"
msgstr "A lapozó terület engedélyezése"

msgid "Enable/Disable"
msgstr "Engedélyezés/Letiltás"

msgid "Enabled"
msgstr "Engedélyezve"

msgid "Enables IGMP snooping on this bridge"
msgstr ""

msgid ""
"Enables fast roaming among access points that belong to the same Mobility "
"Domain"
msgstr ""

msgid "Enables the Spanning Tree Protocol on this bridge"
msgstr "A Spanning Tree prokoll engedélyezése erre a hídra"

msgid "Encapsulation mode"
msgstr "Beágyazási mód"

msgid "Encryption"
msgstr "Titkosítás"

msgid "Endpoint Host"
msgstr ""

msgid "Endpoint Port"
msgstr ""

msgid "Enter custom value"
msgstr ""

msgid "Enter custom values"
msgstr ""

msgid "Erasing..."
msgstr "Törlés..."

msgid "Error"
msgstr "Hiba"

msgid "Errored seconds (ES)"
msgstr ""

msgid "Ethernet Adapter"
msgstr "Ethernet adapter"

msgid "Ethernet Switch"
msgstr "Ethernet switch"

msgid "Exclude interfaces"
msgstr ""

msgid "Expand hosts"
msgstr "Gépek kibontása"

msgid "Expires"
msgstr "Lejárat"

#, fuzzy
msgid ""
"Expiry time of leased addresses, minimum is 2 minutes (<code>2m</code>)."
msgstr "A bérelt címek lejárati ideje, a minimális érték 2 perc."

msgid "External"
msgstr ""

msgid "External R0 Key Holder List"
msgstr ""

msgid "External R1 Key Holder List"
msgstr ""

msgid "External system log server"
msgstr "Külső rendszernapló kiszolgáló"

msgid "External system log server port"
msgstr "Külső rendszernapló kiszolgáló port"

msgid "External system log server protocol"
msgstr ""

msgid "Extra SSH command options"
msgstr ""

msgid "FT over DS"
msgstr ""

msgid "FT over the Air"
msgstr ""

msgid "FT protocol"
msgstr ""

msgid "Failed to confirm apply within %ds, waiting for rollback…"
msgstr ""

msgid "File"
msgstr "Fájl"

msgid "Filename of the boot image advertised to clients"
msgstr "A kliensek részére közzétett betöltö kép fájlneve"

msgid "Filesystem"
msgstr "Fájlrendszer"

msgid "Filter"
msgstr "Szűrő"

msgid "Filter private"
msgstr "Privát kérések szűrése"

msgid "Filter useless"
msgstr "Használhahatlan kérések szűrése"

msgid "Finalizing failed"
msgstr ""

msgid ""
"Find all currently attached filesystems and swap and replace configuration "
"with defaults based on what was detected"
msgstr ""

msgid "Find and join network"
msgstr "Hálózatok keresése és csatlakozás"

msgid "Find package"
msgstr "Csomag keresése"

msgid "Finish"
msgstr "Befejezés"

msgid "Firewall"
msgstr "Tűzfal"

msgid "Firewall Mark"
msgstr ""

msgid "Firewall Settings"
msgstr "Tűzfal Beállítások"

msgid "Firewall Status"
msgstr "Tűzfal Állapot"

msgid "Firmware File"
msgstr ""

msgid "Firmware Version"
msgstr "Tűzfal verzió"

msgid "Fixed source port for outbound DNS queries"
msgstr "Rögzített forrás port a kimenő DNS kérésekhez"

msgid "Flash Firmware"
msgstr "Firmware flash-elés"

msgid "Flash image..."
msgstr "Flash image..."

msgid "Flash new firmware image"
msgstr "Új firmware image flash-elése"

msgid "Flash operations"
msgstr "Flash műveletek"

msgid "Flashing..."
msgstr "Flash-elés..."

msgid "Force"
msgstr "Kényszerítés"

msgid "Force CCMP (AES)"
msgstr "CCMP (AES) kényszerítése"

msgid "Force DHCP on this network even if another server is detected."
msgstr ""
"DHCP kényszerítése ezen a hálózaton még akkor is ha van másik szerver "
"észlelve."

msgid "Force TKIP"
msgstr "TKIP kényszerítése"

msgid "Force TKIP and CCMP (AES)"
msgstr "TKIP és CCMP (AES) kényszerítése"

msgid "Force link"
msgstr ""

msgid "Force use of NAT-T"
msgstr ""

msgid "Form token mismatch"
msgstr ""

msgid "Forward DHCP traffic"
msgstr "DHCP forgalom továbbítás"

msgid "Forward Error Correction Seconds (FECS)"
msgstr ""

msgid "Forward broadcast traffic"
msgstr "Broadcast forgalom továbbítás"

msgid "Forward mesh peer traffic"
msgstr ""

msgid "Forwarding mode"
msgstr "Továbbítás módja"

msgid "Fragmentation Threshold"
msgstr "Töredezettségi küszöb"

msgid "Frame Bursting"
msgstr "Keretfűzés"

msgid "Free"
msgstr "Szabad"

msgid "Free space"
msgstr "Szabad hely"

msgid ""
"Further information about WireGuard interfaces and peers at <a href=\"http://"
"wireguard.com\">wireguard.com</a>."
msgstr ""

msgid "GHz"
msgstr "GHz"

msgid "GPRS only"
msgstr "Csak GPRS"

msgid "Gateway"
msgstr "Átjáró"

msgid "Gateway address is invalid"
msgstr ""

msgid "Gateway ports"
msgstr "Átjáró portok"

msgid "General Settings"
msgstr "Általános beállítások"

msgid "General Setup"
msgstr "Általános beállítások"

msgid "General options for opkg"
msgstr ""

msgid "Generate Config"
msgstr ""

msgid "Generate PMK locally"
msgstr ""

msgid "Generate archive"
msgstr "Archívum készítése"

msgid "Generic 802.11%s Wireless Controller"
msgstr "Általános 802.11%s vezeték-nélküli vezérlő"

msgid "Given password confirmation did not match, password not changed!"
msgstr "A megadott jelszavak nem egyeznek, a jelszó nem lett megváltoztatva!"

msgid "Global Settings"
msgstr ""

msgid "Global network options"
msgstr ""

msgid "Go to password configuration..."
msgstr "Ugrás a jelszó beállításhoz..."

msgid "Go to relevant configuration page"
msgstr "Ugrás a tárgyhoz tartozó beállításokhoz"

msgid "Group Password"
msgstr ""

msgid "Guest"
msgstr ""

msgid "HE.net password"
msgstr "HE.net jelszó"

msgid "HE.net username"
msgstr ""

msgid "HT mode (802.11n)"
msgstr ""

msgid "Hang Up"
msgstr "Befejezés"

msgid "Header Error Code Errors (HEC)"
msgstr ""

msgid ""
"Here you can configure the basic aspects of your device like its hostname or "
"the timezone."
msgstr ""
"Itt állíthatja be az eszköz alapvető tulajdonságait, mint például a gépnév "
"vagy az időzóna."

msgid ""
"Here you can paste public SSH-Keys (one per line) for SSH public-key "
"authentication."
msgstr ""
"Nyilvános kulcs alapú SSH azonosításhoz itt adhat meg nyilvános SSH "
"kulcsokat (soronként egyet)."

msgid "Hide <abbr title=\"Extended Service Set Identifier\">ESSID</abbr>"
msgstr "<abbr title=\"Extended Service Set Identifier\">ESSID</abbr> elrejtése"

msgid "Host"
msgstr ""

msgid "Host entries"
msgstr "Host bejegyzések"

msgid "Host expiry timeout"
msgstr "Host lejárati idő"

msgid "Host-<abbr title=\"Internet Protocol Address\">IP</abbr> or Network"
msgstr "Host-<abbr title=\"Internet Protocol Address\">IP</abbr> vagy hálózat"

msgid "Host-Uniq tag content"
msgstr ""

msgid "Hostname"
msgstr "Gépnév"

msgid "Hostname to send when requesting DHCP"
msgstr "DHCP kérés során küldendő gépnév"

msgid "Hostnames"
msgstr "Gépnevek"

msgid "Hybrid"
msgstr ""

msgid "IKE DH Group"
msgstr ""

msgid "IP Addresses"
msgstr ""

msgid "IP address"
msgstr "IP cím"

msgid "IP address in invalid"
msgstr ""

msgid "IP address is missing"
msgstr ""

msgid "IPv4"
msgstr "IPv4"

msgid "IPv4 Firewall"
msgstr "IPv4 tűzfal"

msgid "IPv4 Upstream"
msgstr ""

msgid "IPv4 address"
msgstr "IPv4 cím"

msgid "IPv4 and IPv6"
msgstr "IPv4 és IPv6"

msgid "IPv4 assignment length"
msgstr ""

msgid "IPv4 broadcast"
msgstr "IPv4 broadcast"

msgid "IPv4 gateway"
msgstr "IPv4 átjáró"

msgid "IPv4 netmask"
msgstr "IPv4 hálózati maszk"

msgid "IPv4 only"
msgstr "csak IPv4"

msgid "IPv4 prefix"
msgstr ""

msgid "IPv4 prefix length"
msgstr "IPv4 prefix hossza"

msgid "IPv4-Address"
msgstr "IPv4-cím"

msgid "IPv4-in-IPv4 (RFC2003)"
msgstr ""

msgid "IPv6"
msgstr "IPv6"

msgid "IPv6 Firewall"
msgstr "IPv6 tűzfal"

msgid "IPv6 Neighbours"
msgstr ""

msgid "IPv6 Settings"
msgstr ""

msgid "IPv6 ULA-Prefix"
msgstr ""

msgid "IPv6 Upstream"
msgstr ""

msgid "IPv6 address"
msgstr "IPv6 cím"

msgid "IPv6 assignment hint"
msgstr ""

msgid "IPv6 assignment length"
msgstr ""

msgid "IPv6 gateway"
msgstr "IPv6 átjáró"

msgid "IPv6 only"
msgstr "csak IPv6"

msgid "IPv6 prefix"
msgstr "IPv6 előtag"

msgid "IPv6 prefix length"
msgstr "IPv6 prefix hossz"

msgid "IPv6 routed prefix"
msgstr ""

msgid "IPv6 suffix"
msgstr ""

msgid "IPv6-Address"
msgstr "IPv6-cím"

msgid "IPv6-PD"
msgstr ""

msgid "IPv6-in-IPv4 (RFC4213)"
msgstr "IPv6 IPv4-ben (RFC4213)"

msgid "IPv6-over-IPv4 (6rd)"
msgstr "IPv6 IPv4 felett (6rd)"

msgid "IPv6-over-IPv4 (6to4)"
msgstr "IPv6 IPv4 felett (6to4)"

msgid "Identity"
msgstr "Identitás"

msgid "If checked, 1DES is enabled"
msgstr ""

msgid "If checked, encryption is disabled"
msgstr ""

msgid ""
"If specified, mount the device by its UUID instead of a fixed device node"
msgstr ""
"Megadás esetén az eszköz csomópont helyett UUID alapján történő csatolása"

msgid ""
"If specified, mount the device by the partition label instead of a fixed "
"device node"
msgstr ""
"Megadás esetén az eszköz csomópont helyett címke alapján történő csatolása"

msgid "If unchecked, no default route is configured"
msgstr "Ha nincs kiválasztva, akkor nincs alapértelmezett útvonal beállítva"

msgid "If unchecked, the advertised DNS server addresses are ignored"
msgstr ""
"Ha nincs kiválasztva, akkor a hirdetett DNS kiszolgáló címeket nem veszi "
"figyelembe"

msgid ""
"If your physical memory is insufficient unused data can be temporarily "
"swapped to a swap-device resulting in a higher amount of usable <abbr title="
"\"Random Access Memory\">RAM</abbr>. Be aware that swapping data is a very "
"slow process as the swap-device cannot be accessed with the high datarates "
"of the <abbr title=\"Random Access Memory\">RAM</abbr>."
msgstr ""
"Ha a fizikai memória túl kevés a nem használt adatok ideiglenesen áttehetők "
"egy swap-eszközre mely így nagyobb mennyiségű használható <abbr title="
"\"Random Access Memory\">RAM</abbr>-ot eredményez. Az adatok áttétele egy "
"nagyon lassú folyamat mivel a swap-eszköz nem érhető el akkora sebességgel "
"mint a <abbr title=\"Random Access Memory\">RAM</abbr>."

msgid "Ignore <code>/etc/hosts</code>"
msgstr ""

msgid "Ignore interface"
msgstr "Interfész figyelmen kívül hagyása"

msgid "Ignore resolve file"
msgstr "A resolve fájl figyelmen kívül hagyása"

msgid "Image"
msgstr "Image"

msgid "In"
msgstr "Be"

msgid ""
"In order to prevent unauthorized access to the system, your request has been "
"blocked. Click \"Continue »\" below to return to the previous page."
msgstr ""

msgid "Inactivity timeout"
msgstr "Inaktivitási időtúllépés"

msgid "Inbound:"
msgstr "Bejövő"

msgid "Info"
msgstr "Információk"

msgid "Initialization failure"
msgstr ""

msgid "Initscript"
msgstr "Indítási állomány"

msgid "Initscripts"
msgstr "Indítási állományok"

msgid "Install"
msgstr "Telepítés"

msgid "Install iputils-traceroute6 for IPv6 traceroute"
msgstr ""

msgid "Install package %q"
msgstr "%q csomag telepítése"

msgid "Install protocol extensions..."
msgstr "Protokoll kiterjesztések telepítése..."

msgid "Installed packages"
msgstr "Telepített csomagok"

msgid "Interface"
msgstr "Interfész"

msgid "Interface %q device auto-migrated from %q to %q."
msgstr ""

msgid "Interface Configuration"
msgstr "Interfész beállítások"

msgid "Interface Overview"
msgstr "Interfész áttekintés"

msgid "Interface is reconnecting..."
msgstr "Interfész újracsatlakoztatása..."

msgid "Interface name"
msgstr ""

msgid "Interface not present or not connected yet."
msgstr "Az interfész nincs jelen, vagy még nincs csatlakoztatva."

msgid "Interfaces"
msgstr "Interfészek"

msgid "Internal"
msgstr ""

msgid "Internal Server Error"
msgstr "Belső szerverhiba"

msgid "Invalid"
msgstr "Érvénytelen"

msgid "Invalid VLAN ID given! Only IDs between %d and %d are allowed."
msgstr ""
"A megadott VLAN azonosító érvénytelen. Az azonosítónak %d és %d közé kell "
"esnie."

msgid "Invalid VLAN ID given! Only unique IDs are allowed"
msgstr ""
"A megadott VLAN azonosító érvénytelen! Minden VLAN-hoz egyedi azonosító kell."

msgid "Invalid username and/or password! Please try again."
msgstr "Érvénytelen felhasználói név és/vagy jelszó! Kérem próbálja újra!"

msgid "Isolate Clients"
msgstr ""

#, fuzzy
msgid ""
"It appears that you are trying to flash an image that does not fit into the "
"flash memory, please verify the image file!"
msgstr ""
"Úgy tűnik, hogy a flash-elendő kép-file nem fér el a Flash-memóriába. Kérem "
"ellenőrizze a kép fájlt!"

msgid "JavaScript required!"
msgstr "JavaScript szükséges!"

msgid "Join Network"
msgstr "Csatlakozás a hálózathoz"

msgid "Join Network: Wireless Scan"
msgstr "Csatlakozás a hálózathoz: vezetéknélküli hálózatok keresése"

msgid "Joining Network: %q"
msgstr ""

msgid "Keep settings"
msgstr "Beállítások megtartása"

msgid "Kernel Log"
msgstr "Kernel napló"

msgid "Kernel Version"
msgstr "Kernel verzió"

msgid "Key"
msgstr "Kulcs"

msgid "Key #%d"
msgstr "Kulcs #%d"

msgid "Kill"
msgstr "Kilövés"

msgid "L2TP"
msgstr "L2TP"

msgid "L2TP Server"
msgstr "L2TP szerver"

msgid "LCP echo failure threshold"
msgstr "LCP echo hibaküszöb"

msgid "LCP echo interval"
msgstr "LCP Echo időtartam"

msgid "LLC"
msgstr "LLC"

msgid "Label"
msgstr "Címke"

msgid "Language"
msgstr "Nyelv"

msgid "Language and Style"
msgstr "Nyelv és megjelenés"

msgid "Latency"
msgstr ""

msgid "Leaf"
msgstr ""

msgid "Lease time"
msgstr ""

msgid "Lease validity time"
msgstr "Bérlet érvényességi ideje"

msgid "Leasefile"
msgstr "Bérlet fájl"

msgid "Leasetime remaining"
msgstr "A bérletből hátralévő idő"

msgid "Leave empty to autodetect"
msgstr "Automatikus észleléshez hagyja üresen"

msgid "Leave empty to use the current WAN address"
msgstr "A jelenlegi WAN cím használatához hagyja üresen"

msgid "Legend:"
msgstr "Jelmagyarázat:"

msgid "Limit"
msgstr "Korlát"

msgid "Limit DNS service to subnets interfaces on which we are serving DNS."
msgstr ""

msgid "Limit listening to these interfaces, and loopback."
msgstr ""

msgid "Line Attenuation (LATN)"
msgstr ""

msgid "Line Mode"
msgstr ""

msgid "Line State"
msgstr ""

msgid "Line Uptime"
msgstr ""

msgid "Link On"
msgstr "Kapcsolat létrehozva"

msgid ""
"List of <abbr title=\"Domain Name System\">DNS</abbr> servers to forward "
"requests to"
msgstr ""
"<abbr title=\"Domain Name System\">DNS</abbr> szerverek listája, ahová a "
"kérések továbbításra kerülnek"

msgid ""
"List of R0KHs in the same Mobility Domain. <br />Format: MAC-address,NAS-"
"Identifier,128-bit key as hex string. <br />This list is used to map R0KH-ID "
"(NAS Identifier) to a destination MAC address when requesting PMK-R1 key "
"from the R0KH that the STA used during the Initial Mobility Domain "
"Association."
msgstr ""

msgid ""
"List of R1KHs in the same Mobility Domain. <br />Format: MAC-address,R1KH-ID "
"as 6 octets with colons,128-bit key as hex string. <br />This list is used "
"to map R1KH-ID to a destination MAC address when sending PMK-R1 key from the "
"R0KH. This is also the list of authorized R1KHs in the MD that can request "
"PMK-R1 keys."
msgstr ""

msgid "List of SSH key files for auth"
msgstr ""

msgid "List of domains to allow RFC1918 responses for"
msgstr "Domain-ok listája, melyeknél az RFC1918 válaszok megengedettek"

msgid "List of hosts that supply bogus NX domain results"
msgstr "A hamis NX tartomány eredményeket szolgáltató gépek listája"

msgid "Listen Interfaces"
msgstr ""

msgid "Listen Port"
msgstr ""

msgid "Listen only on the given interface or, if unspecified, on all"
msgstr ""
"Csak a megadott interfészen hallgat, vagy az összesen, amennyiben nem adja "
"meg"

msgid "Listening port for inbound DNS queries"
msgstr "Szerver port a beérkező DNS kérések számára"

msgid "Load"
msgstr "Terhelés"

msgid "Load Average"
msgstr "Átlagos terhelés"

msgid "Loading"
msgstr "Betöltés"

msgid "Local IP address is invalid"
msgstr ""

msgid "Local IP address to assign"
msgstr ""

msgid "Local IPv4 address"
msgstr "Helyi IPv4 cím"

msgid "Local IPv6 address"
msgstr "Helyi IPv6 cím"

msgid "Local Service Only"
msgstr ""

msgid "Local Startup"
msgstr "Helyi indítóscript"

msgid "Local Time"
msgstr "Helyi idő"

msgid "Local domain"
msgstr "Helyi tartomány"

#, fuzzy
msgid ""
"Local domain specification. Names matching this domain are never forwarded "
"and are resolved from DHCP or hosts files only"
msgstr ""
"Helyi tartomány meghatározása. Az ezzel a tartománnyal egyező nevek soha "
"nincsenek továbbítva és csak DHCP-n vagy host fájlok által kerülnek "
"feloldásra"

msgid "Local domain suffix appended to DHCP names and hosts file entries"
msgstr ""
"A helyi tartomány utótag csatolása a DHCP nevekhez és hosts fájl "
"bejegyzésekhez"

msgid "Local server"
msgstr "Helyi kiszolgáló"

msgid ""
"Localise hostname depending on the requesting subnet if multiple IPs are "
"available"
msgstr ""
"Gépnév lokalizációja a lekérdező alhálózattól függően, ha több IP cím is "
"elérhető"

msgid "Localise queries"
msgstr "Lekérdezések lokalizációja"

msgid "Locked to channel %s used by: %s"
msgstr ""

msgid "Log output level"
msgstr "Napló kimeneti szintje"

msgid "Log queries"
msgstr "Kérések naplózása"

msgid "Logging"
msgstr "Naplózás"

msgid "Login"
msgstr "Bejelentkezés"

msgid "Logout"
msgstr "Kijelentkezés"

msgid "Loss of Signal Seconds (LOSS)"
msgstr ""

msgid "Lowest leased address as offset from the network address."
msgstr "A legalacsonyabb bérleti címnek az interfész címétől való távolsága"

msgid "MAC-Address"
msgstr "MAC-cím"

msgid "MAC-Address Filter"
msgstr "MAC-cím szűrő"

msgid "MAC-Filter"
msgstr "MAC-szűrő"

msgid "MAC-List"
msgstr "MAC-lista"

msgid "MAP / LW4over6"
msgstr ""

msgid "MAP rule is invalid"
msgstr ""

msgid "MB/s"
msgstr "MB/s"

msgid "MD5"
msgstr ""

msgid "MHz"
msgstr "MHz"

msgid "MTU"
msgstr "MTU"

msgid ""
"Make sure to clone the root filesystem using something like the commands "
"below:"
msgstr ""

msgid "Manual"
msgstr ""

msgid "Max. Attainable Data Rate (ATTNDR)"
msgstr ""

msgid "Maximum allowed number of active DHCP leases"
msgstr "Aktív DHCP bérletek maximális száma"

msgid "Maximum allowed number of concurrent DNS queries"
msgstr "Párhuzamos DNS kérések maximális száma"

msgid "Maximum allowed size of EDNS.0 UDP packets"
msgstr "EDNS.0 UDP csomagok maximális mérete"

msgid "Maximum amount of seconds to wait for the modem to become ready"
msgstr "Maximális várakozási idő a modem kész állapotára (másodpercben)"

msgid ""
"Maximum length of the name is 15 characters including the automatic protocol/"
"bridge prefix (br-, 6in4-, pppoe- etc.)"
msgstr ""

msgid "Maximum number of leased addresses."
msgstr "DHCP címek maximális száma"

msgid "Mbit/s"
msgstr "Mbit/s"

msgid "Memory"
msgstr "Memória"

msgid "Memory usage (%)"
msgstr "Memória használat (%)"

msgid "Mesh Id"
msgstr ""

msgid "Metric"
msgstr "Metrika"

msgid "Mirror monitor port"
msgstr ""

msgid "Mirror source port"
msgstr ""

msgid "Missing protocol extension for proto %q"
msgstr "Hiányzó protokoll kiterjesztés a %q progokoll számára"

msgid "Mobility Domain"
msgstr ""

msgid "Mode"
msgstr "Mód"

msgid "Model"
msgstr ""

msgid "Modem device"
msgstr "Modemeszköz"

msgid "Modem information query failed"
msgstr ""

msgid "Modem init timeout"
msgstr "Modem inicializálás időtúllépés"

msgid "Monitor"
msgstr "Ellenőrzés"

msgid "Mount Entry"
msgstr "Csatolási bejegyzés"

msgid "Mount Point"
msgstr "Csatolási pont"

msgid "Mount Points"
msgstr "Csatolási pontok"

msgid "Mount Points - Mount Entry"
msgstr "Csatolási pontok - Csatolási bejegyzés"

msgid "Mount Points - Swap Entry"
msgstr "Csatolási pontok - Lapozóterület bejegyzés"

msgid ""
"Mount Points define at which point a memory device will be attached to the "
"filesystem"
msgstr ""
"A csatolási pontok határozzák meg, hogy egy memória eszköz hová lesz "
"csatlakoztatva a fájlendszeren belül "

msgid "Mount filesystems not specifically configured"
msgstr ""

msgid "Mount options"
msgstr "Csatolási beállítások"

msgid "Mount point"
msgstr "Csatolási pont"

msgid "Mount swap not specifically configured"
msgstr ""

msgid "Mounted file systems"
msgstr "Csatolt fájlrendszerek"

msgid "Move down"
msgstr "Mozgatás lefelé"

msgid "Move up"
msgstr "Mozgatás felfelé"

msgid "Multicast address"
msgstr "Multicast cím"

msgid "NAS ID"
msgstr "NAS azonosító"

msgid "NAT-T Mode"
msgstr ""

msgid "NAT64 Prefix"
msgstr ""

msgid "NCM"
msgstr ""

msgid "NDP-Proxy"
msgstr ""

msgid "NT Domain"
msgstr ""

msgid "NTP server candidates"
msgstr "Kijelölt NTP kiszolgálók"

msgid "Name"
msgstr "Név"

msgid "Name of the new interface"
msgstr "Az új interfész neve"

msgid "Name of the new network"
msgstr "Az új hálózat neve"

msgid "Navigation"
msgstr "Navigáció"

msgid "Netmask"
msgstr "Hálózati maszk"

msgid "Network"
msgstr "Hálózat"

msgid "Network Utilities"
msgstr "Hálózati eszközök"

msgid "Network boot image"
msgstr "Hálózati rendszertöltő lemezkép"

msgid "Network device is not present"
msgstr ""

msgid "Network without interfaces."
msgstr "Interfészhez nem rendelt hálózat"

msgid "Next »"
msgstr "Következő »"

msgid "No DHCP Server configured for this interface"
msgstr "Ehhez az interfészhez nincs DHCP kiszolgáló beállítva"

msgid "No NAT-T"
msgstr ""

msgid "No chains in this table"
msgstr "Ez a tábla nem tartalmaz láncokat."

msgid "No files found"
msgstr "Nem találhatók fájlok"

msgid "No information available"
msgstr "Nincs elérhető információ"

msgid "No matching prefix delegation"
msgstr ""

msgid "No negative cache"
msgstr "Nincs negatív gyorsítótár"

msgid "No network configured on this device"
msgstr "Ehhez az eszközhöz nincs hálózat beállítva"

msgid "No network name specified"
msgstr "Nincs megadva hálózatnév"

msgid "No package lists available"
msgstr "Csomaglisták nem állnak rendelkezésre"

msgid "No password set!"
msgstr "Nincs jelszó!"

msgid "No rules in this chain"
msgstr "Ez a lánc nem tartalmaz szabályokat"

msgid "No zone assigned"
msgstr "Nincs hozzárendelt zóna"

msgid "Noise"
msgstr "Zaj"

msgid "Noise Margin (SNR)"
msgstr ""

msgid "Noise:"
msgstr "Zaj:"

msgid "Non Pre-emtive CRC errors (CRC_P)"
msgstr ""

msgid "Non-wildcard"
msgstr ""

msgid "None"
msgstr "Nincs"

msgid "Normal"
msgstr "Normál"

msgid "Not Found"
msgstr "Nem található"

msgid "Not associated"
msgstr "Nincs hozzárendelve"

msgid "Not connected"
msgstr "Nincs kapcsolódva"

msgid "Note: Configuration files will be erased."
msgstr "Megjegyzés: konfigurációs fájlok törölve lesznek."

msgid "Note: interface name length"
msgstr ""

msgid "Notice"
msgstr "Megjegyzés"

msgid "Nslookup"
msgstr "Nslookup"

msgid "Number of cached DNS entries (max is 10000, 0 is no caching)"
msgstr ""

msgid "OK"
msgstr "OK"

msgid "OPKG-Configuration"
msgstr "OPKG-Beállítások"

msgid "Obfuscated Group Password"
msgstr ""

msgid "Obfuscated Password"
msgstr ""

msgid "Obtain IPv6-Address"
msgstr ""

msgid "Off-State Delay"
msgstr "Kikapcsolt állapot késleltetés"

msgid ""
"On this page you can configure the network interfaces. You can bridge "
"several interfaces by ticking the \"bridge interfaces\" field and enter the "
"names of several network interfaces separated by spaces. You can also use "
"<abbr title=\"Virtual Local Area Network\">VLAN</abbr> notation "
"<samp>INTERFACE.VLANNR</samp> (<abbr title=\"for example\">e.g.</abbr>: "
"<samp>eth0.1</samp>)."
msgstr ""
"Ezen az oldalon a hálózati interfészeket állíthatja be. Több interfész "
"között híd hozható létre a \"híd interfész\" mező bejelölésével és több "
"hálózati interfész nevének szóközzel történő elválasztásával. Lehetőség van "
"<abbr title=\"Virtual Local Area Network\">VLAN</abbr> jelölés "
"<samp>INTERFÉSZ.VLANSZÁM</samp> használatára is, pl. <samp>eth0.1</samp>)."

msgid "On-State Delay"
msgstr "Bekapcsolt állapot késleltetés"

msgid "One of hostname or mac address must be specified!"
msgstr "Legalább gépnevet vagy MAC-címet meg kell adni!"

msgid "One or more fields contain invalid values!"
msgstr "Egy vagy több mező érvénytelen adatot tartalmaz!"

msgid "One or more invalid/required values on tab"
msgstr ""

msgid "One or more required fields have no value!"
msgstr "Egy vagy több kötelezően kitöltendő mező üres!"

msgid "Open list..."
msgstr "Lista megnyitása..."

msgid "OpenConnect (CISCO AnyConnect)"
msgstr ""

msgid "Operating frequency"
msgstr ""

msgid "Option changed"
msgstr "Beállítás módosítva"

msgid "Option removed"
msgstr "Beállítás eltávolítva"

msgid "Optional"
msgstr ""

msgid ""
"Optional. 32-bit mark for outgoing encrypted packets. Enter value in hex, "
"starting with <code>0x</code>."
msgstr ""

msgid ""
"Optional. Allowed values: 'eui64', 'random', fixed value like '::1' or "
"'::1:2'. When IPv6 prefix (like 'a:b:c:d::') is received from a delegating "
"server, use the suffix (like '::1') to form the IPv6 address ('a:b:c:d::1') "
"for the interface."
msgstr ""

msgid ""
"Optional. Base64-encoded preshared key. Adds in an additional layer of "
"symmetric-key cryptography for post-quantum resistance."
msgstr ""

msgid "Optional. Create routes for Allowed IPs for this peer."
msgstr ""

msgid "Optional. Description of peer."
msgstr ""

msgid ""
"Optional. Host of peer. Names are resolved prior to bringing up the "
"interface."
msgstr ""

msgid "Optional. Maximum Transmission Unit of tunnel interface."
msgstr ""

msgid "Optional. Port of peer."
msgstr ""

msgid ""
"Optional. Seconds between keep alive messages. Default is 0 (disabled). "
"Recommended value if this device is behind a NAT is 25."
msgstr ""

msgid "Optional. UDP port used for outgoing and incoming packets."
msgstr ""

msgid "Options"
msgstr "Lehetőségek"

msgid "Other:"
msgstr "Egyéb:"

msgid "Out"
msgstr "Ki"

msgid "Outbound:"
msgstr "Kimenő:"

msgid "Output Interface"
msgstr ""

msgid "Override MAC address"
msgstr "MAC cím felülbírálása"

msgid "Override MTU"
msgstr "MTU felülbíráslás"

msgid "Override TOS"
msgstr ""

msgid "Override TTL"
msgstr ""

msgid "Override default interface name"
msgstr ""

msgid "Override the gateway in DHCP responses"
msgstr "Átjáró felülbírálása a DHCP válaszokban"

msgid ""
"Override the netmask sent to clients. Normally it is calculated from the "
"subnet that is served."
msgstr ""
"Az ügyfelek részére küldött hálózati masz felülbírálása. Ez alapesetben a "
"kiszolgált alhálózat alapján kerül meghatározásra."

msgid "Override the table used for internal routes"
msgstr "A belső útvonalakhoz használt tábla felülbírálása"

msgid "Overview"
msgstr "Áttekintés"

msgid "Owner"
msgstr "Tulajdonos"

msgid "PAP/CHAP password"
msgstr "PAP/CHAP jelszó"

msgid "PAP/CHAP username"
msgstr "PAP/CHAP felhasználói név"

msgid "PID"
msgstr "PID"

msgid "PIN"
msgstr "PIN"

msgid "PIN code rejected"
msgstr ""

msgid "PMK R1 Push"
msgstr ""

msgid "PPP"
msgstr "PPP"

msgid "PPPoA Encapsulation"
msgstr "PPPoA beágyazás"

msgid "PPPoATM"
msgstr "PPPoATM"

msgid "PPPoE"
msgstr "PPPoE"

msgid "PPPoSSH"
msgstr ""

msgid "PPtP"
msgstr "PPtP"

msgid "PSID offset"
msgstr ""

msgid "PSID-bits length"
msgstr ""

msgid "PTM/EFM (Packet Transfer Mode)"
msgstr ""

msgid "Package libiwinfo required!"
msgstr "A libiwinfo csomag szükséges!"

msgid "Package lists are older than 24 hours"
msgstr "A csomag listák 24 óránál régebbiek"

msgid "Package name"
msgstr "Csomagnév"

msgid "Packets"
msgstr "Csomagok"

msgid "Part of zone %q"
msgstr "A %q zóna része"

msgid "Password"
msgstr "Jelszó"

msgid "Password authentication"
msgstr "Jelszó hitelesítés"

msgid "Password of Private Key"
msgstr "A privát kulcsh jelszava"

msgid "Password of inner Private Key"
msgstr ""

msgid "Password successfully changed!"
msgstr "A jelszó megváltoztatása sikeres!"

msgid "Password2"
msgstr ""

msgid "Path to CA-Certificate"
msgstr "CA tanúsítvány elérési útja"

msgid "Path to Client-Certificate"
msgstr "Kliens tanúsítvány elérési útja"

msgid "Path to Private Key"
msgstr "A privát kulcs elérési útja"

msgid "Path to inner CA-Certificate"
msgstr ""

msgid "Path to inner Client-Certificate"
msgstr ""

msgid "Path to inner Private Key"
msgstr ""

msgid "Peak:"
msgstr "Csúcs:"

msgid "Peer IP address to assign"
msgstr ""

msgid "Peer address is missing"
msgstr ""

msgid "Peers"
msgstr ""

msgid "Perfect Forward Secrecy"
msgstr ""

msgid "Perform reboot"
msgstr "Újraindítás végrehajtása"

msgid "Perform reset"
msgstr "Visszaállítás végrehajtása"

msgid "Persistent Keep Alive"
msgstr ""

msgid "Phy Rate:"
msgstr "Phy sebesség:"

msgid "Physical Settings"
msgstr "Fizikai beállítások"

msgid "Ping"
msgstr "Ping"

msgid "Pkts."
msgstr "csom."

msgid "Please enter your username and password."
msgstr "Adja meg a felhasználónevét és a jelszavát."

msgid "Policy"
msgstr "Szabály"

msgid "Port"
msgstr "Port"

msgid "Port status:"
msgstr "Port állapot:"

msgid "Power Management Mode"
msgstr ""

msgid "Pre-emtive CRC errors (CRCP_P)"
msgstr ""

msgid "Prefer LTE"
msgstr ""

msgid "Prefer UMTS"
msgstr ""

msgid "Prefix Delegated"
msgstr ""

msgid "Preshared Key"
msgstr ""

msgid ""
"Presume peer to be dead after given amount of LCP echo failures, use 0 to "
"ignore failures"
msgstr ""
"A peer halottnak tekintése a megadott számú LCP echo hibák után. Használjon "
"0-t a hibák figyelmen kívül hagyásához."

msgid "Prevent listening on these interfaces."
msgstr ""

msgid "Prevents client-to-client communication"
msgstr "Ügyfél-ügyfél közötti kommunikáció megakadályozása"

msgid "Private Key"
msgstr ""

msgid "Proceed"
msgstr "Folytatás"

msgid "Processes"
msgstr "Folyamatok"

msgid "Profile"
msgstr ""

msgid "Prot."
msgstr "Prot."

msgid "Protocol"
msgstr "Protokoll"

msgid "Protocol family"
msgstr "Protokoll család"

msgid "Protocol of the new interface"
msgstr "Az új interfész protokollja"

msgid "Protocol support is not installed"
msgstr "Protokoll támogatás nincs telepítve"

msgid "Provide NTP server"
msgstr "NTP kiszolgáló"

msgid "Provide new network"
msgstr "Új hálózat nyújtása"

msgid "Pseudo Ad-Hoc (ahdemo)"
msgstr "Ál Ad-hoc (ahdemo)"

msgid "Public Key"
msgstr ""

msgid "Public prefix routed to this device for distribution to clients."
msgstr ""

msgid "QMI Cellular"
msgstr ""

msgid "Quality"
msgstr "Minőség"

msgid "R0 Key Lifetime"
msgstr ""

msgid "R1 Key Holder"
msgstr ""

msgid "RFC3947 NAT-T mode"
msgstr ""

msgid "RTS/CTS Threshold"
msgstr "RTS/CTS küszöbérték"

msgid "RX"
msgstr "RX"

msgid "RX Rate"
msgstr "RX sebesség"

msgid "Radius-Accounting-Port"
msgstr "Radius-Naplózási-Port"

msgid "Radius-Accounting-Secret"
msgstr "Radius-Naplózás-Kulcs"

msgid "Radius-Accounting-Server"
msgstr "Radius-Naplózás-Kiszolgáló"

msgid "Radius-Authentication-Port"
msgstr "Radius-Hitelesítés-Port"

msgid "Radius-Authentication-Secret"
msgstr "Radius-Hitelesítés-Kulcs"

msgid "Radius-Authentication-Server"
msgstr "Radius-Hitelesítés-Kiszolgáló"

msgid "Raw hex-encoded bytes. Leave empty unless your ISP require this"
msgstr ""

msgid ""
"Read <code>/etc/ethers</code> to configure the <abbr title=\"Dynamic Host "
"Configuration Protocol\">DHCP</abbr>-Server"
msgstr ""
"Az <code>/etc/ethers</code> fájl olvasása a <abbr title=\"Dynamic Host "
"Configuration Protocol\">DHCP</abbr> kiszolgáló beállításához"

msgid ""
"Really delete this interface? The deletion cannot be undone! You might lose "
"access to this device if you are connected via this interface"
msgstr ""

msgid ""
"Really delete this wireless network? The deletion cannot be undone! You "
"might lose access to this device if you are connected via this network."
msgstr ""
"Biztosan törli ezt a vezetéknélküli hálózatot? A törlés nem visszavonható!\n"
"Lehet, hogy elveszti a hozzáférést az eszközhöz, amennyiben ezen a hálózaton "
"keresztül kapcsolódik."

msgid "Really reset all changes?"
msgstr "Biztos, hogy visszavonja az összes módosítást?"

msgid "Really switch protocol?"
msgstr "Biztos, hogy cserélni szeretné a protokollt?"

msgid "Realtime Connections"
msgstr "Valósidejű kapcsolatok"

msgid "Realtime Graphs"
msgstr "Valósidejű grafikonok"

msgid "Realtime Load"
msgstr "Valósidejű terhelés"

msgid "Realtime Traffic"
msgstr "Valósidejű forgalom"

msgid "Realtime Wireless"
msgstr "Valósidejű vezetéknélküli adatok"

msgid "Reassociation Deadline"
msgstr ""

msgid "Rebind protection"
msgstr "Rebind elleni védelem"

msgid "Reboot"
msgstr "Újraindítás"

msgid "Rebooting..."
msgstr "Újraindítás..."

msgid "Reboots the operating system of your device"
msgstr "Újraindítja az eszköz operációs rendszerét"

msgid "Receive"
msgstr "Fogadás"

msgid "Receiver Antenna"
msgstr "Vevő antenna"

msgid "Recommended. IP addresses of the WireGuard interface."
msgstr ""

msgid "Reconnect this interface"
msgstr "Csatlakoztassa újra az interfészt"

msgid "References"
msgstr "Hivatkozások"

msgid "Relay"
msgstr "Átjátszás"

msgid "Relay Bridge"
msgstr "Átjátszó híd"

msgid "Relay between networks"
msgstr "Átjátszás hálózatok között"

msgid "Relay bridge"
msgstr "Átjátszó híd"

msgid "Remote IPv4 address"
msgstr "Távoli IPv4 cím"

msgid "Remote IPv4 address or FQDN"
msgstr ""

msgid "Remove"
msgstr "Eltávolítás"

msgid "Repeat scan"
msgstr "Felderítés ismétlése"

msgid "Replace entry"
msgstr "Bejegyés lecserélése"

msgid "Replace wireless configuration"
msgstr "Vezetéknélküli beállítások lecserélése"

msgid "Request IPv6-address"
msgstr ""

msgid "Request IPv6-prefix of length"
msgstr ""

msgid "Required"
msgstr ""

msgid "Required for certain ISPs, e.g. Charter with DOCSIS 3"
msgstr ""
"Szükséges bizonyos internetszolgáltatók esetén, pl. Charter 'DOCSIS 3'-al"

msgid "Required. Base64-encoded private key for this interface."
msgstr ""

msgid "Required. Base64-encoded public key of peer."
msgstr ""

msgid ""
"Required. IP addresses and prefixes that this peer is allowed to use inside "
"the tunnel. Usually the peer's tunnel IP addresses and the networks the peer "
"routes through the tunnel."
msgstr ""

msgid ""
"Requires the 'full' version of wpad/hostapd and support from the wifi driver "
"<br />(as of Feb 2017: ath9k and ath10k, in LEDE also mwlwifi and mt76)"
msgstr ""

msgid ""
"Requires upstream supports DNSSEC; verify unsigned domain responses really "
"come from unsigned domains"
msgstr ""

msgid "Reset"
msgstr "Visszaállítás"

msgid "Reset Counters"
msgstr "Számlálók nullázása"

msgid "Reset to defaults"
msgstr "Alapértelmezések visszaállítása"

msgid "Resolv and Hosts Files"
msgstr "Resolv és hosts fájlok"

msgid "Resolve file"
msgstr "Resolv fájl"

msgid "Restart"
msgstr "Újraindítás"

msgid "Restart Firewall"
msgstr "Tűzfal újraindítása"

msgid "Restart radio interface"
msgstr ""

msgid "Restore"
msgstr "Visszaállítás"

msgid "Restore backup"
msgstr "Biztonsági mentés visszaállítása"

msgid "Reveal/hide password"
msgstr "Jelszó mutatása/elrejtése"

msgid "Revert"
msgstr "Visszavonás"

msgid "Revert changes"
msgstr ""

msgid "Revert request failed with status <code>%h</code>"
msgstr ""

msgid "Reverting configuration…"
msgstr ""

msgid "Root"
msgstr "Gyökérkönyvtár"

msgid "Root directory for files served via TFTP"
msgstr "TFTP-n keresztül megosztott fájlok gyökérkönyvtára"

msgid "Root preparation"
msgstr ""

msgid "Route Allowed IPs"
msgstr ""

msgid "Route type"
msgstr ""

msgid "Router Advertisement-Service"
msgstr ""

msgid "Router Password"
msgstr "Router jelszó"

msgid "Routes"
msgstr "Útvonalak"

msgid ""
"Routes specify over which interface and gateway a certain host or network "
"can be reached."
msgstr ""
"Az útvonalak határozzák meg, hogy bizonyos gépek illetve hálózatok melyik "
"interfészen keresztül érhetők el."

msgid "Run a filesystem check before mounting the device"
msgstr "Fájlrendszer ellenőrzés futtatása az eszköz csatolása előtt"

msgid "Run filesystem check"
msgstr "Fájlrendszer ellenőrzés futtatása"

msgid "SHA256"
msgstr ""

msgid "SNR"
msgstr ""

msgid "SSH Access"
msgstr "SSH hozzáférés"

msgid "SSH server address"
msgstr ""

msgid "SSH server port"
msgstr ""

msgid "SSH username"
msgstr ""

msgid "SSH-Keys"
msgstr "SSH kulcsok"

msgid "SSID"
msgstr "SSID"

msgid "Save"
msgstr "Mentés"

msgid "Save & Apply"
msgstr "Mentés & Alkalmazás"

msgid "Scan"
msgstr "Felderítés"

msgid "Scheduled Tasks"
msgstr "Ütemezett feladatok"

msgid "Section added"
msgstr "Szakasz hozzáadva"

msgid "Section removed"
msgstr "Szakasz eltávolítva"

msgid "See \"mount\" manpage for details"
msgstr "Részletekért lásd a 'mount' man oldalát"

msgid ""
"Send LCP echo requests at the given interval in seconds, only effective in "
"conjunction with failure threshold"
msgstr ""
"LCP echo kérések küldése a másodpercben megadott időközönként, csak a "
"hibaküszöbbel együtt van hatása."

msgid "Separate Clients"
msgstr "Kliensek szétválasztása"

msgid "Server Settings"
msgstr "Kiszolgáló beállításai"

msgid "Service Name"
msgstr "Szolgáltatás neve"

msgid "Service Type"
msgstr "Szolgáltatás típusa"

msgid "Services"
msgstr "Szolgáltatások"

msgid ""
"Set interface properties regardless of the link carrier (If set, carrier "
"sense events do not invoke hotplug handlers)."
msgstr ""

#, fuzzy
msgid "Set up Time Synchronization"
msgstr "Idő szinkronizálás beállítása"

msgid "Setting PLMN failed"
msgstr ""

msgid "Setting operation mode failed"
msgstr ""

msgid "Setup DHCP Server"
msgstr "DHCP kiszolgáló beállítása"

msgid "Severely Errored Seconds (SES)"
msgstr ""

msgid "Short GI"
msgstr ""

msgid "Show current backup file list"
msgstr "Mentendő fájlok aktuális listájának megjelenítése"

msgid "Shutdown this interface"
msgstr "Interfész leállítása"

msgid "Signal"
msgstr "Jel"

msgid "Signal Attenuation (SATN)"
msgstr ""

msgid "Signal:"
msgstr "Jel:"

msgid "Size"
msgstr "Méret"

msgid "Size (.ipk)"
msgstr ""

msgid "Size of DNS query cache"
msgstr ""

msgid "Skip"
msgstr "Ugrás"

msgid "Skip to content"
msgstr "Ugrás a tartalomhoz"

msgid "Skip to navigation"
msgstr "Ugrás a navigációhoz"

msgid "Slot time"
msgstr "Időrés"

msgid "Software"
msgstr "Szoftver"

msgid "Software VLAN"
msgstr ""

msgid "Some fields are invalid, cannot save values!"
msgstr "Néhán mező érvénytelen, az értékek nem menthetők!"

msgid "Sorry, the object you requested was not found."
msgstr "Sajnálom, a kért objektum nem található."

msgid "Sorry, the server encountered an unexpected error."
msgstr "Sajnálom, a szerver váratlan hibát észlelt."

msgid ""
"Sorry, there is no sysupgrade support present; a new firmware image must be "
"flashed manually. Please refer to the wiki for device specific install "
"instructions."
msgstr ""
"Sajnáljuk, a 'sysupgrade' támogatás nem elérhető, az új firmware fájl "
"telepítését manuálisan kell elvégezni. Az eszközhöz tartozó telepítési "
"utasításokért keresse fel az wiki-t."

msgid "Source"
msgstr "Forrás"

msgid "Specifies the directory the device is attached to"
msgstr "Megadja az eszköz csatlakozási könyvtárát."

msgid "Specifies the listening port of this <em>Dropbear</em> instance"
msgstr "Megadja a <em>Dropbear</em> példány portját"

msgid ""
"Specifies the maximum amount of failed ARP requests until hosts are presumed "
"to be dead"
msgstr ""
"Megadja a maximális sikertelen ARP kérések számát, amik után a host nem "
"elérhetőnek tekinthető"

msgid ""
"Specifies the maximum amount of seconds after which hosts are presumed to be "
"dead"
msgstr ""
"Megadja a másodpercek számát, amik után a host nem elérhetőnek tekinthető"

msgid "Specify a TOS (Type of Service)."
msgstr ""

msgid ""
"Specify a TTL (Time to Live) for the encapsulating packet other than the "
"default (64)."
msgstr ""

msgid ""
"Specify an MTU (Maximum Transmission Unit) other than the default (1280 "
"bytes)."
msgstr ""

msgid "Specify the secret encryption key here."
msgstr "Itt adja meg a titkosító kulcsot."

msgid "Start"
msgstr "Indítás"

msgid "Start priority"
msgstr "Indítás prioritása"

msgid "Starting configuration apply…"
msgstr ""

msgid "Startup"
msgstr "Rendszerindítás"

msgid "Static IPv4 Routes"
msgstr "Statikus IPv4 útvonalak"

msgid "Static IPv6 Routes"
msgstr "Statikus IPv6 útvonalak"

msgid "Static Leases"
msgstr "Statikus bérletek"

msgid "Static Routes"
msgstr "Statikus útvonalak"

msgid "Static address"
msgstr "Statikus cím"

msgid ""
"Static leases are used to assign fixed IP addresses and symbolic hostnames "
"to DHCP clients. They are also required for non-dynamic interface "
"configurations where only hosts with a corresponding lease are served."
msgstr ""
"A statikus bérletekkel a DHCP kliensekhez fix IP-címet és hostnevet "
"rendelhet. Olyan nem dinamikus interfész konfigurációk esetén is "
"szükségesek, ahol a csak a megfelelő bérlettel rendelkező hosztok kerülnek "
"kiszolgálásra."

msgid "Status"
msgstr "Állapot"

msgid "Stop"
msgstr "Leállítás"

msgid "Strict order"
msgstr "Kötött sorrend"

msgid "Submit"
msgstr "Elküldés"

msgid "Suppress logging"
msgstr ""

msgid "Suppress logging of the routine operation of these protocols"
msgstr ""

msgid "Swap"
msgstr ""

msgid "Swap Entry"
msgstr "Lapozóterület"

msgid "Switch"
msgstr "Kapcsoló"

msgid "Switch %q"
msgstr "Kapcsoló %q"

msgid "Switch %q (%s)"
msgstr "Kapcsoló %q (%s)"

msgid ""
"Switch %q has an unknown topology - the VLAN settings might not be accurate."
msgstr ""

msgid "Switch Port Mask"
msgstr ""

msgid "Switch VLAN"
msgstr ""

msgid "Switch protocol"
msgstr "Protokoll csere"

msgid "Sync with browser"
msgstr "Szinkronizálás a böngészővel"

msgid "Synchronizing..."
msgstr "Szinkronizálás..."

msgid "System"
msgstr "Rendszer"

msgid "System Log"
msgstr "Rendszernapló"

msgid "System Properties"
msgstr "Rendszer tulajdonságok"

msgid "System log buffer size"
msgstr "Rendszer napló puffer méret"

msgid "TCP:"
msgstr "TCP:"

msgid "TFTP Settings"
msgstr "TFTP beállítások"

msgid "TFTP server root"
msgstr "TFTP szerver gyökér könyvtár"

msgid "TX"
msgstr "TX"

msgid "TX Rate"
msgstr "TX sebesség"

msgid "Table"
msgstr "Tábla"

msgid "Target"
msgstr "Cél"

msgid "Target network"
msgstr ""

msgid "Terminate"
msgstr "Megszakítás"

#, fuzzy
msgid ""
"The <em>Device Configuration</em> section covers physical settings of the "
"radio hardware such as channel, transmit power or antenna selection which "
"are shared among all defined wireless networks (if the radio hardware is "
"multi-SSID capable). Per network settings like encryption or operation mode "
"are grouped in the <em>Interface Configuration</em>."
msgstr ""
"Az <em>Eszköz beállítások</em> szakasz a rádió hardver fizikai beállításait, "
"úgymint csatorna, adóteljesítmény vagy antenna választás teszi lehetővé, "
"amelyen az összes definiált vezeték nélküli hálózat (ha a rádió hardver "
"multi-SSID képes) osztozik. A hálózatonkénti beállítások, mint az "
"titkosítás, mód az <em>Interfész beállítások</em> alá vannak csoportosítva."

msgid ""
"The <em>libiwinfo-lua</em> package is not installed. You must install this "
"component for working wireless configuration!"
msgstr ""
"A <em>libiwinfo-lua</em> nincs telepítve. A vezetéknélküli beállítás "
"működéséhez ezt az összetevőt telepítnei kell."

msgid ""
"The HE.net endpoint update configuration changed, you must now use the plain "
"username instead of the user ID!"
msgstr ""

msgid ""
"The IPv4 address or the fully-qualified domain name of the remote tunnel end."
msgstr ""

msgid ""
"The IPv6 prefix assigned to the provider, usually ends with <code>::</code>"
msgstr ""
"A szolgáltatóhoz rendelt IPv6 előtag, általában így végződik: <code>::</code>"

msgid ""
"The allowed characters are: <code>A-Z</code>, <code>a-z</code>, <code>0-9</"
"code> and <code>_</code>"
msgstr ""
"A következő karakterek használhatók: <code>A-Z</code>, <code>a-z</code>, "
"<code>0-9</code> and <code>_</code>"

msgid "The backup archive does not appear to be a valid gzip file."
msgstr ""

msgid "The configuration file could not be loaded due to the following error:"
msgstr ""

msgid ""
"The device could not be reached within %d seconds after applying the pending "
"changes, which caused the configuration to be rolled back for safety "
"reasons. If you believe that the configuration changes are correct "
"nonetheless, perform an unchecked configuration apply. Alternatively, you "
"can dismiss this warning and edit changes before attempting to apply again, "
"or revert all pending changes to keep the currently working configuration "
"state."
msgstr ""

msgid ""
"The device file of the memory or partition (<abbr title=\"for example\">e.g."
"</abbr> <code>/dev/sda1</code>)"
msgstr ""
"A memória vagy partíció eszköz fájlja (<abbr title=\"például\">pl.</abbr> "
"<code>/dev/sda1</code>)"

msgid ""
"The filesystem that was used to format the memory (<abbr title=\"for example"
"\">e.g.</abbr> <samp><abbr title=\"Third Extended Filesystem\">ext3</abbr></"
"samp>)"
msgstr ""
"A memória formázásához használt fájlrendszer típusa (<abbr title=\"for "
"example\">pl.</abbr> <samp><abbr title=\"Third Extended Filesystem\">ext3</"
"abbr></samp>)"

msgid ""
"The flash image was uploaded. Below is the checksum and file size listed, "
"compare them with the original file to ensure data integrity.<br /> Click "
"\"Proceed\" below to start the flash procedure."
msgstr ""
"Az image feltöltve. Alább található a fájl ellenőrző összege és mérete, "
"hasonlítsa össze az eredeti fájllal a feltöltött adatok sértetlenségének "
"ellenőrzéséhez.<br />Kattintson az alábbi \"Folytatás\" gombra a flash-elési "
"eljárás elindításához."

msgid "The following changes have been reverted"
msgstr "A következő módosítások lettek visszavonva"

msgid "The following rules are currently active on this system."
msgstr "Jelenleg a következő szabályok aktívak a rendszeren."

msgid "The given network name is not unique"
msgstr "A megadott hálózati név már létezik"

#, fuzzy
msgid ""
"The hardware is not multi-SSID capable and the existing configuration will "
"be replaced if you proceed."
msgstr ""
"A hardver nem képes többszörös SSID kezelésre ezért a meglévő beállítások "
"elvesznek ha folytatja."

msgid ""
"The length of the IPv4 prefix in bits, the remainder is used in the IPv6 "
"addresses."
msgstr ""
"Az IPv4 előtag hossza bitekben, a maradék az IPv6 címekben használatos."

msgid "The length of the IPv6 prefix in bits"
msgstr "Az IPv6 előtag hossza bitekben"

msgid "The local IPv4 address over which the tunnel is created (optional)."
msgstr ""

msgid ""
"The network ports on this device can be combined to several <abbr title="
"\"Virtual Local Area Network\">VLAN</abbr>s in which computers can "
"communicate directly with each other. <abbr title=\"Virtual Local Area "
"Network\">VLAN</abbr>s are often used to separate different network "
"segments. Often there is by default one Uplink port for a connection to the "
"next greater network like the internet and other ports for a local network."
msgstr ""
"Az eszközön található hálózati portok kombinálhatók több <abbr title="
"\"Virtual Local Area Network\">VLAN</abbr>-ba, amelyekben a számítógépek "
"közvetlenül kommunikálhatnak egmással. A <abbr title=\"Virtual Local Area "
"Network\">VLAN</abbr>-ok gyakran a hálózati szegmensek elkülönítésére "
"használják. Gyakran van egy alapértelmezett Uplink port a következő nagyobb "
"hálózathoz (pl. az internet) való kapcsolódásra és a többi port a helyi "
"hálózathoz."

msgid "The selected protocol needs a device assigned"
msgstr "A kiválasztott protokoll eszköz hozzárendelést igényel"

msgid "The submitted security token is invalid or already expired!"
msgstr ""

msgid ""
"The system is erasing the configuration partition now and will reboot itself "
"when finished."
msgstr "A rendszer most törli a konfigurációs partíciót majd újraindul."

#, fuzzy
msgid ""
"The system is flashing now.<br /> DO NOT POWER OFF THE DEVICE!<br /> Wait a "
"few minutes before you try to reconnect. It might be necessary to renew the "
"address of your computer to reach the device again, depending on your "
"settings."
msgstr ""
"A rendszer frissítése folyamatban.<br /> NE KAPCSOLJA KI AZ ESZKÖZT!<br /> "
"Várjon néhány percet, amíg az eszköz ismételten elérhető. Az eszköz "
"eléréséhez a beállításaitól függően szükséges lehet a számítógépe IP-címének "
"megújítása."

msgid ""
"The uploaded image file does not contain a supported format. Make sure that "
"you choose the generic image format for your platform."
msgstr ""
"A feltöltött image fájl formátuma nem támogatott. Ügyeljen arra, hogy a "
"platformjának megfelelő általános image formátumot válassza ki."

msgid "There are no active leases."
msgstr "Nincsenek aktív bérletek."

msgid "There are no changes to apply."
msgstr ""

msgid "There are no pending changes to revert!"
msgstr "Nincsenek visszavonásra váró változtatások!"

msgid "There are no pending changes!"
msgstr "Nincsenek el nem mentett változtatások!"

msgid ""
"There is no device assigned yet, please attach a network device in the "
"\"Physical Settings\" tab"
msgstr ""
"Nincs hozzárendelt eszköz, kérem csatoljon egy hálózati eszközt a \"Fizikai "
"beállítások\" fülön."

msgid ""
"There is no password set on this router. Please configure a root password to "
"protect the web interface and enable SSH."
msgstr ""
"A routeren jelenleg nincs jelszó beállítva. Állítsa be a root felhasználó "
"jelszavát a felhasználói felület védelme és az SSH elérés engélyezése "
"érdekében."

msgid "This IPv4 address of the relay"
msgstr "Az átjátszó IPV4 címe"

msgid ""
"This file may contain lines like 'server=/domain/1.2.3.4' or "
"'server=1.2.3.4' fordomain-specific or full upstream <abbr title=\"Domain "
"Name System\">DNS</abbr> servers."
msgstr ""

msgid ""
"This is a list of shell glob patterns for matching files and directories to "
"include during sysupgrade. Modified files in /etc/config/ and certain other "
"configurations are automatically preserved."
msgstr ""
"Ez egy shell mintákból álló lista a rendszer frissítés során megőrzendő "
"fájlok és könytárak meghatározására. Az /etc/config/ könyvtárban található "
"módosított fájlok és bizonyos további beállítások automatikusan megőrződnek."

msgid ""
"This is either the \"Update Key\" configured for the tunnel or the account "
"password if no update key has been configured"
msgstr ""

msgid ""
"This is the content of /etc/rc.local. Insert your own commands here (in "
"front of 'exit 0') to execute them at the end of the boot process."
msgstr ""
"Ez a /etc/rc.local fájl tartalma. Ide írhatja be a saját parancsait (az "
"'exit 0' sor elé) a boot folyamat végén történő futtatásukhoz."

msgid ""
"This is the local endpoint address assigned by the tunnel broker, it usually "
"ends with <code>...:2/64</code>"
msgstr ""
"Ez az alagút közvetítő (tunnel broker) által megadott helyi végpont címe, "
"általában így végződik: <code>...:2/64</code>"

msgid ""
"This is the only <abbr title=\"Dynamic Host Configuration Protocol\">DHCP</"
"abbr> in the local network"
msgstr ""
"Ez az egyetlen <abbr title=\"Dynamic Host Configuration Protocol\">DHCP</"
"abbr> a helyi hálózaton"

msgid "This is the plain username for logging into the account"
msgstr ""

msgid ""
"This is the prefix routed to you by the tunnel broker for use by clients"
msgstr ""

msgid "This is the system crontab in which scheduled tasks can be defined."
msgstr "Ez a rendszer crontab, amiben időzített feladatok definiálhatók."

msgid ""
"This is usually the address of the nearest PoP operated by the tunnel broker"
msgstr ""
"Ez általában a legközelebbi alagút közvetítő (tunnel broker) által vezérelt "
"jelenléti pont (PoP) címe"

msgid ""
"This list gives an overview over currently running system processes and "
"their status."
msgstr ""
"Ez a lista a rendszerben jelenleg futó folyamatokról és azok állapotáról ad "
"áttekintést."

msgid "This page gives an overview over currently active network connections."
msgstr ""
"Ez a lap a rendszerben jelenleg aktív hálózati kapcsolatokról ad áttekintést."

msgid "This section contains no values yet"
msgstr "Ez a szakasz még nem tartalmaz értékeket"

msgid "Time Synchronization"
msgstr "Idő szinkronizálás"

msgid "Time Synchronization is not configured yet."
msgstr "Idő szinkronizálás még nincs beállítva."

msgid "Timezone"
msgstr "Időzóna"

msgid ""
"To restore configuration files, you can upload a previously generated backup "
"archive here. To reset the firmware to its initial state, click \"Perform "
"reset\" (only possible with squashfs images)."
msgstr ""
"Itt tölthet fel egy korábban létrehozott biztonsági mentés archívumot a "
"konfigurációs fájlok visszaállításához. A firmware kezdeti állapotának "
"visszaállításához kattintson a \"Visszaállítás végrehajtása\" gombra (csak "
"squashfs image-ek esetén lehetséges)."

msgid "Tone"
msgstr ""

msgid "Total Available"
msgstr "Összes elérhető"

msgid "Traceroute"
msgstr "Traceroute"

msgid "Traffic"
msgstr "Forgalom"

msgid "Transfer"
msgstr "Átvitel"

msgid "Transmission Rate"
msgstr "Átviteli sebesség"

msgid "Transmit"
msgstr "Küldés"

msgid "Transmit Power"
msgstr "Adóteljesítmény"

msgid "Transmitter Antenna"
msgstr "Adó antenna"

msgid "Trigger"
msgstr "Trigger"

msgid "Trigger Mode"
msgstr "Trigger mód"

msgid "Tunnel ID"
msgstr "Tunnel azonosító"

msgid "Tunnel Interface"
msgstr "Tunnel interfész"

msgid "Tunnel Link"
msgstr ""

msgid "Tx-Power"
msgstr "Adóteljesítmény"

msgid "Type"
msgstr "Típus"

msgid "UDP:"
msgstr "UDP:"

msgid "UMTS only"
msgstr "Csak UTMS"

msgid "UMTS/GPRS/EV-DO"
msgstr "UMTS/GPRS/EV-DO"

msgid "USB Device"
msgstr "USB eszköz"

msgid "USB Ports"
msgstr ""

msgid "UUID"
msgstr "UUID"

msgid "Unable to determine device name"
msgstr ""

msgid "Unable to determine external IP address"
msgstr ""

msgid "Unable to determine upstream interface"
msgstr ""

msgid "Unable to dispatch"
msgstr "Nem indiítható"

msgid "Unable to obtain client ID"
msgstr ""

msgid "Unable to resolve AFTR host name"
msgstr ""

msgid "Unable to resolve peer host name"
msgstr ""

msgid "Unavailable Seconds (UAS)"
msgstr ""

msgid "Unknown"
msgstr "Ismeretlen"

msgid "Unknown Error, password not changed!"
msgstr "Ismeretlen hiba, a jelszó nem lett megváltoztatva!"

msgid "Unknown error (%s)"
msgstr ""

msgid "Unmanaged"
msgstr "Nem kezelt"

msgid "Unmount"
msgstr ""

msgid "Unsaved Changes"
msgstr "El nem mentett módosítások"

msgid "Unsupported MAP type"
msgstr ""

msgid "Unsupported modem"
msgstr ""

msgid "Unsupported protocol type."
msgstr "Nem támogatott protokoll típus."

msgid "Up"
msgstr ""

msgid "Update lists"
msgstr "Listák frissítése"

msgid ""
"Upload a sysupgrade-compatible image here to replace the running firmware. "
"Check \"Keep settings\" to retain the current configuration (requires a "
"compatible firmware image)."
msgstr ""
"Itt tölthet fel egy új sysupgrade-kompatibilis képet a futó firmware "
"lecseréléséhez. A jelenlegi beállítások megtartásához jelölje be a "
"\"Beállítások megtartása\" négyzetet (kompatibilis firmware kép szükséges)."

msgid "Upload archive..."
msgstr "Archívum feltöltése..."

msgid "Uploaded File"
msgstr "Feltöltött fájl"

msgid "Uptime"
msgstr "Működési idő"

msgid "Use <code>/etc/ethers</code>"
msgstr "<code>/etc/ethers</code> használata"

msgid "Use DHCP gateway"
msgstr "DHCP kiszolgáló használata"

msgid "Use DNS servers advertised by peer"
msgstr "Másik fél által ajánlott DNS szerverek használata"

msgid "Use ISO/IEC 3166 alpha2 country codes."
msgstr "ISO/IEC 3166 alpha2 országkódok használata"

msgid "Use MTU on tunnel interface"
msgstr "MTU használata az alagút interfészen"

msgid "Use TTL on tunnel interface"
msgstr "TTL használata az alagút interfészen"

msgid "Use as external overlay (/overlay)"
msgstr ""

msgid "Use as root filesystem (/)"
msgstr ""

msgid "Use broadcast flag"
msgstr "Broadcast flag használata"

msgid "Use builtin IPv6-management"
msgstr ""

msgid "Use custom DNS servers"
msgstr "Egyedi DNS szerverek használata"

msgid "Use default gateway"
msgstr "Alapértelmezett átjáró használata"

msgid "Use gateway metric"
msgstr "Átjáró metrikájának használata"

msgid "Use routing table"
msgstr "Útválasztó tábla használata"

msgid ""
"Use the <em>Add</em> Button to add a new lease entry. The <em>MAC-Address</"
"em> identifies the host, the <em>IPv4-Address</em> specifies the fixed "
"address to use, and the <em>Hostname</em> is assigned as a symbolic name to "
"the requesting host. The optional <em>Lease time</em> can be used to set non-"
"standard host-specific lease time, e.g. 12h, 3d or infinite."
msgstr ""
"Használja a <em>Hozzáadás</em> gombot új bérleti bejegyzés hozzáadásához. A "
"<em>MAC-cím</em> azonosítja a gépet. az <em>IPv4-cím</em> adja meg a "
"használandó rögzített IP címet és a <em>Gépnév</em> lesz szimbolikus névként "
"hozzárendelve az igénylő géphez."

msgid "Used"
msgstr "Használt"

msgid "Used Key Slot"
msgstr "Használt kulcsindex"

msgid ""
"Used for two different purposes: RADIUS NAS ID and 802.11r R0KH-ID. Not "
"needed with normal WPA(2)-PSK."
msgstr ""

msgid "User certificate (PEM encoded)"
msgstr ""

msgid "User key (PEM encoded)"
msgstr ""

msgid "Username"
msgstr "Felhasználónév"

msgid "VC-Mux"
msgstr "VC-Mux"

msgid "VDSL"
msgstr ""

msgid "VLANs on %q"
msgstr "VLAN-ok %q-n"

msgid "VLANs on %q (%s)"
msgstr "VLAN-ok %q-n (%s)"

msgid "VPN Local address"
msgstr ""

msgid "VPN Local port"
msgstr ""

msgid "VPN Server"
msgstr "VPN kiszolgáló"

msgid "VPN Server port"
msgstr ""

msgid "VPN Server's certificate SHA1 hash"
msgstr ""

msgid "VPNC (CISCO 3000 (and others) VPN)"
msgstr ""

msgid "Vendor"
msgstr ""

msgid "Vendor Class to send when requesting DHCP"
msgstr "DHCP kérés során küldendő 'Vendor Class'"

msgid "Verify"
msgstr "Ellenőrzés"

msgid "Version"
msgstr "Verzió"

msgid "Virtual dynamic interface"
msgstr ""

msgid "WDS"
msgstr "WDS"

msgid "WEP Open System"
msgstr "WEP nyílt rendszer"

msgid "WEP Shared Key"
msgstr "WEP megosztott kulcs"

msgid "WEP passphrase"
msgstr "WEP jelmondat"

msgid "WMM Mode"
msgstr "WMM mód"

msgid "WPA passphrase"
msgstr "WPA jelmondat"

msgid ""
"WPA-Encryption requires wpa_supplicant (for client mode) or hostapd (for AP "
"and ad-hoc mode) to be installed."
msgstr ""
"WPA titkosításhoz kliens módnál 'wpa_supplicant', hozzáférési pont illetve "
"ad-hoc módnál 'hostapd' telepítése szükséges."

msgid "Waiting for changes to be applied..."
msgstr "Várakozás a változtatások alkalmazására..."

msgid "Waiting for command to complete..."
msgstr "Várakozás a parancs befejezésére..."

msgid "Waiting for configuration to get applied… %ds"
msgstr ""

msgid "Waiting for device..."
msgstr ""

msgid "Warning"
msgstr "Figyelmeztetés"

msgid "Warning: There are unsaved changes that will get lost on reboot!"
msgstr ""

msgid ""
"When using a PSK, the PMK can be generated locally without inter AP "
"communications"
msgstr ""

msgid "Width"
msgstr ""

msgid "WireGuard VPN"
msgstr ""

msgid "Wireless"
msgstr "Vezetéknélküli rész"

msgid "Wireless Adapter"
msgstr "Vezetéknélküli adapter"

msgid "Wireless Network"
msgstr "Vezetéknélküli hálózat"

msgid "Wireless Overview"
msgstr "Vezetéknélküli rész áttekintés"

msgid "Wireless Security"
msgstr "Vezetéknélküli biztonság"

msgid "Wireless is disabled"
msgstr "Vezetéknélküli hálózat le van tiltva"

msgid "Wireless is not associated"
msgstr "Vezetéknélküli hálózat nincs kapcsolódva"

msgid "Wireless is restarting..."
msgstr "Vezetéknélküli rész újraindítása folyamatban..."

msgid "Wireless network is disabled"
msgstr "Vezetéknélküli hálózat letiltva"

msgid "Wireless network is enabled"
msgstr "Vezetéknélküli hálózat engedélyezve"

msgid "Write received DNS requests to syslog"
msgstr "A kapott DNS kéréseket írja a rendszernaplóba"

msgid "Write system log to file"
msgstr ""

msgid ""
"You can enable or disable installed init scripts here. Changes will applied "
"after a device reboot.<br /><strong>Warning: If you disable essential init "
"scripts like \"network\", your device might become inaccessible!</strong>"
msgstr ""
"Itt engedélyezheti vagy tilthatja le a telepített indítási állományokat. A "
"módosítások a rendszer újraindítása után lesznek alakalmazva.<br /"
"><strong>Figyelem: alapvető indítási állomány pl. \"network\" letiltása "
"esetén, az eszköz elérhetetlenné válhat!</strong>"

msgid ""
"You must enable JavaScript in your browser or LuCI will not work properly."
msgstr ""
"Engélyezze a Java Szkripteket a böngészőjében, mert anélkül a LuCI nem fog "
"megfelelően működni."

msgid ""
"Your Internet Explorer is too old to display this page correctly. Please "
"upgrade it to at least version 7 or use another browser like Firefox, Opera "
"or Safari."
msgstr ""

msgid "any"
msgstr "bármelyik"

msgid "auto"
msgstr "automatikus"

msgid "baseT"
msgstr "baseT"

msgid "bridged"
msgstr "áthidalt"

msgid "create"
msgstr ""

msgid "create:"
msgstr "új:"

msgid "creates a bridge over specified interface(s)"
msgstr "híd létrehozása a megadott interfész(ek) között"

msgid "dB"
msgstr "dB"

msgid "dBm"
msgstr "dBm"

msgid "disable"
msgstr "letiltás"

msgid "disabled"
msgstr ""

msgid "expired"
msgstr "lejárt"

msgid ""
"file where given <abbr title=\"Dynamic Host Configuration Protocol\">DHCP</"
"abbr>-leases will be stored"
msgstr ""
"fájl ahová a <abbr title=\"Dynamic Host Configuration Protocol\">DHCP</abbr> "
"bérletek tárolásra kerülnek"

msgid "forward"
msgstr "továbbítás"

msgid "full-duplex"
msgstr "full-duplex"

msgid "half-duplex"
msgstr "half-duplex"

msgid "hidden"
msgstr "rejtett"

msgid "hybrid mode"
msgstr ""

msgid "if target is a network"
msgstr "ha a cél hálózat"

msgid "input"
msgstr "bemenet"

msgid "kB"
msgstr "kB"

msgid "kB/s"
msgstr "kB/s"

msgid "kbit/s"
msgstr "kbit/s"

msgid "local <abbr title=\"Domain Name System\">DNS</abbr> file"
msgstr "helyi <abbr title=\"Domain Name System\">DNS</abbr> fájl"

msgid "minutes"
msgstr ""

msgid "no"
msgstr "nem"

msgid "no link"
msgstr "nincs link"

msgid "none"
msgstr "nincs"

msgid "not present"
msgstr ""

msgid "off"
msgstr "ki"

msgid "on"
msgstr "be"

msgid "open"
msgstr "nyitás"

msgid "output"
msgstr ""

msgid "overlay"
msgstr ""

msgid "random"
msgstr ""

msgid "relay mode"
msgstr ""

msgid "routed"
msgstr "irányított"

msgid "server mode"
msgstr ""

msgid "stateful-only"
msgstr ""

msgid "stateless"
msgstr ""

msgid "stateless + stateful"
msgstr ""

msgid "tagged"
msgstr "cimkézett"

msgid "time units (TUs / 1.024 ms) [1000-65535]"
msgstr ""

msgid "unknown"
msgstr "ismeretlen"

msgid "unlimited"
msgstr "korlátlan"

msgid "unspecified"
msgstr "nincs meghatározva"

msgid "unspecified -or- create:"
msgstr "nincs magadva -vagy- új:"

msgid "untagged"
msgstr "cimkézetlen"

msgid "yes"
msgstr "igen"

msgid "« Back"
msgstr "« Vissza"

#~ msgid "Activate this network"
#~ msgstr "Hálózat aktiválása"

#~ msgid "Hermes 802.11b Wireless Controller"
#~ msgstr "Hermes 802.11b vezeték nélküli vezérlő"

#~ msgid "Interface is shutting down..."
#~ msgstr "Interfész leállítása..."

#~ msgid "Interface reconnected"
#~ msgstr "Interfész újracsatlakoztatva"

#~ msgid "Interface shut down"
#~ msgstr "Interfész leállítás"

#~ msgid "Prism2/2.5/3 802.11b Wireless Controller"
#~ msgstr "Prism2/2.5/3 802.11b vezeték nélküli vezérlő"

#~ msgid "RaLink 802.11%s Wireless Controller"
#~ msgstr "RaLink 802.11%s vezeték nélküli vezérlő"

#~ msgid ""
#~ "Really shutdown interface \"%s\"? You might lose access to this device if "
#~ "you are connected via this interface."
#~ msgstr ""
#~ "Biztos, hogy leállítja a \"%s\" interfészt?\n"
#~ " Lehet, hogy elveszti a hozzáférést az eszközhöz, amennyiben ezen az "
#~ "interfészen keresztül kapcsolódik."

#~ msgid "Reconnecting interface"
#~ msgstr "Interfész újracsatlakoztatása"

#~ msgid "Shutdown this network"
#~ msgstr "Hálózat leállítása"

#~ msgid "Wireless restarted"
#~ msgstr "Vezetéknélküli rész újraindítva"

#~ msgid "Wireless shut down"
#~ msgstr "Vezetéknélküli rész leállítása"

#~ msgid "DHCP Leases"
#~ msgstr "DHCP bérletek"

#~ msgid "DHCPv6 Leases"
#~ msgstr "DHCPv6 bérletek"

#~ msgid ""
#~ "Really delete this interface? The deletion cannot be undone! You might "
#~ "lose access to this device if you are connected via this interface."
#~ msgstr ""
#~ "Biztosan törli az interfészt? A törlés nem visszavonható!\n"
#~ " Lehet, hogy elveszti a hozzáférést az eszközhöz, amennyiben ezen az "
#~ "interfészen keresztül kapcsolódik."

#, fuzzy
#~ msgid ""
#~ "Really shut down network? You might lose access to this device if you are "
#~ "connected via this interface."
#~ msgstr ""
#~ "Biztos, hogy leállítja a hálózatot?!\n"
#~ " Lehet, hogy elveszti a hozzáférést az eszközhöz, amennyiben ezen a "
#~ "hálózaton keresztül kapcsolódik."

#~ msgid "Sort"
#~ msgstr "Sorbarendezés"

#~ msgid "help"
#~ msgstr "súgó"

#~ msgid "IPv4 WAN Status"
#~ msgstr "IPv4 WAN állapot"

#~ msgid "IPv6 WAN Status"
#~ msgstr "IPv6 WAN állapot"

#~ msgid "Apply"
#~ msgstr "Alkalmaz"

#~ msgid "Applying changes"
#~ msgstr "Módosítások alkalmazása"

#~ msgid "Configuration applied."
#~ msgstr "Beállítások alkalmazva."

#~ msgid "Save &#38; Apply"
#~ msgstr "Mentés &#38; Alkalmazás"

#~ msgid "The following changes have been committed"
#~ msgstr "A következő módosítások lettek alkalmazva"

#~ msgid "There are no pending changes to apply!"
#~ msgstr "Nincsenek alkalmazásra váró módosítások!"

#~ msgid "Action"
#~ msgstr "Művelet"

#~ msgid "Buttons"
#~ msgstr "Gombok"

#~ msgid "Handler"
#~ msgstr "Kezelő"

#~ msgid "Maximum hold time"
#~ msgstr "Maximális tartási idő"

#~ msgid "Minimum hold time"
#~ msgstr "Minimális tartási idő"

#~ msgid "Path to executable which handles the button event"
#~ msgstr "A gomb eseményeit kezelő végrehajtható állomány elérési útja"

#~ msgid "Specifies the button state to handle"
#~ msgstr "Meghatározza a gomb kezelendő állapotát"

#~ msgid "This page allows the configuration of custom button actions"
#~ msgstr "Ez a lap a gombok egyedi működésének beállítását teszi lehetővé"

#~ msgid "Leasetime"
#~ msgstr "Bérlet időtartama"

#~ msgid "AR Support"
#~ msgstr "AR Támogatás"

#~ msgid "Atheros 802.11%s Wireless Controller"
#~ msgstr "Atheros 802.11%s vezeték-nélküli vezérlő"

#~ msgid "Background Scan"
#~ msgstr "Felderítés a háttérben"

#~ msgid "Compression"
#~ msgstr "Tömörítés"

#~ msgid "Disable HW-Beacon timer"
#~ msgstr "Hardveres beacon időzítő letiltása"

#~ msgid "Do not send probe responses"
#~ msgstr "Ne válaszoljon a szondázásra"

#~ msgid "Fast Frames"
#~ msgstr "Gyors keretek"

#~ msgid "Maximum Rate"
#~ msgstr "Maximális sebesség"

#~ msgid "Minimum Rate"
#~ msgstr "Minimális sebesség"

#~ msgid "Multicast Rate"
#~ msgstr "Multicast sebesség"

#~ msgid "Outdoor Channels"
#~ msgstr "Kültéri csatornák"

#~ msgid "Regulatory Domain"
#~ msgstr "Szabályozó tartomány"

#~ msgid "Separate WDS"
#~ msgstr "WDS szétválasztása"

#~ msgid "Static WDS"
#~ msgstr "Statikus WDS"

#~ msgid "Turbo Mode"
#~ msgstr "Turbó mód"

#~ msgid "XR Support"
#~ msgstr "XR támogatás"

#~ msgid "An additional network will be created if you leave this unchecked."
#~ msgstr "Amennyiben ezt jelöletlenül hagyja, egy további hálózat jön létre"

#~ msgid "Join Network: Settings"
#~ msgstr "Csatlakozás a hálózathoz: Beállítások"

#~ msgid "CPU"
#~ msgstr "Processzor"

#~ msgid "Port %d"
#~ msgstr "Port %d"

#~ msgid "Port %d is untagged in multiple VLANs!"
#~ msgstr "A %d port egyszerre több VLAN-ban is cimkézetlen!"

#~ msgid "VLAN Interface"
#~ msgstr "VLAN interfész"<|MERGE_RESOLUTION|>--- conflicted
+++ resolved
@@ -706,12 +706,6 @@
 msgid "Connection Limit"
 msgstr "Kapcsolati korlát"
 
-<<<<<<< HEAD
-=======
-msgid "Connection attempt failed"
-msgstr ""
-
->>>>>>> b38306dc
 msgid "Connections"
 msgstr "Kapcsolatok"
 
