msgid ""
msgstr ""
"Project-Id-Version: \n"
"Report-Msgid-Bugs-To: \n"
"POT-Creation-Date: 2009-12-21 23:08+0200\n"
"PO-Revision-Date: 2015-12-20 13:14+0800\n"
"Last-Translator: GuoGuo <gch981213@gmail.com>\n"
"Language: zh_CN\n"
"MIME-Version: 1.0\n"
"Content-Type: text/plain; charset=UTF-8\n"
"Content-Transfer-Encoding: 8bit\n"
"Plural-Forms: nplurals=1; plural=0;\n"
"X-Generator: Poedit 1.8.5\n"
"Language-Team: \n"

msgid "(%d minute window, %d second interval)"
msgstr "(%d分钟信息，%d秒刷新)"

msgid "(%s available)"
msgstr "(%s 可用)"

msgid "(empty)"
msgstr "(空)"

msgid "(no interfaces attached)"
msgstr "(未连接接口)"

msgid "-- Additional Field --"
msgstr "-- 更多选项 --"

msgid "-- Please choose --"
msgstr "-- 请选择 --"

msgid "-- custom --"
msgstr "-- 自定义 --"

msgid "-- match by device --"
msgstr "-- 根据设备匹配 --"

msgid "-- match by label --"
msgstr "-- 根据标签匹配 --"

msgid "1 Minute Load:"
msgstr "1分钟负载:"

msgid "15 Minute Load:"
msgstr "15分钟负载:"

msgid "464XLAT (CLAT)"
msgstr ""

msgid "5 Minute Load:"
msgstr "5分钟负载:"

msgid "<abbr title=\"Basic Service Set Identifier\">BSSID</abbr>"
msgstr "<abbr title=\"Basic Service Set Identifier\">BSSID</abbr>"

msgid "<abbr title=\"Domain Name System\">DNS</abbr> query port"
msgstr "<abbr title=\"Domain Name System\">DNS</abbr> 查询端口"

msgid "<abbr title=\"Domain Name System\">DNS</abbr> server port"
msgstr "<abbr title=\"Domain Name System\">DNS</abbr> 服务器端口"

msgid ""
"<abbr title=\"Domain Name System\">DNS</abbr> servers will be queried in the "
"order of the resolvfile"
msgstr "将会按照指定的顺序查询<abbr title=\"Domain Name System\">DNS</abbr>"

msgid "<abbr title=\"Extended Service Set Identifier\">ESSID</abbr>"
msgstr "<abbr title=\"Extended Service Set Identifier\">ESSID</abbr>"

msgid "<abbr title=\"Internet Protocol Version 4\">IPv4</abbr>-Address"
msgstr "<abbr title=\"Internet Protocol Version 4\">IPv4</abbr>-地址"

msgid "<abbr title=\"Internet Protocol Version 4\">IPv4</abbr>-Gateway"
msgstr "<abbr title=\"Internet Protocol Version 4\">IPv4</abbr>-网关"

msgid "<abbr title=\"Internet Protocol Version 4\">IPv4</abbr>-Netmask"
msgstr "<abbr title=\"Internet Protocol Version 4\">IPv4</abbr>-子网掩码"

msgid ""
"<abbr title=\"Internet Protocol Version 6\">IPv6</abbr>-Address or Network "
"(CIDR)"
msgstr ""
"<abbr title=\"Internet Protocol Version 6\">IPv6</abbr>-地址或超网() (<abbr "
"title=\"无类别域间路由\">CIDR</abbr>)"

msgid "<abbr title=\"Internet Protocol Version 6\">IPv6</abbr>-Gateway"
msgstr "<abbr title=\"Internet Protocol Version 6\">IPv6</abbr>-网关"

msgid "<abbr title=\"Internet Protocol Version 6\">IPv6</abbr>-Suffix (hex)"
msgstr ""
"<abbr title=\"Internet Protocol Version 6\">IPv6</abbr>-后缀（十六进制）"

msgid "<abbr title=\"Light Emitting Diode\">LED</abbr> Configuration"
msgstr "<abbr title=\"Light Emitting Diode\">LED</abbr>配置"

msgid "<abbr title=\"Light Emitting Diode\">LED</abbr> Name"
msgstr "<abbr title=\"Light Emitting Diode\">LED</abbr>名称"

msgid "<abbr title=\"Media Access Control\">MAC</abbr>-Address"
msgstr "<abbr title=\"Media Access Control\">MAC</abbr>-地址"

msgid ""
"<abbr title=\"maximal\">Max.</abbr> <abbr title=\"Dynamic Host Configuration "
"Protocol\">DHCP</abbr> leases"
msgstr ""
"最大<abbr title=\"Dynamic Host Configuration Protocol\">DHCP</abbr>分配数量"

msgid ""
"<abbr title=\"maximal\">Max.</abbr> <abbr title=\"Extension Mechanisms for "
"Domain Name System\">EDNS0</abbr> packet size"
msgstr "最大<abbr title=\"DNS扩展名\">EDNS0</abbr>数据包大小"

msgid "<abbr title=\"maximal\">Max.</abbr> concurrent queries"
msgstr "<abbr title=\"maximal\">最大</abbr>并发查询数"

msgid "<abbr title='Pairwise: %s / Group: %s'>%s - %s</abbr>"
msgstr "<abbr title='Pairwise: %s / Group: %s'>%s - %s</abbr>"

msgid "A43C + J43 + A43"
msgstr ""

msgid "A43C + J43 + A43 + V43"
msgstr ""

msgid "ADSL"
msgstr "ADSL"

msgid "AICCU (SIXXS)"
msgstr ""

msgid "ANSI T1.413"
msgstr ""

msgid "APN"
msgstr "APN"

msgid "AR Support"
msgstr "AR支持"

msgid "ARP retry threshold"
msgstr "ARP重试阈值"

msgid "ATM (Asynchronous Transfer Mode)"
msgstr ""

msgid "ATM Bridges"
msgstr "ATM桥接"

msgid "ATM Virtual Channel Identifier (VCI)"
msgstr "ATM虚拟通道标识(VCI)"

msgid "ATM Virtual Path Identifier (VPI)"
msgstr "ATM虚拟路径标识(VPI)"

msgid ""
"ATM bridges expose encapsulated ethernet in AAL5 connections as virtual "
"Linux network interfaces which can be used in conjunction with DHCP or PPP "
"to dial into the provider network."
msgstr ""
"ATM桥是以AAL5协议封装以太网的虚拟Linux网桥，用于协同DHCP或PPP来拨号连接到网络"
"运营商。"

msgid "ATM device number"
msgstr "ATM设备号码"

msgid "ATU-C System Vendor ID"
msgstr ""

msgid "AYIYA"
msgstr ""

msgid "Access Concentrator"
msgstr "接入集中器"

msgid "Access Point"
msgstr "接入点AP"

msgid "Action"
msgstr "动作"

msgid "Actions"
msgstr "动作"

msgid "Activate this network"
msgstr "激活此网络"

msgid "Active <abbr title=\"Internet Protocol Version 4\">IPv4</abbr>-Routes"
msgstr "活动的<abbr title=\"Internet Protocol Version 4\">IPv4</abbr>-链路"

msgid "Active <abbr title=\"Internet Protocol Version 6\">IPv6</abbr>-Routes"
msgstr "活动的<abbr title=\"Internet Protocol Version 6\">IPv6</abbr>-链路"

msgid "Active Connections"
msgstr "活动连接"

msgid "Active DHCP Leases"
msgstr "已分配的DHCP租约"

msgid "Active DHCPv6 Leases"
msgstr "已分配的DHCPv6租约"

msgid "Ad-Hoc"
msgstr "点对点Ad-Hoc"

msgid "Add"
msgstr "添加"

msgid "Add local domain suffix to names served from hosts files"
msgstr "添加本地域名后缀到HOSTS文件中的域名"

msgid "Add new interface..."
msgstr "添加新接口..."

msgid "Additional Hosts files"
msgstr "额外的HOSTS文件"

msgid "Additional servers file"
msgstr ""

msgid "Address"
msgstr "地址"

msgid "Address to access local relay bridge"
msgstr "接入本地中继桥的地址"

msgid "Administration"
msgstr "管理权"

msgid "Advanced Settings"
msgstr "高级设置"

msgid "Aggregate Transmit Power(ACTATP)"
msgstr ""

msgid "Alert"
msgstr "警戒"

msgid "Allow <abbr title=\"Secure Shell\">SSH</abbr> password authentication"
msgstr "允许<abbr title=\"Secure Shell\">SSH</abbr>密码验证"

msgid "Allow all except listed"
msgstr "仅允许列表外"

msgid "Allow listed only"
msgstr "仅允许列表内"

msgid "Allow localhost"
msgstr "允许本机"

msgid "Allow remote hosts to connect to local SSH forwarded ports"
msgstr "允许远程主机连接到本地SSH转发端口"

msgid "Allow root logins with password"
msgstr "root权限登录"

msgid "Allow the <em>root</em> user to login with password"
msgstr "允许<em>root</em>用户凭密码登录"

msgid ""
"Allow upstream responses in the 127.0.0.0/8 range, e.g. for RBL services"
msgstr "允许127.0.0.0/8回环范围内的上行响应，例如：RBL服务"

msgid ""
"Also see <a href=\"https://www.sixxs.net/faq/connectivity/?faq=comparison"
"\">Tunneling Comparison</a> on SIXXS"
msgstr ""
"也请查看SIXXS上的<a href=\"https://www.sixxs.net/faq/connectivity/?"
"faq=comparison\">Tunneling Comparison</a> "

msgid "Always announce default router"
msgstr "总是广播默认路由"

msgid "An additional network will be created if you leave this unchecked."
msgstr "取消选中将会另外创建一个新网络，而不会覆盖当前网络设置"

msgid "Annex"
msgstr ""

msgid "Annex A + L + M (all)"
msgstr ""

msgid "Annex A G.992.1"
msgstr ""

msgid "Annex A G.992.2"
msgstr ""

msgid "Annex A G.992.3"
msgstr ""

msgid "Annex A G.992.5"
msgstr ""

msgid "Annex B (all)"
msgstr ""

msgid "Annex B G.992.1"
msgstr ""

msgid "Annex B G.992.3"
msgstr ""

msgid "Annex B G.992.5"
msgstr ""

msgid "Annex J (all)"
msgstr ""

msgid "Annex L G.992.3 POTS 1"
msgstr ""

msgid "Annex M (all)"
msgstr ""

msgid "Annex M G.992.3"
msgstr ""

msgid "Annex M G.992.5"
msgstr ""

msgid "Announce as default router even if no public prefix is available."
msgstr "即使没有可用的公共前缀也广播默认路由"

msgid "Announced DNS domains"
msgstr "广播的DNS域名"

msgid "Announced DNS servers"
msgstr "广播的DNS服务器"

msgid "Anonymous Mount"
msgstr "自动挂载未配置的磁盘分区"

msgid "Anonymous Swap"
msgstr "自动挂载未配置的Swap分区"

msgid "Antenna 1"
msgstr "天线 1"

msgid "Antenna 2"
msgstr "天线 2"

msgid "Antenna Configuration"
msgstr "天线配置"

msgid "Any zone"
msgstr "任意区域"

msgid "Apply"
msgstr "应用"

msgid "Applying changes"
msgstr "正在应用更改"

msgid ""
"Assign a part of given length of every public IPv6-prefix to this interface"
msgstr "给每个公共IPv6前缀分配指定长度的固定部分"

msgid "Assign interfaces..."
msgstr "分配接口..."

msgid ""
"Assign prefix parts using this hexadecimal subprefix ID for this interface."
msgstr ""

msgid "Associated Stations"
msgstr "已连接站点"

msgid "Atheros 802.11%s Wireless Controller"
msgstr "Qualcomm/Atheros 802.11%s 无线网卡"

msgid "Auth Group"
msgstr ""

msgid "AuthGroup"
msgstr "认证组"

msgid "Authentication"
msgstr "认证"

msgid "Authoritative"
msgstr "授权的唯一DHCP服务器"

msgid "Authorization Required"
msgstr "需要授权"

msgid "Auto Refresh"
msgstr "自动刷新"

msgid "Automatic"
msgstr "自动"

msgid "Automatic Homenet (HNCP)"
msgstr "自动家庭网络(HNCP)"

msgid "Automatically check filesystem for errors before mounting"
msgstr "在挂载前自动检查文件系统错误"

msgid "Automatically mount filesystems on hotplug"
msgstr "通过hotplug自动挂载磁盘"

msgid "Automatically mount swap on hotplug"
msgstr "通过hotplug自动挂载Swap分区"

msgid "Automount Filesystem"
msgstr "自动挂载磁盘"

msgid "Automount Swap"
msgstr "自动挂载Swap"

msgid "Available"
msgstr "可用"

msgid "Available packages"
msgstr "可用软件包"

msgid "Average:"
msgstr "平均:"

msgid "B43 + B43C"
msgstr ""

msgid "B43 + B43C + V43"
msgstr ""

msgid "BR / DMR / AFTR"
msgstr ""

msgid "BSSID"
msgstr "BSSID"

msgid "Back"
msgstr "返回"

msgid "Back to Overview"
msgstr "返回至概况"

msgid "Back to configuration"
msgstr "返回至配置"

msgid "Back to overview"
msgstr "返回至概况"

msgid "Back to scan results"
msgstr "返回至扫描结果"

msgid "Background Scan"
msgstr "后台搜索"

msgid "Backup / Flash Firmware"
msgstr "备份/升级"

msgid "Backup / Restore"
msgstr "备份/恢复"

msgid "Backup file list"
msgstr "文件备份列表"

msgid "Bad address specified!"
msgstr "指定了错误的地址！"

msgid "Band"
msgstr "频宽"

msgid "Behind NAT"
msgstr "在NAT网络内"

msgid ""
"Below is the determined list of files to backup. It consists of changed "
"configuration files marked by opkg, essential base files and the user "
"defined backup patterns."
msgstr ""
"下面是待备份的文件清单。包含了更改的配置文件、必要的基础文件和用户自定义的需"
"备份文件。"

msgid "Bitrate"
msgstr "传输速率"

msgid "Bogus NX Domain Override"
msgstr "忽略虚假空域名解析"

msgid "Bridge"
msgstr "桥接"

msgid "Bridge interfaces"
msgstr "桥接接口"

msgid "Bridge unit number"
msgstr "桥接号"

msgid "Bring up on boot"
msgstr "开机自动运行"

msgid "Broadcom 802.11%s Wireless Controller"
msgstr "Broadcom 802.11%s 无线网卡"

msgid "Broadcom BCM%04x 802.11 Wireless Controller"
msgstr "Broadcom BCM%04x 802.11 无线网卡"

msgid "Buffered"
msgstr "已缓冲"

msgid ""
"Build/distribution specific feed definitions. This file will NOT be "
"preserved in any sysupgrade."
msgstr "由固件指定的软件源。此处的设置在任何系统升级中都不会被保留。"

msgid "Buttons"
msgstr "按键"

msgid "CA certificate; if empty it will be saved after the first connection."
msgstr "CA证书.如果留空的话证书将在第一次连接时被保存."

msgid "CPU"
msgstr "CPU"

msgid "CPU usage (%)"
msgstr "CPU使用率(%)"

msgid "Cancel"
msgstr "取消"

msgid "Category"
msgstr "分类"

msgid "Chain"
msgstr "链"

msgid "Changes"
msgstr "修改数"

msgid "Changes applied."
msgstr "更改已应用"

msgid "Changes the administrator password for accessing the device"
msgstr "修改访问设备的管理员密码"

msgid "Channel"
msgstr "信道"

msgid "Check"
msgstr "检查"

msgid "Check fileystems before mount"
msgstr "在挂载前检查文件系统"

msgid "Checksum"
msgstr "校验值"

msgid ""
"Choose the firewall zone you want to assign to this interface. Select "
"<em>unspecified</em> to remove the interface from the associated zone or "
"fill out the <em>create</em> field to define a new zone and attach the "
"interface to it."
msgstr "此接口的防火墙区域。填写<em>创建</em>栏可新建防火墙区域。"

msgid ""
"Choose the network(s) you want to attach to this wireless interface or fill "
"out the <em>create</em> field to define a new network."
msgstr "选择指派到此无线接口的网络。填写<em>创建</em>栏可新建网络。"

msgid "Cipher"
msgstr "算法"

msgid "Cisco UDP encapsulation"
msgstr ""

msgid ""
"Click \"Generate archive\" to download a tar archive of the current "
"configuration files. To reset the firmware to its initial state, click "
"\"Perform reset\" (only possible with squashfs images)."
msgstr "备份/恢复当前系统配置文件或重置OpenWrt(仅squashfs固件有效)。"

msgid "Client"
msgstr "客户端Client"

msgid "Client ID to send when requesting DHCP"
msgstr "请求DHCP时发送的客户ID"

msgid ""
"Close inactive connection after the given amount of seconds, use 0 to "
"persist connection"
msgstr "定时关闭非活动链接(秒)，0为持续连接"

msgid "Close list..."
msgstr "关闭列表..."

msgid "Collecting data..."
msgstr "正在收集数据..."

msgid "Command"
msgstr "进程命令"

msgid "Common Configuration"
msgstr "一般设置"

msgid "Compression"
msgstr "压缩"

msgid "Configuration"
msgstr "配置"

msgid "Configuration applied."
msgstr "配置已应用"

msgid "Configuration files will be kept."
msgstr "配置文件将被保留。"

msgid "Confirmation"
msgstr "确认密码"

msgid "Connect"
msgstr "连接"

msgid "Connected"
msgstr "已连接"

msgid "Connection Limit"
msgstr "连接数限制"

msgid "Connection to server fails when TLS cannot be used"
msgstr "当TLS不可用时连接到服务器失败"

msgid "Connections"
msgstr "链接"

msgid "Country"
msgstr "国家"

msgid "Country Code"
msgstr "国家代码"

msgid "Cover the following interface"
msgstr "包括以下接口"

msgid "Cover the following interfaces"
msgstr "包括以下接口"

msgid "Create / Assign firewall-zone"
msgstr "创建/分配 防火墙区域"

msgid "Create Interface"
msgstr "创建新接口"

msgid "Create a bridge over multiple interfaces"
msgstr "在多个接口上创建桥接"

msgid "Critical"
msgstr "致命错误"

msgid "Cron Log Level"
msgstr "Cron日志级别"

msgid "Custom Interface"
msgstr "自定义接口"

msgid "Custom delegated IPv6-prefix"
msgstr "自定义分配的IPv6前缀"

msgid ""
"Custom feed definitions, e.g. private feeds. This file can be preserved in a "
"sysupgrade."
msgstr ""
"自定义的软件源地址（例如私有的软件源）。此处设定的源地址在系统升级时将被保留"

msgid "Custom feeds"
msgstr "自定义的软件源"

msgid ""
"Customizes the behaviour of the device <abbr title=\"Light Emitting Diode"
"\">LED</abbr>s if possible."
msgstr "自定义<abbr title=\"Light Emitting Diode\">LED</abbr>的活动状态。"

msgid "DHCP Leases"
msgstr "DHCP分配"

msgid "DHCP Server"
msgstr "DHCP服务器"

msgid "DHCP and DNS"
msgstr "DHCP/DNS"

msgid "DHCP client"
msgstr "DHCP客户端"

msgid "DHCP-Options"
msgstr "DHCP-选项"

msgid "DHCPv6 Leases"
msgstr "DHCPv6分配"

msgid "DHCPv6 client"
msgstr "DHCPv6客户端"

msgid "DHCPv6-Mode"
msgstr "DHCPv6模式"

msgid "DHCPv6-Service"
msgstr "DHCPv6服务"

msgid "DNS"
msgstr "DNS"

msgid "DNS forwardings"
msgstr "DNS转发"

msgid "DNS-Label / FQDN"
msgstr ""

msgid "DPD Idle Timeout"
msgstr ""

msgid "DS-Lite AFTR address"
msgstr ""

msgid "DSL"
msgstr ""

msgid "DSL Status"
msgstr ""

msgid "DSL line mode"
msgstr ""

msgid "DUID"
msgstr "DUID（DHCP唯一标识符）"

msgid "Data Rate"
msgstr ""

msgid "Debug"
msgstr "调试"

msgid "Default %d"
msgstr "默认%d"

msgid "Default gateway"
msgstr "默认网关"

msgid "Default is stateless + stateful"
msgstr ""

msgid "Default route"
msgstr "默认路由"

msgid "Default state"
msgstr "默认状态"

msgid "Define a name for this network."
msgstr "为网络定义名称"

msgid ""
"Define additional DHCP options, for example "
"\"<code>6,192.168.2.1,192.168.2.2</code>\" which advertises different DNS "
"servers to clients."
msgstr ""
"设置DHCP的附加选项，例如设定\"<code>6,192.168.2.1,192.168.2.2</code>\"表示通"
"告不同的DNS服务器给客户端。"

msgid "Delete"
msgstr "删除"

msgid "Delete this network"
msgstr "删除此网络"

msgid "Description"
msgstr "描述"

msgid "Design"
msgstr "主题"

msgid "Destination"
msgstr "目标地址"

msgid "Device"
msgstr "设备"

msgid "Device Configuration"
msgstr "设备配置"

msgid "Device is rebooting..."
msgstr "设备正在重启..."

msgid "Device unreachable"
msgstr "无法连接到设备"

msgid "Diagnostics"
msgstr "网络诊断"

msgid "Dial number"
msgstr "拨号号码"

msgid "Directory"
msgstr "目录"

msgid "Disable"
msgstr "禁用"

msgid ""
"Disable <abbr title=\"Dynamic Host Configuration Protocol\">DHCP</abbr> for "
"this interface."
msgstr ""
"禁用本接口的<abbr title=\"Dynamic Host Configuration Protocol\">DHCP</abbr>。"

msgid "Disable DNS setup"
msgstr "停用DNS设定"

msgid "Disable Encryption"
msgstr ""

msgid "Disable HW-Beacon timer"
msgstr "停用 HW-Beacon 计时器"

msgid "Disabled"
msgstr "禁用"

msgid "Discard upstream RFC1918 responses"
msgstr "丢弃RFC1918上行响应数据"

msgid "Displaying only packages containing"
msgstr "只显示有内容的软件包"

msgid "Distance Optimization"
msgstr "距离优化"

msgid "Distance to farthest network member in meters."
msgstr "最远客户端的距离(米)。"

msgid "Distribution feeds"
msgstr "发行版软件源"

msgid "Diversity"
msgstr "分集"

msgid ""
"Dnsmasq is a combined <abbr title=\"Dynamic Host Configuration Protocol"
"\">DHCP</abbr>-Server and <abbr title=\"Domain Name System\">DNS</abbr>-"
"Forwarder for <abbr title=\"Network Address Translation\">NAT</abbr> "
"firewalls"
msgstr "Dnsmasq为NAT防火墙提供了一个集成的DHCP服务器和DNS转发器"

msgid "Do not cache negative replies, e.g. for not existing domains"
msgstr "不缓存无用的回应, 比如：不存在的域。"

msgid "Do not forward requests that cannot be answered by public name servers"
msgstr "不转发公共域名服务器无法回应的请求"

msgid "Do not forward reverse lookups for local networks"
msgstr "不转发反向查询本地网络的Lookups命令"

msgid "Do not send probe responses"
msgstr "不回送探测响应"

msgid "Domain required"
msgstr "忽略空域名解析"

msgid "Domain whitelist"
msgstr "域名白名单"

msgid ""
"Don't forward <abbr title=\"Domain Name System\">DNS</abbr>-Requests without "
"<abbr title=\"Domain Name System\">DNS</abbr>-Name"
msgstr "不转发没有DNS名称的解析请求"

msgid "Download and install package"
msgstr "下载并安装软件包"

msgid "Download backup"
msgstr "下载备份"

msgid "Dropbear Instance"
msgstr "Dropbear设置"

msgid ""
"Dropbear offers <abbr title=\"Secure Shell\">SSH</abbr> network shell access "
"and an integrated <abbr title=\"Secure Copy\">SCP</abbr> server"
msgstr ""
"Dropbear提供了集成的<abbr title=\"Secure Copy\">SCP</abbr>服务器和基于<abbr "
"title=\"Secure Shell\">SSH</abbr>的shell访问"

msgid "Dual-Stack Lite (RFC6333)"
msgstr ""

msgid "Dynamic <abbr title=\"Dynamic Host Configuration Protocol\">DHCP</abbr>"
msgstr "动态<abbr title=\"Dynamic Host Configuration Protocol\">DHCP</abbr>"

msgid "Dynamic tunnel"
msgstr "动态隧道"

msgid ""
"Dynamically allocate DHCP addresses for clients. If disabled, only clients "
"having static leases will be served."
msgstr "动态分配DHCP地址。如果禁用，则只能为静态租用表中的客户端提供网络服务。"

msgid "EA-bits length"
msgstr ""

msgid "EAP-Method"
msgstr "EAP-Method"

msgid "Edit"
msgstr "修改"

msgid ""
"Edit the raw configuration data above to fix any error and hit \"Save\" to "
"reload the page."
msgstr "编辑上方的原始配置以修复错误并按下“保存”按钮以重新载入此页面。"

msgid "Edit this interface"
msgstr "修改此接口"

msgid "Edit this network"
msgstr "修改此网络"

msgid "Emergency"
msgstr "紧急"

msgid "Enable"
msgstr "启用"

msgid "Enable <abbr title=\"Spanning Tree Protocol\">STP</abbr>"
msgstr "开启<abbr title=\"Spanning Tree Protocol\">STP</abbr>"

msgid "Enable HE.net dynamic endpoint update"
msgstr "启用HE.net动态终端更新"

msgid "Enable IPv6 negotiation on the PPP link"
msgstr "在PPP链路上启用IPv6协商"

msgid "Enable Jumbo Frame passthrough"
msgstr "启用巨型帧透传"

msgid "Enable NTP client"
msgstr "启用NTP客户端"

msgid "Enable Single DES"
msgstr ""

msgid "Enable TFTP server"
msgstr "启用TFTP服务器"

msgid "Enable VLAN functionality"
msgstr "启用VLAN"

msgid "Enable WPS pushbutton, requires WPA(2)-PSK"
msgstr "启用WPS按键配置.要求使用WPA(2)-PSK"

msgid "Enable learning and aging"
msgstr "启用智能交换学习"

msgid "Enable mirroring of incoming packets"
msgstr "启用流入数据包镜像"

msgid "Enable mirroring of outgoing packets"
msgstr "启用流出数据包镜像"

msgid "Enable this mount"
msgstr "启用挂载点"

msgid "Enable this swap"
msgstr "启用交换区"

msgid "Enable/Disable"
msgstr "启用/禁用"

msgid "Enabled"
msgstr "启用"

msgid "Enables the Spanning Tree Protocol on this bridge"
msgstr "在此桥接上启用生成协议树"

msgid "Encapsulation mode"
msgstr "封装模式"

msgid "Encryption"
msgstr "加密"

msgid "Erasing..."
msgstr "擦除中..."

msgid "Error"
msgstr "错误"

msgid "Errored seconds (ES)"
msgstr ""

msgid "Ethernet Adapter"
msgstr "以太网适配器"

msgid "Ethernet Switch"
msgstr "以太网交换机"

msgid "Expand hosts"
msgstr "扩展HOSTS文件中的主机后缀"

msgid "Expires"
msgstr "到期时间"

#, fuzzy
msgid ""
"Expiry time of leased addresses, minimum is 2 minutes (<code>2m</code>)."
msgstr "地址租期，最小2分钟(<code>2m</code>)。"

msgid "External"
msgstr ""

msgid "External system log server"
msgstr "远程log服务器"

msgid "External system log server port"
msgstr "远程log服务器端口"

msgid "Extra SSH command options"
msgstr "额外的SSH命令选项"

msgid "Fast Frames"
msgstr "快速帧"

msgid "File"
msgstr "文件"

msgid "Filename of the boot image advertised to clients"
msgstr "向客户端通告的启动镜像文件名"

msgid "Filesystem"
msgstr "文件系统"

msgid "Filter"
msgstr "过滤器"

msgid "Filter private"
msgstr "过滤本地包"

msgid "Filter useless"
msgstr "过滤无用包"

msgid ""
"Find all currently attached filesystems and swap and replace configuration "
"with defaults based on what was detected"
msgstr ""
"查找所有当前系统上的分区和Swap并使用基于所找到的分区生成的配置文件替换默认配"
"置。"

msgid "Find and join network"
msgstr "搜索并加入网络"

msgid "Find package"
msgstr "查找软件包"

msgid "Finish"
msgstr "完成"

msgid "Firewall"
msgstr "防火墙"

msgid "Firewall Settings"
msgstr "防火墙设置"

msgid "Firewall Status"
msgstr "防火墙状态"

msgid "Firmware File"
msgstr ""

msgid "Firmware Version"
msgstr "固件版本"

msgid "Fixed source port for outbound DNS queries"
msgstr "指定的DNS查询源端口"

msgid "Flash Firmware"
msgstr "刷新固件"

msgid "Flash image..."
msgstr "刷写固件..."

msgid "Flash new firmware image"
msgstr "刷写新的固件"

msgid "Flash operations"
msgstr "刷新操作"

msgid "Flashing..."
msgstr "刷写中..."

msgid "Force"
msgstr "强制开启DHCP"

msgid "Force CCMP (AES)"
msgstr "强制使用CCMP(AES)加密"

msgid "Force DHCP on this network even if another server is detected."
msgstr "强制开启DHCP。"

msgid "Force TKIP"
msgstr "强制使用TKIP加密"

msgid "Force TKIP and CCMP (AES)"
msgstr "TKIP和CCMP(AES)混合加密"

msgid "Force use of NAT-T"
msgstr ""

msgid "Form token mismatch"
msgstr ""

msgid "Forward DHCP traffic"
msgstr "转发DHCP数据包"

msgid "Forward Error Correction Seconds (FECS)"
msgstr ""

msgid "Forward broadcast traffic"
msgstr "转发广播数据包"

msgid "Forwarding mode"
msgstr "转发模式"

msgid "Fragmentation Threshold"
msgstr "分片阈值"

msgid "Frame Bursting"
msgstr "帧突发"

msgid "Free"
msgstr "空闲数"

msgid "Free space"
msgstr "空闲空间"

msgid "GHz"
msgstr "GHz"

msgid "GPRS only"
msgstr "仅GPRS"

msgid "Gateway"
msgstr "网关"

msgid "Gateway ports"
msgstr "网关端口"

msgid "General Settings"
msgstr "基本设置"

msgid "General Setup"
msgstr "基本设置"

msgid "General options for opkg"
msgstr "opkg基础配置"

msgid "Generate Config"
msgstr "生成配置"

msgid "Generate archive"
msgstr "生成备份"

msgid "Generic 802.11%s Wireless Controller"
msgstr "Generic 802.11%s 无线网卡"

msgid "Given password confirmation did not match, password not changed!"
msgstr "由于密码验证不匹配，密码没有更改！"

msgid "Global Settings"
msgstr "全局设置"

msgid "Global network options"
msgstr "全局网络选项"

msgid "Go to password configuration..."
msgstr "跳转到密码配置页..."

msgid "Go to relevant configuration page"
msgstr "跳转到相关的配置页面"

msgid "Group Password"
msgstr ""

msgid "Guest"
msgstr "访客"

msgid "HE.net password"
msgstr "HE.net密码"

msgid "HE.net username"
msgstr "HE.net用户名"

msgid "Handler"
msgstr "处理程序"

msgid "Hang Up"
msgstr "挂起"

msgid "Header Error Code Errors (HEC)"
msgstr ""

msgid "Heartbeat"
msgstr "心跳"

msgid ""
"Here you can configure the basic aspects of your device like its hostname or "
"the timezone."
msgstr "配置路由器的部分基础信息。"

msgid ""
"Here you can paste public SSH-Keys (one per line) for SSH public-key "
"authentication."
msgstr "SSH公共密钥认证(每行一个密钥)。"

msgid "Hermes 802.11b Wireless Controller"
msgstr "Hermes 802.11b 无线网卡"

msgid "Hide <abbr title=\"Extended Service Set Identifier\">ESSID</abbr>"
msgstr "隐藏<abbr title=\"Extended Service Set Identifier\">ESSID</abbr>"

msgid "Host"
msgstr ""

msgid "Host entries"
msgstr "主机目录"

msgid "Host expiry timeout"
msgstr "主机到期超时"

msgid "Host-<abbr title=\"Internet Protocol Address\">IP</abbr> or Network"
msgstr "主机IP或网络"

msgid "Hostname"
msgstr "主机名"

msgid "Hostname to send when requesting DHCP"
msgstr "请求DHCP时发送的主机名"

msgid "Hostnames"
msgstr "主机名"

msgid "Hybrid"
msgstr "混合"

msgid "IKE DH Group"
msgstr ""

msgid "IP address"
msgstr "IP地址"

msgid "IPv4"
msgstr "IPv4"

msgid "IPv4 Firewall"
msgstr "IPv4防火墙"

msgid "IPv4 WAN Status"
msgstr "IPv4 WAN状态"

msgid "IPv4 address"
msgstr "IPv4地址"

msgid "IPv4 and IPv6"
msgstr "IPv4和IPv6"

msgid "IPv4 assignment length"
msgstr "分配IPv4长度"

msgid "IPv4 broadcast"
msgstr "IPv4广播"

msgid "IPv4 gateway"
msgstr "IPv4网关"

msgid "IPv4 netmask"
msgstr "IPv4子网掩码"

msgid "IPv4 only"
msgstr "仅IPv4"

msgid "IPv4 prefix"
msgstr "IPv4地址前缀"

msgid "IPv4 prefix length"
msgstr "IPv4地址前缀长度"

msgid "IPv4-Address"
msgstr "IPv4-地址"

msgid "IPv6"
msgstr "IPv6"

msgid "IPv6 Firewall"
msgstr "IPv6防火墙"

msgid "IPv6 Neighbours"
msgstr "IPv6邻居"

msgid "IPv6 Settings"
msgstr "IPv6设置"

msgid "IPv6 ULA-Prefix"
msgstr "IPv6 ULA前缀"

msgid "IPv6 WAN Status"
msgstr "IPv6 WAN状态"

msgid "IPv6 address"
msgstr "IPv6地址"

msgid "IPv6 address delegated to the local tunnel endpoint (optional)"
msgstr "绑定到本地隧道终点的IPv6地址(可选)"

msgid "IPv6 assignment hint"
msgstr ""

msgid "IPv6 assignment length"
msgstr "IPv6分配长度"

msgid "IPv6 gateway"
msgstr "IPv6网关"

msgid "IPv6 only"
msgstr "仅IPv6"

msgid "IPv6 prefix"
msgstr "IPv6地址前缀"

msgid "IPv6 prefix length"
msgstr "IPv6地址前缀长度"

msgid "IPv6 routed prefix"
msgstr "IPv6路由前缀"

msgid "IPv6-Address"
msgstr "IPv6-地址"

msgid "IPv6-in-IPv4 (RFC4213)"
msgstr "IPv6-in-IPv4 (RFC4213)"

msgid "IPv6-over-IPv4 (6rd)"
msgstr "IPv6-over-IPv4 (6rd)"

msgid "IPv6-over-IPv4 (6to4)"
msgstr "IPv6-over-IPv4 (6to4)"

msgid "Identity"
msgstr "鉴权"

msgid "If checked, 1DES is enaled"
msgstr ""

msgid "If checked, encryption is disabled"
msgstr ""

msgid ""
"If specified, mount the device by its UUID instead of a fixed device node"
msgstr "用UUID来挂载设备"

msgid ""
"If specified, mount the device by the partition label instead of a fixed "
"device node"
msgstr "用卷标来挂载设备"

msgid "If unchecked, no default route is configured"
msgstr "留空则不配置默认路由"

msgid "If unchecked, the advertised DNS server addresses are ignored"
msgstr "留空则忽略所通告的DNS服务器地址"

msgid ""
"If your physical memory is insufficient unused data can be temporarily "
"swapped to a swap-device resulting in a higher amount of usable <abbr title="
"\"Random Access Memory\">RAM</abbr>. Be aware that swapping data is a very "
"slow process as the swap-device cannot be accessed with the high datarates "
"of the <abbr title=\"Random Access Memory\">RAM</abbr>."
msgstr "如果物理内存不足，闲置数据可自动移到交换区暂存，以提高可用内存。"

msgid "Ignore <code>/etc/hosts</code>"
msgstr "忽略 <code>/etc/hosts</code>"

msgid "Ignore interface"
msgstr "关闭DHCP"

msgid "Ignore resolve file"
msgstr "忽略解析文件"

msgid "Image"
msgstr "固件文件"

msgid "In"
msgstr "入口"

msgid ""
"In order to prevent unauthorized access to the system, your request has been "
"blocked. Click \"Continue »\" below to return to the previous page."
msgstr ""

msgid "Inactivity timeout"
msgstr "活动超时"

msgid "Inbound:"
msgstr "入站:"

msgid "Info"
msgstr "信息"

msgid "Initscript"
msgstr "启动脚本"

msgid "Initscripts"
msgstr "启动脚本"

msgid "Install"
msgstr "安装"

msgid "Install iputils-traceroute6 for IPv6 traceroute"
msgstr "安装iputils-traceroute6以进行IPv6 traceroute"

msgid "Install package %q"
msgstr "安装软件包%q"

msgid "Install protocol extensions..."
msgstr "安装扩展协议..."

msgid "Installed packages"
msgstr "已安装软件包"

msgid "Interface"
msgstr "接口"

msgid "Interface Configuration"
msgstr "接口配置"

msgid "Interface Overview"
msgstr "接口总览"

msgid "Interface is reconnecting..."
msgstr "正在重新连接接口..."

msgid "Interface is shutting down..."
msgstr "正在关闭接口..."

msgid "Interface not present or not connected yet."
msgstr "接口不存在或未连接"

msgid "Interface reconnected"
msgstr "接口已重新连接"

msgid "Interface shut down"
msgstr "接口已关闭"

msgid "Interfaces"
msgstr "接口"

msgid "Internal"
msgstr ""

msgid "Internal Server Error"
msgstr "内部服务器错误"

msgid "Invalid"
msgstr "无效"

msgid "Invalid VLAN ID given! Only IDs between %d and %d are allowed."
msgstr "无效的VLAN ID! 只有 %d 和 %d 之间的ID有效。"

msgid "Invalid VLAN ID given! Only unique IDs are allowed"
msgstr "无效的VLAN ID! 只允许唯一的ID。"

msgid "Invalid username and/or password! Please try again."
msgstr "无效的用户名和/或密码! 请重试。"

#, fuzzy
msgid ""
"It appears that you are trying to flash an image that does not fit into the "
"flash memory, please verify the image file!"
msgstr "将要刷新的固件与本路由器不兼容，请重新验证固件文件。"

msgid "Java Script required!"
msgstr "需要Java Script！"

msgid "Join Network"
msgstr "加入网络"

msgid "Join Network: Settings"
msgstr "加入网络:设置"

msgid "Join Network: Wireless Scan"
msgstr "加入网络:搜索无线"

msgid "Keep settings"
msgstr "保留配置"

msgid "Kernel Log"
msgstr "内核日志"

msgid "Kernel Version"
msgstr "内核版本"

msgid "Key"
msgstr "密码"

msgid "Key #%d"
msgstr "密码 #%d"

msgid "Kill"
msgstr "强制关闭"

msgid "L2TP"
msgstr "L2TP"

msgid "L2TP Server"
msgstr "L2TP服务器"

msgid "LCP echo failure threshold"
msgstr "LCP响应故障阈值"

msgid "LCP echo interval"
msgstr "LCP响应间隔"

msgid "LLC"
msgstr "LLC"

msgid "Label"
msgstr "卷标"

msgid "Language"
msgstr "语言"

msgid "Language and Style"
msgstr "语言和界面"

msgid "Latency"
msgstr ""

msgid "Leaf"
msgstr "叶子"

msgid "Lease time"
msgstr ""

msgid "Lease validity time"
msgstr "有效租期"

msgid "Leasefile"
msgstr "租约文件"

msgid "Leasetime"
msgstr "租用时间"

msgid "Leasetime remaining"
msgstr "剩余租期"

msgid "Leave empty to autodetect"
msgstr "留空则自动探测"

msgid "Leave empty to use the current WAN address"
msgstr "留空则使用当前WAN地址"

msgid "Legend:"
msgstr "图例："

msgid "Limit"
msgstr "客户数"

msgid "Line Attenuation (LATN)"
msgstr ""

msgid "Line Mode"
msgstr ""

msgid "Line State"
msgstr "线路状态"

msgid "Line Uptime"
msgstr ""

msgid "Link On"
msgstr "活动链接"

msgid ""
"List of <abbr title=\"Domain Name System\">DNS</abbr> servers to forward "
"requests to"
msgstr "将指定的域名DNS解析转发到指定的DNS服务器（按照示例填写）"

msgid "List of SSH key files for auth"
msgstr ""

msgid "List of domains to allow RFC1918 responses for"
msgstr "允许RFC1918响应的域名列表"

msgid "List of hosts that supply bogus NX domain results"
msgstr "允许虚假空域名响应的服务器列表"

msgid "Listen only on the given interface or, if unspecified, on all"
msgstr "监听指定的接口；未指定则监听全部"

msgid "Listening port for inbound DNS queries"
msgstr "入站DNS查询端口"

msgid "Load"
msgstr "负载"

msgid "Load Average"
msgstr "平均负载"

msgid "Loading"
msgstr "加载中"

msgid "Local IP address to assign"
msgstr ""

msgid "Local IPv4 address"
msgstr "本地IPv4地址"

msgid "Local IPv6 address"
msgstr "本地IPv6地址"

msgid "Local Startup"
msgstr "本地启动脚本"

msgid "Local Time"
msgstr "本地时间"

msgid "Local domain"
msgstr "本地域名"

#, fuzzy
msgid ""
"Local domain specification. Names matching this domain are never forwarded "
"and are resolved from DHCP or hosts files only"
msgstr "本地域名规则。从不转发和处理只源自DHCP或HOSTS文件的本地域名数据"

msgid "Local domain suffix appended to DHCP names and hosts file entries"
msgstr "本地域名后缀将添加到DHCP和HOSTS文件条目"

msgid "Local server"
msgstr "本地服务器"

msgid ""
"Localise hostname depending on the requesting subnet if multiple IPs are "
"available"
msgstr "如果有多个IP可用，则根据请求来源的子网来本地化主机名"

msgid "Localise queries"
msgstr "本地化查询"

msgid "Locked to channel %s used by: %s"
msgstr "信道道已被锁定为 %s,因为该信道被 %s 使用"

msgid "Log output level"
msgstr "日志记录等级"

msgid "Log queries"
msgstr "日志查询"

msgid "Logging"
msgstr "日志"

msgid "Login"
msgstr "登录"

msgid "Logout"
msgstr "退出"

msgid "Loss of Signal Seconds (LOSS)"
msgstr ""

msgid "Lowest leased address as offset from the network address."
msgstr "网络地址的起始分配基址。"

msgid "MAC-Address"
msgstr "MAC-地址"

msgid "MAC-Address Filter"
msgstr "MAC-地址过滤"

msgid "MAC-Filter"
msgstr "MAC-过滤"

msgid "MAC-List"
msgstr "MAC-列表"

msgid "MAP / LW4over6"
msgstr ""

msgid "MB/s"
msgstr "MB/s"

msgid "MHz"
msgstr "MHz"

msgid "MTU"
msgstr "MTU"

msgid ""
"Make sure to clone the root filesystem using something like the commands "
"below:"
msgstr "请确认你已经复制过整个根文件系统,例如使用以下命令:"

msgid "Manual"
msgstr ""

msgid "Max. Attainable Data Rate (ATTNDR)"
msgstr ""

msgid "Maximum Rate"
msgstr "最高速率"

msgid "Maximum allowed number of active DHCP leases"
msgstr "允许的最大DHCP租用数"

msgid "Maximum allowed number of concurrent DNS queries"
msgstr "允许的最大并发DNS查询数"

msgid "Maximum allowed size of EDNS.0 UDP packets"
msgstr "允许的最大EDNS.0 UDP报文大小"

msgid "Maximum amount of seconds to wait for the modem to become ready"
msgstr "调制解调器就绪的最大等待时间(秒)"

msgid "Maximum hold time"
msgstr "最大持续时间"

msgid ""
"Maximum length of the name is 15 characters including the automatic protocol/"
"bridge prefix (br-, 6in4-, pppoe- etc.)"
msgstr ""

msgid "Maximum number of leased addresses."
msgstr "最大地址分配数量。"

msgid "Mbit/s"
msgstr "Mbit/s"

msgid "Memory"
msgstr "内存"

msgid "Memory usage (%)"
msgstr "内存使用率(%)"

msgid "Metric"
msgstr "跃点数"

msgid "Minimum Rate"
msgstr "最低速率"

msgid "Minimum hold time"
msgstr "最低持续时间"

msgid "Mirror monitor port"
msgstr "数据包镜像监听端口"

msgid "Mirror source port"
msgstr "数据包镜像源端口"

msgid "Missing protocol extension for proto %q"
msgstr "缺少协议%q的协议扩展"

msgid "Mode"
msgstr "模式"

msgid "Model"
msgstr "主机型号"

msgid "Modem device"
msgstr "调制解调器节点"

msgid "Modem init timeout"
msgstr "调制解调器初始化超时"

msgid "Monitor"
msgstr "监听Monitor"

msgid "Mount Entry"
msgstr "挂载项目"

msgid "Mount Point"
msgstr "挂载点"

msgid "Mount Points"
msgstr "挂载点"

msgid "Mount Points - Mount Entry"
msgstr "挂载点-存储区"

msgid "Mount Points - Swap Entry"
msgstr "挂载点-交换区"

msgid ""
"Mount Points define at which point a memory device will be attached to the "
"filesystem"
msgstr "配置存储设备挂载到文件系统中的位置和参数。"

msgid "Mount filesystems not specifically configured"
msgstr "自动挂载未专门配置挂载点的分区"

msgid "Mount options"
msgstr "挂载选项"

msgid "Mount point"
msgstr "挂载点"

msgid "Mount swap not specifically configured"
msgstr "自动挂载未专门配置的Swap分区"

msgid "Mounted file systems"
msgstr "已挂载的文件系统"

msgid "Move down"
msgstr "下移"

msgid "Move up"
msgstr "上移"

msgid "Multicast Rate"
msgstr "多播速率"

msgid "Multicast address"
msgstr "多播地址"

msgid "NAS ID"
msgstr "NAS ID"

msgid "NAT-T Mode"
msgstr ""

msgid "NAT64 Prefix"
msgstr ""

msgid "NDP-Proxy"
msgstr "NDP-代理"

msgid "NT Domain"
msgstr ""

msgid "NTP server candidates"
msgstr "候选NTP服务器"

msgid "NTP sync time-out"
msgstr "NTP同步超时"

msgid "Name"
msgstr "名称"

msgid "Name of the new interface"
msgstr "新接口的名称"

msgid "Name of the new network"
msgstr "新网络的名称"

msgid "Navigation"
msgstr "导航"

msgid "Netmask"
msgstr "子网掩码"

msgid "Network"
msgstr "网络"

msgid "Network Utilities"
msgstr "网络工具"

msgid "Network boot image"
msgstr "网络启动镜像"

msgid "Network without interfaces."
msgstr "无接口的网络。"

msgid "Next »"
msgstr "下一步 »"

msgid "No DHCP Server configured for this interface"
msgstr "本接口未配置DHCP服务器"

msgid "No NAT-T"
msgstr ""

msgid "No chains in this table"
msgstr "本表中没有链"

msgid "No files found"
msgstr "未找到文件"

msgid "No information available"
msgstr "无可用信息"

msgid "No negative cache"
msgstr "禁用无效信息缓存"

msgid "No network configured on this device"
msgstr "本设备未配置网络"

msgid "No network name specified"
msgstr "未指定网络名"

msgid "No package lists available"
msgstr "无可用软件列表"

msgid "No password set!"
msgstr "未设置密码！"

msgid "No rules in this chain"
msgstr "本链没有规则"

msgid "No zone assigned"
msgstr "未指定区域"

msgid "Noise"
msgstr "噪声"

msgid "Noise Margin (SNR)"
msgstr ""

msgid "Noise:"
msgstr "噪声:"

msgid "Non Pre-emtive CRC errors (CRC_P)"
msgstr ""

msgid "None"
msgstr "无"

msgid "Normal"
msgstr "正常"

msgid "Not Found"
msgstr "未找到"

msgid "Not associated"
msgstr "未关联"

msgid "Not connected"
msgstr "未连接"

msgid "Note: Configuration files will be erased."
msgstr "注意：配置文件将被删除。"

msgid "Note: interface name length"
msgstr ""

msgid "Notice"
msgstr "注意"

msgid "Nslookup"
msgstr "Nslookup"

msgid "OK"
msgstr "OK"

msgid "OPKG-Configuration"
msgstr "OPKG-配置"

msgid "Obfuscated Group Password"
msgstr ""

msgid "Obfuscated Password"
msgstr ""

msgid "Off-State Delay"
msgstr "关闭时间"

msgid ""
"On this page you can configure the network interfaces. You can bridge "
"several interfaces by ticking the \"bridge interfaces\" field and enter the "
"names of several network interfaces separated by spaces. You can also use "
"<abbr title=\"Virtual Local Area Network\">VLAN</abbr> notation "
"<samp>INTERFACE.VLANNR</samp> (<abbr title=\"for example\">e.g.</abbr>: "
"<samp>eth0.1</samp>)."
msgstr "配置网络接口信息。"

msgid "On-State Delay"
msgstr "通电时间"

msgid "One of hostname or mac address must be specified!"
msgstr "请指定主机名或MAC地址！"

msgid "One or more fields contain invalid values!"
msgstr "一个或多个选项值有误！"

msgid "One or more invalid/required values on tab"
msgstr ""

msgid "One or more required fields have no value!"
msgstr "一个或多个必选项值为空！"

msgid "Open list..."
msgstr "打开列表..."

msgid "OpenConnect (CISCO AnyConnect)"
msgstr ""

msgid "Operating frequency"
msgstr "工作频率"

msgid "Option changed"
msgstr "修改的选项"

msgid "Option removed"
msgstr "移除的选项"

msgid "Optional, specify to override default server (tic.sixxs.net)"
msgstr "可选,设置这个选项会覆盖默认设定的服务器(tic.sixxs.net)"

msgid "Optional, use when the SIXXS account has more than one tunnel"
msgstr "可选,如果你的SIXXS账号拥有一个以上的隧道请设置此项."

msgid "Options"
msgstr "选项"

msgid "Other:"
msgstr "其余:"

msgid "Out"
msgstr "出口"

msgid "Outbound:"
msgstr "出站:"

msgid "Outdoor Channels"
msgstr "户外频道"

msgid "Output Interface"
msgstr "网络出口"

msgid "Override MAC address"
msgstr "克隆MAC地址"

msgid "Override MTU"
msgstr "设置MTU"

msgid "Override the gateway in DHCP responses"
msgstr "更新网关"

msgid ""
"Override the netmask sent to clients. Normally it is calculated from the "
"subnet that is served."
msgstr "更新子网掩码。"

msgid "Override the table used for internal routes"
msgstr "更新内部路由表"

msgid "Overview"
msgstr "总览"

msgid "Owner"
msgstr "用户名"

msgid "PAP/CHAP password"
msgstr "PAP/CHAP密码"

msgid "PAP/CHAP username"
msgstr "PAP/CHAP用户名"

msgid "PID"
msgstr "PID"

msgid "PIN"
msgstr "PIN"

msgid "PPP"
msgstr "PPP"

msgid "PPPoA Encapsulation"
msgstr "PPPoA封包"

msgid "PPPoATM"
msgstr "PPPoATM"

msgid "PPPoE"
msgstr "PPPoE"

msgid "PPPoSSH"
msgstr ""

msgid "PPtP"
msgstr "PPtP"

msgid "PSID offset"
msgstr ""

msgid "PSID-bits length"
msgstr ""

msgid "PTM/EFM (Packet Transfer Mode)"
msgstr ""

msgid "Package libiwinfo required!"
msgstr "需要libiwinfo软件包！"

msgid "Package lists are older than 24 hours"
msgstr "软件包列表已超过24小时未更新"

msgid "Package name"
msgstr "软件包名称"

msgid "Packets"
msgstr "数据包"

msgid "Part of zone %q"
msgstr "区域 %q"

msgid "Password"
msgstr "密码"

msgid "Password authentication"
msgstr "密码验证"

msgid "Password of Private Key"
msgstr "私有密钥"

msgid "Password of inner Private Key"
msgstr ""

msgid "Password successfully changed!"
msgstr "密码修改成功！"

msgid "Path to CA-Certificate"
msgstr "CA证书路径"

msgid "Path to Client-Certificate"
msgstr "客户端证书路径"

msgid "Path to Private Key"
msgstr "私钥路径"

msgid "Path to executable which handles the button event"
msgstr "处理按键动作的可执行文件路径"

msgid "Path to inner CA-Certificate"
msgstr ""

msgid "Path to inner Client-Certificate"
msgstr ""

msgid "Path to inner Private Key"
msgstr ""

msgid "Peak:"
msgstr "峰值:"

msgid "Peer IP address to assign"
msgstr ""

msgid "Perfect Forward Secrecy"
msgstr ""

msgid "Perform reboot"
msgstr "执行重启"

msgid "Perform reset"
msgstr "执行复位"

msgid "Phy Rate:"
msgstr "物理速率:"

msgid "Physical Settings"
msgstr "物理设置"

msgid "Ping"
msgstr "Ping"

msgid "Pkts."
msgstr "数据包"

msgid "Please enter your username and password."
msgstr "请输入用户名和密码。"

msgid "Policy"
msgstr "策略"

msgid "Port"
msgstr "端口"

msgid "Port %d"
msgstr "端口 %d"

msgid "Port %d is untagged in multiple VLANs!"
msgstr "端口 %d 在多个VLAN中均未关联！"

msgid "Port status:"
msgstr "端口状态："

msgid "Power Management Mode"
msgstr ""

msgid "Pre-emtive CRC errors (CRCP_P)"
msgstr ""

msgid ""
"Presume peer to be dead after given amount of LCP echo failures, use 0 to "
"ignore failures"
msgstr "在指定数量的LCP响应故障后假定链路已断开，0为忽略故障"

msgid "Prevents client-to-client communication"
msgstr "禁止客户端间通信"

msgid "Prism2/2.5/3 802.11b Wireless Controller"
msgstr "Prism2/2.5/3 802.11b 无线网卡"

msgid "Proceed"
msgstr "执行"

msgid "Processes"
msgstr "系统进程"

msgid "Profile"
msgstr ""

msgid "Prot."
msgstr "协议"

msgid "Protocol"
msgstr "协议"

msgid "Protocol family"
msgstr "协议族"

msgid "Protocol of the new interface"
msgstr "新接口的协议"

msgid "Protocol support is not installed"
msgstr "未安装协议支持"

msgid "Provide NTP server"
msgstr "NTP服务器"

msgid "Provide new network"
msgstr "添加新网络"

msgid "Pseudo Ad-Hoc (ahdemo)"
msgstr "伪装Ad-Hoc(ahdemo)"

msgid "Public prefix routed to this device for distribution to clients."
msgstr ""

msgid "Quality"
msgstr "质量"

msgid "RFC3947 NAT-T mode"
msgstr ""

msgid "RTS/CTS Threshold"
msgstr "RTS/CTS阈值"

msgid "RX"
msgstr "接收"

msgid "RX Rate"
msgstr "接收速率"

msgid "RaLink 802.11%s Wireless Controller"
msgstr "MediaTek/RaLink 802.11%s 无线网卡"

msgid "Radius-Accounting-Port"
msgstr "Radius 计费端口"

msgid "Radius-Accounting-Secret"
msgstr "Radius 计费密钥"

msgid "Radius-Accounting-Server"
msgstr "Radius 计费服务器"

msgid "Radius-Authentication-Port"
msgstr "Radius 认证端口"

msgid "Radius-Authentication-Secret"
msgstr "Radius 认证密钥"

msgid "Radius-Authentication-Server"
msgstr "Radius 认证服务器"

msgid ""
"Read <code>/etc/ethers</code> to configure the <abbr title=\"Dynamic Host "
"Configuration Protocol\">DHCP</abbr>-Server"
msgstr ""
"根据<code>/etc/ethers</code>来配置<abbr title=\"Dynamic Host Configuration "
"Protocol\">DHCP</abbr>-服务器"

msgid ""
"Really delete this interface? The deletion cannot be undone!\\nYou might "
"lose access to this device if you are connected via this interface."
msgstr ""
"确定要删除此接口？删除操作无法撤销！\\\n"
"删除此接口，可能导致无法再访问路由器！"

msgid ""
"Really delete this wireless network? The deletion cannot be undone!\\nYou "
"might lose access to this device if you are connected via this network."
msgstr ""
"确定要删除此无线网络？删除操作无法撤销！\\\n"
"删除此无线网络，可能导致无法再访问路由器！"

msgid "Really reset all changes?"
msgstr "确定要放弃所有更改？"

#, fuzzy
msgid ""
"Really shut down network?\\nYou might lose access to this device if you are "
"connected via this interface."
msgstr ""
"确定要关闭此网络？\\\n"
"关闭此网络，可能导致无法再访问路由器！"

msgid ""
"Really shutdown interface \"%s\" ?\\nYou might lose access to this device if "
"you are connected via this interface."
msgstr ""
"确定要关闭接口\"%s\" ？\\\n"
"删除此网络，可能导致无法再访问路由器！"

msgid "Really switch protocol?"
msgstr "确定要切换协议？"

msgid "Realtime Connections"
msgstr "实时连接"

msgid "Realtime Graphs"
msgstr "实时信息"

msgid "Realtime Load"
msgstr "实时负载"

msgid "Realtime Traffic"
msgstr "实时流量"

msgid "Realtime Wireless"
msgstr "实时无线"

msgid "Rebind protection"
msgstr "重绑定保护"

msgid "Reboot"
msgstr "重启"

msgid "Rebooting..."
msgstr "重启中..."

msgid "Reboots the operating system of your device"
msgstr "重启您设备上的系统"

msgid "Receive"
msgstr "接收"

msgid "Receiver Antenna"
msgstr "接收天线"

msgid "Reconnect this interface"
msgstr "重连此接口"

msgid "Reconnecting interface"
msgstr "重连接口中..."

msgid "References"
msgstr "引用"

msgid "Regulatory Domain"
msgstr "无线网络国家区域"

msgid "Relay"
msgstr "中继"

msgid "Relay Bridge"
msgstr "中继桥"

msgid "Relay between networks"
msgstr "网络间中继"

msgid "Relay bridge"
msgstr "中继桥"

msgid "Remote IPv4 address"
msgstr "远程IPv4地址"

msgid "Remove"
msgstr "移除"

msgid "Repeat scan"
msgstr "重新扫描"

msgid "Replace entry"
msgstr "重置条目"

msgid "Replace wireless configuration"
msgstr "重置无线配置"

msgid "Request IPv6-address"
msgstr "请求IPv6地址"

msgid "Request IPv6-prefix of length"
msgstr "请求指定长度的IPv6前缀"

msgid "Require TLS"
msgstr "必须使用TLS"

msgid "Required for certain ISPs, e.g. Charter with DOCSIS 3"
msgstr "某些ISP需要，例如:同轴线网络DOCSIS 3"

msgid "Reset"
msgstr "复位"

msgid "Reset Counters"
msgstr "复位计数器"

msgid "Reset to defaults"
msgstr "恢复到出厂设置"

msgid "Resolv and Hosts Files"
msgstr "HOSTS和解析文件"

msgid "Resolve file"
msgstr "解析文件"

msgid "Restart"
msgstr "重启"

msgid "Restart Firewall"
msgstr "重启防火墙"

msgid "Restore backup"
msgstr "恢复配置"

msgid "Reveal/hide password"
msgstr "显示/隐藏 密码"

msgid "Revert"
msgstr "放弃"

msgid "Root"
msgstr "Root"

msgid "Root directory for files served via TFTP"
msgstr "TFTP服务器的根目录"

msgid "Root preparation"
msgstr ""

msgid "Routed IPv6 prefix for downstream interfaces"
msgstr ""

msgid "Router Advertisement-Service"
msgstr ""

msgid "Router Password"
msgstr "主机密码"

msgid "Routes"
msgstr "路由表"

msgid ""
"Routes specify over which interface and gateway a certain host or network "
"can be reached."
msgstr "路由表描述了数据包的可达路径。"

msgid "Run a filesystem check before mounting the device"
msgstr "挂载设备前运行文件系统检查"

msgid "Run filesystem check"
msgstr "文件系统检查"

msgid ""
"SIXXS supports TIC only, for static tunnels using IP protocol 41 (RFC4213) "
"use 6in4 instead"
msgstr ""

msgid "SIXXS-handle[/Tunnel-ID]"
msgstr ""

msgid "SNR"
msgstr ""

msgid "SSH Access"
msgstr "SSH访问"

msgid "SSH server address"
msgstr "SSH服务器地址"

msgid "SSH server port"
msgstr "SSH服务器端口"

msgid "SSH username"
msgstr "SSH用户名"

msgid "SSH-Keys"
msgstr "SSH-密钥"

msgid "SSID"
msgstr "SSID"

msgid "Save"
msgstr "保存"

msgid "Save & Apply"
msgstr "保存&应用"

msgid "Save &#38; Apply"
msgstr "保存&#38;应用"

msgid "Scan"
msgstr "搜索"

msgid "Scheduled Tasks"
msgstr "计划任务"

msgid "Section added"
msgstr "添加的区域"

msgid "Section removed"
msgstr "移除的区域"

msgid "See \"mount\" manpage for details"
msgstr "详参\"mount\"联机帮助"

msgid ""
"Send LCP echo requests at the given interval in seconds, only effective in "
"conjunction with failure threshold"
msgstr "定时发送LCP响应(秒)，仅在结合了故障阈值时有效"

msgid "Separate Clients"
msgstr "隔离客户端"

msgid "Separate WDS"
msgstr "隔离WDS"

msgid "Server Settings"
msgstr "服务器设置"

msgid "Server password"
msgstr "服务器密码"

msgid ""
"Server password, enter the specific password of the tunnel when the username "
"contains the tunnel ID"
msgstr "服务器密码,如果用户名包含隧道ID则在此填写独立的密码"

msgid "Server username"
msgstr "服务器用户名"

msgid "Service Name"
msgstr "服务名"

msgid "Service Type"
msgstr "服务类型"

msgid "Services"
msgstr "服务"

#, fuzzy
msgid "Set up Time Synchronization"
msgstr "设置时间同步"

msgid "Setup DHCP Server"
msgstr "配置DHCP服务器"

msgid "Severely Errored Seconds (SES)"
msgstr ""

msgid "Short GI"
msgstr ""

msgid "Show current backup file list"
msgstr "显示当前文件备份列表"

msgid "Shutdown this interface"
msgstr "关闭此接口"

msgid "Shutdown this network"
msgstr "关闭此网络"

msgid "Signal"
msgstr "信号"

msgid "Signal Attenuation (SATN)"
msgstr ""

msgid "Signal:"
msgstr "信号:"

msgid "Size"
msgstr "大小"

msgid "Size (.ipk)"
msgstr ""

msgid "Skip"
msgstr "跳过"

msgid "Skip to content"
msgstr "跳到内容"

msgid "Skip to navigation"
msgstr "跳转到导航"

msgid "Slot time"
msgstr "时隙"

msgid "Software"
msgstr "软件包"

msgid "Some fields are invalid, cannot save values!"
msgstr "一些项目的值无效，无法保存！"

msgid "Sorry, the object you requested was not found."
msgstr "对不起，请求的目标未找到。"

msgid "Sorry, the server encountered an unexpected error."
msgstr "对不起，服务器遇到未知错误。"

msgid ""
"Sorry, there is no sysupgrade support present; a new firmware image must be "
"flashed manually. Please refer to the OpenWrt wiki for device specific "
"install instructions."
msgstr ""
"抱歉，您的设备暂不支持sysupgrade升级，需手动更新固件。请参考OpenWrt Wiki中关"
"于此设备的固件更新说明。"

msgid "Sort"
msgstr "排序"

msgid "Source"
msgstr "源地址"

msgid "Source routing"
msgstr "源路由"

msgid "Specifies the button state to handle"
msgstr "指定要处理的按键状态"

msgid "Specifies the directory the device is attached to"
msgstr "指定设备的挂载目录"

msgid "Specifies the listening port of this <em>Dropbear</em> instance"
msgstr "指定<em>Dropbear</em>的监听端口"

msgid ""
"Specifies the maximum amount of failed ARP requests until hosts are presumed "
"to be dead"
msgstr "指定假设主机已丢失的最大失败ARP请求数"

msgid ""
"Specifies the maximum amount of seconds after which hosts are presumed to be "
"dead"
msgstr "指定假设主机已丢失的最大时间(秒)"

msgid "Specify the secret encryption key here."
msgstr "在此指定密钥。"

# 关联了 启动项 和 接口>LAN>DHCP服务器>网址分配基址
msgid "Start"
msgstr "开始"

msgid "Start priority"
msgstr "启动优先级"

msgid "Startup"
msgstr "启动项"

msgid "Static IPv4 Routes"
msgstr "静态IPv4路由"

msgid "Static IPv6 Routes"
msgstr "静态IPv6路由"

msgid "Static Leases"
msgstr "静态地址分配"

msgid "Static Routes"
msgstr "静态路由"

msgid "Static WDS"
msgstr "静态WDS"

msgid "Static address"
msgstr "静态地址"

msgid ""
"Static leases are used to assign fixed IP addresses and symbolic hostnames "
"to DHCP clients. They are also required for non-dynamic interface "
"configurations where only hosts with a corresponding lease are served."
msgstr ""
"静态租约用于给DHCP客户端分配固定的IP地址和主机标识。只有指定的主机才能连接，"
"并且接口须为非动态配置。"

msgid "Status"
msgstr "状态"

msgid "Stop"
msgstr "关闭"

msgid "Strict order"
msgstr "严谨查序"

msgid "Submit"
msgstr "提交"

msgid "Swap"
msgstr "交换区"

msgid "Swap Entry"
msgstr "交换项目"

msgid "Switch"
msgstr "交换机"

msgid "Switch %q"
msgstr "交换机 %q"

msgid "Switch %q (%s)"
msgstr "交换机%q (%s)"

msgid "Switch protocol"
msgstr "切换协议"

msgid "Sync with browser"
msgstr "同步浏览器时间"

msgid "Synchronizing..."
msgstr "同步中..."

msgid "System"
msgstr "系统"

msgid "System Log"
msgstr "系统日志"

msgid "System Properties"
msgstr "系统属性"

msgid "System log buffer size"
msgstr "系统日志缓冲区大小"

msgid "TCP:"
msgstr "TCP:"

msgid "TFTP Settings"
msgstr "TFTP设置"

msgid "TFTP server root"
msgstr "TFTP服务器根目录"

msgid "TX"
msgstr "发送"

msgid "TX Rate"
msgstr "发送速率"

msgid "Table"
msgstr "表"

msgid "Target"
msgstr "对象"

msgid "Target network"
msgstr ""

msgid "Terminate"
msgstr "关闭"

#, fuzzy
msgid ""
"The <em>Device Configuration</em> section covers physical settings of the "
"radio hardware such as channel, transmit power or antenna selection which "
"are shared among all defined wireless networks (if the radio hardware is "
"multi-SSID capable). Per network settings like encryption or operation mode "
"are grouped in the <em>Interface Configuration</em>."
msgstr ""
"<em>设备配置</em>区域可配置无线的硬件参数，比如信道、发射功率或发射天线(如果"
"此无线模块硬件支持多SSID，则全部SSID共用此设备配置)。<em>接口配置</em>区域则"
"可配置此网络的工作模式和加密等。"

msgid ""
"The <em>libiwinfo-lua</em> package is not installed. You must install this "
"component for working wireless configuration!"
msgstr "软件包<em>libiwinfo-lua</em>未安装。必需安装此组件以配置无线！"

msgid ""
"The HE.net endpoint update configuration changed, you must now use the plain "
"username instead of the user ID!"
msgstr "HE.net客户端更新设置已经被改变,您现在必须使用用户名代替用户ID/"

msgid ""
"The IPv6 prefix assigned to the provider, usually ends with <code>::</code>"
msgstr "运营商特定的IPv6前缀，通常以<code>::</code>为结尾"

msgid ""
"The allowed characters are: <code>A-Z</code>, <code>a-z</code>, <code>0-9</"
"code> and <code>_</code>"
msgstr ""
"合法字符：<code>A-Z</code>, <code>a-z</code>, <code>0-9</code> 和 <code>_</"
"code>"

msgid "The configuration file could not be loaded due to the following error:"
msgstr "由于以下错误，配置文件无法被加载："

msgid ""
"The device file of the memory or partition (<abbr title=\"for example\">e.g."
"</abbr> <code>/dev/sda1</code>)"
msgstr ""
"存储器或分区的设备节点，(<abbr title=\"for example\">例如</abbr> <code>/dev/"
"sda1</code>)"

msgid ""
"The filesystem that was used to format the memory (<abbr title=\"for example"
"\">e.g.</abbr> <samp><abbr title=\"Third Extended Filesystem\">ext3</abbr></"
"samp>)"
msgstr ""
"用于格式化存储器的文件系统，(<abbr title=\"for example\">例如</abbr> "
"<samp><abbr title=\"Third Extended Filesystem\">ext4</abbr></samp>)"

msgid ""
"The flash image was uploaded. Below is the checksum and file size listed, "
"compare them with the original file to ensure data integrity.<br /> Click "
"\"Proceed\" below to start the flash procedure."
msgstr "固件已上传，请注意核对文件大小和校验值！<br />刷新过程切勿断电！"

msgid "The following changes have been committed"
msgstr "以下更改已提交"

msgid "The following changes have been reverted"
msgstr "以下更改已放弃"

msgid "The following rules are currently active on this system."
msgstr "系统中的活跃连接。"

msgid "The given network name is not unique"
msgstr "给定的网络名重复"

#, fuzzy
msgid ""
"The hardware is not multi-SSID capable and the existing configuration will "
"be replaced if you proceed."
msgstr "本机的硬件不支持多SSID，继续进行将会覆盖现有配置。"

msgid ""
"The length of the IPv4 prefix in bits, the remainder is used in the IPv6 "
"addresses."
msgstr "bit格式的IPv4前缀长度, 其余的用在IPv6地址."

msgid "The length of the IPv6 prefix in bits"
msgstr "bit格式的IPv6前缀长度"

msgid ""
"The network ports on this device can be combined to several <abbr title="
"\"Virtual Local Area Network\">VLAN</abbr>s in which computers can "
"communicate directly with each other. <abbr title=\"Virtual Local Area "
"Network\">VLAN</abbr>s are often used to separate different network "
"segments. Often there is by default one Uplink port for a connection to the "
"next greater network like the internet and other ports for a local network."
msgstr ""
"本设备可以划分为多个<abbr title=\"Virtual Local Area Network\">VLAN</abbr>，"
"并支持电脑间的直接通讯。<abbr title=\"Virtual Local Area Network\">VLAN</"
"abbr>也常用于分割不同网段。默认通常是一条上行端口连接ISP，其余端口为本地子"
"网。"

msgid "The selected protocol needs a device assigned"
msgstr "所选的协议需要分配设备"

msgid "The submitted security token is invalid or already expired!"
msgstr ""

msgid ""
"The system is erasing the configuration partition now and will reboot itself "
"when finished."
msgstr "系统正在删除配置分区，完成后会自动重启。"

msgid ""
"The system is flashing now.<br /> DO NOT POWER OFF THE DEVICE!<br /> Wait a "
"few minutes before you try to reconnect. It might be necessary to renew the "
"address of your computer to reach the device again, depending on your "
"settings."
msgstr ""
"正在刷新系统...<br />切勿关闭电源! DO NOT POWER OFF THE DEVICE!<br />等待数分"
"钟后即可尝试重新连接到路由。您可能需要更改计算机的IP地址以重新连接。"

msgid ""
"The tunnel end-point is behind NAT, defaults to disabled and only applies to "
"AYIYA"
msgstr ""

msgid ""
"The uploaded image file does not contain a supported format. Make sure that "
"you choose the generic image format for your platform."
msgstr "不支持所上传的文件格式。请确认选择的文件无误。"

msgid "There are no active leases."
msgstr "没有已分配的租约。"

msgid "There are no pending changes to apply!"
msgstr "没有待生效的更改！"

msgid "There are no pending changes to revert!"
msgstr "没有可放弃的更改！"

msgid "There are no pending changes!"
msgstr "没有待生效的更改！"

msgid ""
"There is no device assigned yet, please attach a network device in the "
"\"Physical Settings\" tab"
msgstr "尚未分配设备，请在\"物理设置\"选项卡中选择网络设备"

msgid ""
"There is no password set on this router. Please configure a root password to "
"protect the web interface and enable SSH."
msgstr "尚未设置密码。请为root用户设置密码以保护主机并开启SSH。"

msgid "This IPv4 address of the relay"
msgstr "中继的IPv4地址"

msgid ""
"This file may contain lines like 'server=/domain/1.2.3.4' or "
"'server=1.2.3.4' fordomain-specific or full upstream <abbr title=\"Domain "
"Name System\">DNS</abbr> servers."
msgstr ""

msgid ""
"This is a list of shell glob patterns for matching files and directories to "
"include during sysupgrade. Modified files in /etc/config/ and certain other "
"configurations are automatically preserved."
msgstr ""
"系统升级时要保存的配置文件和目录的清单。目录/etc/config/内修改过的文件以及部"
"分其他配置会被自动保存。"

msgid ""
"This is either the \"Update Key\" configured for the tunnel or the account "
"password if no update key has been configured"
msgstr "如果更新密钥没有设置的话,隧道的\"更新密钥\"或者账户密码必须填写."

msgid ""
"This is the content of /etc/rc.local. Insert your own commands here (in "
"front of 'exit 0') to execute them at the end of the boot process."
msgstr "启动脚本插入到'exit 0'之前即可随系统启动运行。"

msgid ""
"This is the local endpoint address assigned by the tunnel broker, it usually "
"ends with <code>:2</code>"
msgstr "隧道代理分配的本地终端地址，通常以<code>:2</code>结尾"

msgid ""
"This is the only <abbr title=\"Dynamic Host Configuration Protocol\">DHCP</"
"abbr> in the local network"
msgstr ""
"这是内网中唯一的<abbr title=\"Dynamic Host Configuration Protocol\">DHCP</"
"abbr>服务器"

msgid "This is the plain username for logging into the account"
msgstr "登录账户时填写的用户名"

msgid ""
"This is the prefix routed to you by the tunnel broker for use by clients"
msgstr ""

msgid "This is the system crontab in which scheduled tasks can be defined."
msgstr "自定义系统crontab中的计划任务。"

msgid ""
"This is usually the address of the nearest PoP operated by the tunnel broker"
msgstr "这通常是隧道代理所管理的最近的PoP的地址"

msgid ""
"This list gives an overview over currently running system processes and "
"their status."
msgstr "系统中正在运行的进程和其状态信息。"

msgid "This page allows the configuration of custom button actions"
msgstr "自定义按键动作。"

msgid "This page gives an overview over currently active network connections."
msgstr "活跃的网络连接概况。"

msgid "This section contains no values yet"
msgstr "尚无任何配置"

msgid "Time Synchronization"
msgstr "时间同步"

msgid "Time Synchronization is not configured yet."
msgstr "尚未配置时间同步"

msgid "Timezone"
msgstr "时区"

msgid ""
"To restore configuration files, you can upload a previously generated backup "
"archive here."
msgstr "上传备份存档以恢复配置。"

msgid "Tone"
msgstr ""

msgid "Total Available"
msgstr "可用数"

msgid "Traceroute"
msgstr "Traceroute"

msgid "Traffic"
msgstr "流量"

msgid "Transfer"
msgstr "传输"

msgid "Transmission Rate"
msgstr "传送速率"

msgid "Transmit"
msgstr "传送"

msgid "Transmit Power"
msgstr "无线电功率"

msgid "Transmitter Antenna"
msgstr "传送天线"

msgid "Trigger"
msgstr "触发"

msgid "Trigger Mode"
msgstr "触发模式"

msgid "Tunnel ID"
msgstr "隧道ID"

msgid "Tunnel Interface"
msgstr "隧道接口"

msgid "Tunnel Link"
msgstr "隧道链接"

msgid "Tunnel broker protocol"
msgstr "隧道协议"

msgid "Tunnel setup server"
msgstr "隧道配置服务器"

msgid "Tunnel type"
msgstr "隧道类型"

msgid "Turbo Mode"
msgstr "Turbo模式"

msgid "Tx-Power"
msgstr "传输功率"

msgid "Type"
msgstr "类型"

msgid "UDP:"
msgstr "UDP:"

msgid "UMTS only"
msgstr "仅UMTS(WCDMA)"

msgid "UMTS/GPRS/EV-DO"
msgstr "UMTS/GPRS/EV-DO"

msgid "USB Device"
msgstr "USB设备"

msgid "UUID"
msgstr "UUID"

msgid "Unable to dispatch"
msgstr "无法调度"

msgid "Unavailable Seconds (UAS)"
msgstr ""

msgid "Unknown"
msgstr "未知"

msgid "Unknown Error, password not changed!"
msgstr "未知错误，密码未更改！"

msgid "Unmanaged"
msgstr "不配置协议"

msgid "Unmount"
msgstr "卸载分区"

msgid "Unsaved Changes"
msgstr "未保存的配置"

msgid "Unsupported protocol type."
msgstr "不支持的协议类型"

msgid "Update lists"
msgstr "刷新列表"

msgid ""
"Upload a sysupgrade-compatible image here to replace the running firmware. "
"Check \"Keep settings\" to retain the current configuration (requires an "
"OpenWrt compatible firmware image)."
msgstr "上传兼容的sysupgrade固件以刷新当前系统。"

msgid "Upload archive..."
msgstr "上传备份..."

msgid "Uploaded File"
msgstr "上传的文件"

msgid "Uptime"
msgstr "运行时间"

msgid "Use <code>/etc/ethers</code>"
msgstr "使用<code>/etc/ethers</code>配置"

msgid "Use DHCP gateway"
msgstr "使用DHCP网关"

msgid "Use DNS servers advertised by peer"
msgstr "使用端局通告的DNS服务器"

msgid "Use ISO/IEC 3166 alpha2 country codes."
msgstr "参考ISO/IEC 3166 alpha2国家代码。"

msgid "Use MTU on tunnel interface"
msgstr "隧道接口的MTU"

msgid "Use TTL on tunnel interface"
msgstr "隧道接口的TTL"

msgid "Use as external overlay (/overlay)"
msgstr "作为外部overlay使用(/overlay)"

msgid "Use as root filesystem (/)"
msgstr "作为跟文件系统使用(/)"

msgid "Use broadcast flag"
msgstr "使用广播标签"

msgid "Use builtin IPv6-management"
msgstr ""

msgid "Use custom DNS servers"
msgstr "使用自定义的DNS服务器"

msgid "Use default gateway"
msgstr "使用默认网关"

msgid "Use gateway metric"
msgstr "使用网关跃点"

msgid "Use routing table"
msgstr "使用路由表"

msgid ""
"Use the <em>Add</em> Button to add a new lease entry. The <em>MAC-Address</"
"em> indentifies the host, the <em>IPv4-Address</em> specifies to the fixed "
"address to use and the <em>Hostname</em> is assigned as symbolic name to the "
"requesting host. The optional <em>Lease time</em> can be used to set non-"
"standard host-specific lease time, e.g. 12h, 3d or infinite."
msgstr ""
"使用<em>添加</em>来增加新的租约条目。使用<em>MAC-地址</em>鉴别主机，<em>IPv4-"
"地址</em>分配地址，<em>主机名</em>分配标识。"

msgid "Used"
msgstr "已用"

msgid "Used Key Slot"
msgstr "启用密码组"

msgid "User certificate (PEM encoded)"
msgstr "客户证书(PEM加密的)"

msgid "User key (PEM encoded)"
msgstr "客户Key(PEM加密的)"

msgid "Username"
msgstr "用户名"

msgid "VC-Mux"
msgstr "VC-Mux"

msgid "VDSL"
msgstr ""

msgid "VLAN Interface"
msgstr "VLAN接口"

msgid "VLANs on %q"
msgstr "%q上的VLAN"

msgid "VLANs on %q (%s)"
msgstr "%q (%s)上的VLAN"

msgid "VPN Local address"
msgstr ""

msgid "VPN Local port"
msgstr ""

msgid "VPN Server"
msgstr "VPN服务器"

msgid "VPN Server port"
msgstr "VPN服务器端口"

msgid "VPN Server's certificate SHA1 hash"
msgstr "VPN服务器证书的SHA1哈希值"

msgid "VPNC (CISCO 3000 (and others) VPN)"
msgstr ""

msgid "Vendor"
msgstr ""

msgid "Vendor Class to send when requesting DHCP"
msgstr "请求DHCP时发送的Vendor Class"

msgid "Verbose"
msgstr ""

msgid "Verbose logging by aiccu daemon"
msgstr ""

msgid "Verify"
msgstr "验证"

msgid "Version"
msgstr "版本"

msgid "WDS"
msgstr "WDS"

msgid "WEP Open System"
msgstr "WEP开放认证"

msgid "WEP Shared Key"
msgstr "WEP共享密钥"

msgid "WEP passphrase"
msgstr "WEP密钥"

msgid "WMM Mode"
msgstr "WMM多媒体加速"

msgid "WPA passphrase"
msgstr "WPA密钥"

msgid ""
"WPA-Encryption requires wpa_supplicant (for client mode) or hostapd (for AP "
"and ad-hoc mode) to be installed."
msgstr ""
"WPA加密需要安装wpa_supplicant(客户端模式)或安装hostapd(接入点AP、点对点ad-hoc"
"模式)。"

msgid ""
"Wait for NTP sync that many seconds, seting to 0 disables waiting (optional)"
msgstr "在NTP同步之前等待时间.设置为0表示同步之前不等待(可选)"

msgid "Waiting for changes to be applied..."
msgstr "正在应用更改..."

msgid "Waiting for command to complete..."
msgstr "正在执行命令..."

msgid "Waiting for device..."
msgstr "等待设备..."

msgid "Warning"
msgstr "警告"

msgid "Warning: There are unsaved changes that will get lost on reboot!"
msgstr "警告：有一些未保存的配置将在重启后丢失！"

msgid "Whether to create an IPv6 default route over the tunnel"
msgstr ""

msgid "Whether to route only packets from delegated prefixes"
msgstr ""

msgid "Width"
msgstr "频宽"

msgid "Wifi"
msgstr "无线"

msgid "Wireless"
msgstr "无线"

msgid "Wireless Adapter"
msgstr "无线适配器"

msgid "Wireless Network"
msgstr "无线网络"

msgid "Wireless Overview"
msgstr "无线概况"

msgid "Wireless Security"
msgstr "无线安全"

msgid "Wireless is disabled or not associated"
msgstr "未开启或未关联无线"

msgid "Wireless is restarting..."
msgstr "重启无线中..."

msgid "Wireless network is disabled"
msgstr "无线已禁用"

msgid "Wireless network is enabled"
msgstr "无线网络开关"

msgid "Wireless restarted"
msgstr "无线已重启"

msgid "Wireless shut down"
msgstr "无线已关闭"

msgid "Write received DNS requests to syslog"
msgstr "将收到的DNS请求写入系统日志"

msgid "XR Support"
msgstr "XR支持"

msgid ""
"You can enable or disable installed init scripts here. Changes will applied "
"after a device reboot.<br /><strong>Warning: If you disable essential init "
"scripts like \"network\", your device might become inaccessible!</strong>"
msgstr ""
"启用或禁用已安装的启动脚本。更改在设备重启后生效。<br /><strong>警告：如果禁"
"用了必要的启动脚本，比如\"network\"，可能会导致设备无法访问！</strong>"

msgid ""
"You must enable Java Script in your browser or LuCI will not work properly."
msgstr "LUCI的正常运行需要开启浏览器的Java Script支持。"

msgid ""
"Your Internet Explorer is too old to display this page correctly. Please "
"upgrade it to at least version 7 or use another browser like Firefox, Opera "
"or Safari."
msgstr ""
"你的Internet Explorer已经老到无法正常显示这个页面了!请至少更新到IE7或者使用诸"
"如Firefox Opera Safari之类的浏览器."

msgid "any"
msgstr "任意"

msgid "auto"
msgstr "自动"

msgid "automatic"
msgstr "自动"

msgid "baseT"
msgstr "baseT"

msgid "bridged"
msgstr "桥接的"

msgid "create:"
msgstr "创建:"

msgid "creates a bridge over specified interface(s)"
msgstr "为指定接口创建桥接"

msgid "dB"
msgstr "dB"

msgid "dBm"
msgstr "dBm"

msgid "disable"
msgstr "禁用"

msgid "disabled"
msgstr "已禁用"

msgid "expired"
msgstr "过期时间"

msgid ""
"file where given <abbr title=\"Dynamic Host Configuration Protocol\">DHCP</"
"abbr>-leases will be stored"
msgstr ""
"存放<abbr title=\"Dynamic Host Configuration Protocol\">DHCP</abbr>租约的文件"

msgid "forward"
msgstr "转发"

msgid "full-duplex"
msgstr "全双工"

msgid "half-duplex"
msgstr "半双工"

msgid "help"
msgstr "帮助"

msgid "hidden"
msgstr "隐藏"

msgid "hybrid mode"
msgstr "混合模式"

msgid "if target is a network"
msgstr "如果对象是一个网络"

msgid "input"
msgstr "输入"

msgid "kB"
msgstr "kB"

msgid "kB/s"
msgstr "kB/s"

msgid "kbit/s"
msgstr "kbit/s"

msgid "local <abbr title=\"Domain Name System\">DNS</abbr> file"
msgstr "本地<abbr title=\"Domain Name System\">DNS</abbr>解析文件"

msgid "minimum 1280, maximum 1480"
msgstr "最小值1280,最大值1480"

msgid "navigation Navigation"
msgstr ""

msgid "no"
msgstr "no"

msgid "no link"
msgstr "未连接"

msgid "none"
msgstr "无"

msgid "not present"
msgstr ""

msgid "off"
msgstr "关"

msgid "on"
msgstr "开"

msgid "open"
msgstr "开放式"

msgid "overlay"
msgstr ""

msgid "relay mode"
msgstr "中继模式"

msgid "routed"
msgstr "已路由"

msgid "server mode"
msgstr "服务器模式"

msgid "skiplink1 Skip to navigation"
msgstr ""

msgid "skiplink2 Skip to content"
msgstr ""

msgid "stateful-only"
msgstr ""

msgid "stateless"
msgstr ""

msgid "stateless + stateful"
msgstr ""

msgid "tagged"
msgstr "关联"

msgid "unknown"
msgstr "未知"

msgid "unlimited"
msgstr "无限制"

msgid "unspecified"
msgstr "未指定"

msgid "unspecified -or- create:"
msgstr "未指定 // 创建:"

msgid "untagged"
msgstr "不关联"

msgid "yes"
msgstr "是"

msgid "« Back"
msgstr "« 后退"

<<<<<<< HEAD
msgid "Use all servers"
msgstr "同时使用所有服务器"

msgid "Setting this flag forces dnsmasq to send all queries to all available servers. The reply from the server which answers first will be returned to the original requester."
msgstr "启用该选项后，dnsmasq将会同时向所有可用服务器发送DNS请求，回复最快的DNS服务器所返回的结果将会被转发给客户端。"

msgid "IP list for DNS Filter"
msgstr "DNS过滤器IP列表"

msgid "IP list for dnsmasq to select a server.By using this, dnsmasq will only forward the reply from servers in this list if the replied ip is in the list.Or it will forward the reply from other servers.<br />Leave empty to disable this feature."
msgstr "启用此功能后，当回复的结果在该列表内时，使用来自在列表内的DNS服务器返回的结果，否则使用列表外DNS服务器所返回的结果。<br />留空则禁用此功能。"
=======
#~ msgid "ADSL Status"
#~ msgstr "ADSL状态"

#~ msgid "Line Speed"
#~ msgstr "线路速率"

#~ msgid "Noise Margin"
#~ msgstr "噪声容限"
>>>>>>> 5b79e62c

#~ msgid "Delete this interface"
#~ msgstr "删除此接口"

#~ msgid "Flags"
#~ msgstr "标识"

#~ msgid "Rule #"
#~ msgstr "规则 #"

#~ msgid "Ignore Hosts files"
#~ msgstr "忽略HOSTS文件"

#~ msgid "Path"
#~ msgstr "路径"

#~ msgid "Please wait: Device rebooting..."
#~ msgstr "请稍等：设备重启中..."

#~ msgid ""
#~ "Warning: There are unsaved changes that will be lost while rebooting!"
#~ msgstr "警告: 有尚未保存的更改，重启将丢失!"

#~ msgid "CPU frequency"
#~ msgstr "CPU 频率"

#~ msgid "Chip Model"
#~ msgstr "芯片型号"

#~ msgid ""
#~ "Always use 40MHz channels even if the secondary channel overlaps. Using "
#~ "this option does not comply with IEEE 802.11n-2009!"
#~ msgstr "强制启用40MHz频宽并忽略辅助信道重叠。此选项不兼容IEEE 802.11n-2009!"

#~ msgid "Cached"
#~ msgstr "已缓存"

#~ msgid "Configures this mount as overlay storage for block-extroot"
#~ msgstr "设置挂载为extroot"

#~ msgid "Force 40MHz mode"
#~ msgstr "强制40MHz频宽"

#~ msgid "Frequency Hopping"
#~ msgstr "跳频"

#~ msgid "Locked to channel %d used by %s"
#~ msgstr "信道已锁定为:%d ；源于:%s "

#~ msgid "Use as root filesystem"
#~ msgstr "设置为根文件系统"

#~ msgid "Ad-hoc mode"
#~ msgstr "Ad-hoc模式"

#~ msgid "HE.net user ID"
#~ msgstr "HE.net用户ID"

#~ msgid "This is the 32 byte hex encoded user ID, not the login name"
#~ msgstr "这是32 byte hex编码的用户ID，不是登录名"

#~ msgid "40MHz 2nd channel above"
#~ msgstr "40MHz HT40+ (仅1-7频道可用）"

#~ msgid "40MHz 2nd channel below"
#~ msgstr "40MHz HT40- (仅5-13频道可用）"

#~ msgid "Accept router advertisements"
#~ msgstr "接收路由通告"

#~ msgid "Advertise IPv6 on network"
#~ msgstr "在网络上通告IPv6"

#~ msgid "Advertised network ID"
#~ msgstr "通告的网络ID"

#~ msgid "Allowed range is 1 to 65535"
#~ msgstr "允许的范围：1 到 65535"

#~ msgid "HT capabilities"
#~ msgstr "HT功能"

#~ msgid "HT mode"
#~ msgstr "HT模式"

#~ msgid "Router Model"
#~ msgstr "主机型号"

#~ msgid "Router Name"
#~ msgstr "系统名称"

#~ msgid "Send router solicitations"
#~ msgstr "发送路由请求"

#~ msgid "Specifies the advertised preferred prefix lifetime in seconds"
#~ msgstr "指定通告的首选前缀生存时间(秒)"

#~ msgid "Specifies the advertised valid prefix lifetime in seconds"
#~ msgstr "指定通告的有效前缀生存时间(秒)"

#~ msgid "Use preferred lifetime"
#~ msgstr "使用首选生存时间"

#~ msgid "Use valid lifetime"
#~ msgstr "使用有效生存时间"

#~ msgid "Waiting for router..."
#~ msgstr "等待路由器..."

#~ msgid "Enable builtin NTP server"
#~ msgstr "开启内置NTP服务器"

#~ msgid "Active Leases"
#~ msgstr "活动的租约"

#~ msgid "Open"
#~ msgstr "打开"

#~ msgid "KB"
#~ msgstr "KB"

#~ msgid "Bit Rate"
#~ msgstr "比特率"

#~ msgid "Configuration / Apply"
#~ msgstr "设置 /应用"

#~ msgid "Configuration / Changes"
#~ msgstr "设置 / 修改"

#~ msgid "Configuration / Revert"
#~ msgstr "设置 / 重置"

#~ msgid "MAC"
#~ msgstr "MAC"

#~ msgid "MAC Address"
#~ msgstr "MAC地址"

#~ msgid "<abbr title=\"Encrypted\">Encr.</abbr>"
#~ msgstr "<abbr title=\"Encrypted\">加密</abbr>"

#~ msgid "<abbr title=\"Wireless Local Area Network\">WLAN</abbr>-Scan"
#~ msgstr "搜索<abbr title=\"Wireless Local Area Network\">WLAN</abbr>"

#~ msgid ""
#~ "Choose the network you want to attach to this wireless interface. Select "
#~ "<em>unspecified</em> to not attach any network or fill out the "
#~ "<em>create</em> field to define a new network."
#~ msgstr ""
#~ "请选择你需要链接到无线网络接口的网络. 如果不链接到任何网络请选择 <em>未指"
#~ "定</em>,如果需要创建新网络请点<em>创建</em>."

#~ msgid "Create Network"
#~ msgstr "创建一个网络"

#~ msgid "Link"
#~ msgstr "链接"

#~ msgid "Networks"
#~ msgstr "网络"

#~ msgid "Power"
#~ msgstr "Power"

#~ msgid "Wifi networks in your local environment"
#~ msgstr "扫描到的无线热点"

#~ msgid ""
#~ "<abbr title=\"Classless Inter-Domain Routing\">CIDR</abbr>-Notation: "
#~ "address/prefix"
#~ msgstr ""
#~ "<abbr title=\"Classless Inter-Domain Routing\">CIDR</abbr>-Notation: "
#~ "address/prefix"

#~ msgid "<abbr title=\"Domain Name System\">DNS</abbr>-Server"
#~ msgstr "<abbr title=\"Domain Name System\">DNS</abbr>-服务器"

#~ msgid "<abbr title=\"Internet Protocol Version 4\">IPv4</abbr>-Broadcast"
#~ msgstr "<abbr title=\"Internet Protocol Version 4\">IPv4</abbr>-广播"

#~ msgid "<abbr title=\"Internet Protocol Version 6\">IPv6</abbr>-Address"
#~ msgstr "<abbr title=\"Internet Protocol Version 6\">IPv6</abbr>-地址"

#~ msgid "IP-Aliases"
#~ msgstr "IP-Aliases"

#~ msgid "IPv6 Setup"
#~ msgstr "IPv6 设置"

#~ msgid ""
#~ "Note: If you choose an interface here which is part of another network, "
#~ "it will be moved into this network."
#~ msgstr ""
#~ "注意：当你选择一个已经存在与一个网络中的接口时，它将会被移除那个网络。"

#~ msgid ""
#~ "Really delete this interface? The deletion cannot be undone!\\nYou might "
#~ "lose access to this router if you are connected via this interface."
#~ msgstr ""
#~ "Really delete this interface? The deletion cannot be undone!\n"
#~ "You might lose access to this router if you are connected via this "
#~ "interface."

#~ msgid ""
#~ "Really delete this wireless network? The deletion cannot be undone!\\nYou "
#~ "might lose access to this router if you are connected via this network."
#~ msgstr ""
#~ "Really delete this wireless network? The deletion cannot be undone!\n"
#~ "You might lose access to this router if you are connected via this "
#~ "network."

#~ msgid ""
#~ "Really shutdown interface \"%s\" ?\\nYou might lose access to this router "
#~ "if you are connected via this interface."
#~ msgstr ""
#~ "Really shutdown interface \"%s\" ?\n"
#~ "You might lose access to this router if you are connected via this "
#~ "interface."

#~ msgid ""
#~ "Really shutdown network ?\\nYou might lose access to this router if you "
#~ "are connected via this interface."
#~ msgstr ""
#~ "Really shutdown network ?\n"
#~ "You might lose access to this router if you are connected via this "
#~ "interface."

#~ msgid ""
#~ "The network ports on your router can be combined to several <abbr title="
#~ "\"Virtual Local Area Network\">VLAN</abbr>s in which computers can "
#~ "communicate directly with each other. <abbr title=\"Virtual Local Area "
#~ "Network\">VLAN</abbr>s are often used to separate different network "
#~ "segments. Often there is by default one Uplink port for a connection to "
#~ "the next greater network like the internet and other ports for a local "
#~ "network."
#~ msgstr ""
#~ "本设备可以划分为多个<abbr title=\"Virtual Local Area Network\">VLAN</"
#~ "abbr>，并支持电脑间的直接通讯；<abbr title=\"Virtual Local Area Network"
#~ "\">VLAN</abbr>也常用于分割不同网段；默认通常是一条上传端口连接ISP，其余端"
#~ "口为本地子网。"

#~ msgid "Enable buffering"
#~ msgstr "开启缓冲"

#~ msgid "IPv6-over-IPv4"
#~ msgstr "IPv6-over-IPv4"

#~ msgid "Custom Files"
#~ msgstr "自定义文件"

#~ msgid "Custom files"
#~ msgstr "自定义文件"

#~ msgid "Detected Files"
#~ msgstr "查询到的文件"

#~ msgid "Detected files"
#~ msgstr "查询到的文件"

#~ msgid "Files to be kept when flashing a new firmware"
#~ msgstr "更新固件时被保存的文件"

#~ msgid "General"
#~ msgstr "基本信息"

#~ msgid ""
#~ "Here you can customize the settings and the functionality of <abbr title="
#~ "\"Lua Configuration Interface\">LuCI</abbr>."
#~ msgstr ""
#~ "这里可以自定义<abbr title=\"Lua Configuration Interface\">LuCI</abbr>的组"
#~ "件和功能。"

#~ msgid "Post-commit actions"
#~ msgstr "Post-commit操作"

#~ msgid ""
#~ "The following files are detected by the system and will be kept "
#~ "automatically during sysupgrade"
#~ msgstr "更新固件时要保存的文件"

#~ msgid ""
#~ "These commands will be executed automatically when a given <abbr title="
#~ "\"Unified Configuration Interface\">UCI</abbr> configuration is committed "
#~ "allowing changes to be applied instantly."
#~ msgstr ""
#~ "当<abbr title=\"Unified Configuration Interface\">UCI</abbr>配置提交并生效"
#~ "后，这些命令将被自动执行。"

#~ msgid ""
#~ "This is a list of shell glob patterns for matching files and directories "
#~ "to include during sysupgrade"
#~ msgstr "系统升级时要保存的配置文件以及目录的串列清单"

#~ msgid "Web <abbr title=\"User Interface\">UI</abbr>"
#~ msgstr "Web <abbr title=\"User Interface\">UI</abbr>"

#~ msgid "<abbr title=\"Point-to-Point Tunneling Protocol\">PPTP</abbr>-Server"
#~ msgstr ""
#~ "<abbr title=\"Point-to-Point Tunneling Protocol\">PPTP</abbr>-服务器"

#~ msgid "AHCP Settings"
#~ msgstr "AHCP设置"

#~ msgid "ARP ping retries"
#~ msgstr "重试ARP ping"

#~ msgid "ATM Settings"
#~ msgstr "ATM设置"

#~ msgid "Accept Router Advertisements"
#~ msgstr "接收路由公告"

#~ msgid "Access point (APN)"
#~ msgstr "接入点(APN)"

#~ msgid "Additional pppd options"
#~ msgstr "附加pppd选项"

#~ msgid "Allowed range is 1 to FFFF"
#~ msgstr "允许范围：1 ~ FFFF"

#~ msgid "Automatic Disconnect"
#~ msgstr "自动断开"

#~ msgid "Backup Archive"
#~ msgstr "备份的存档"

#~ msgid ""
#~ "Configure the local DNS server to use the name servers adverticed by the "
#~ "PPP peer"
#~ msgstr "本地DNS服务器使用PPP端局提供的域名服务器"

#~ msgid "Connect script"
#~ msgstr "连接脚本"

#~ msgid "Create backup"
#~ msgstr "创建备份"

#~ msgid "Default"
#~ msgstr "默认"

#~ msgid "Disconnect script"
#~ msgstr "断开脚本"

#~ msgid "Edit package lists and installation targets"
#~ msgstr "修改软件包的同步源和安装地址"

#~ msgid "Enable 4K VLANs"
#~ msgstr "开启4K VLAN"

#~ msgid "Enable IPv6 on PPP link"
#~ msgstr "在PPP链路上启用IPv6"

#~ msgid "Firmware image"
#~ msgstr "固件文件"

#~ msgid "Forward DHCP"
#~ msgstr "转发DHCP"

#~ msgid "Forward broadcasts"
#~ msgstr "转发广播"

#~ msgid "HE.net Tunnel ID"
#~ msgstr "HE.net隧道ID"

#~ msgid ""
#~ "Here you can backup and restore your router configuration and - if "
#~ "possible - reset the router to the default settings."
#~ msgstr "这里可以备份和恢复路由器的配置，也可以恢复到系统出厂设置。"

#~ msgid "Installation targets"
#~ msgstr "安装位置"

#~ msgid "Keep configuration files"
#~ msgstr "保留配置文件"

#~ msgid "Keep-Alive"
#~ msgstr "保持活动"

#~ msgid "Kernel"
#~ msgstr "内核"

#~ msgid ""
#~ "Let pppd replace the current default route to use the PPP interface after "
#~ "successful connect"
#~ msgstr "PPP连接成功后替换当前默认路由为pppd"

#~ msgid "Let pppd run this script after establishing the PPP link"
#~ msgstr "PPP连接建立后运行此脚本"

#~ msgid "Let pppd run this script before tearing down the PPP link"
#~ msgstr "PPP连接断开前运行此脚本"

#~ msgid ""
#~ "Make sure that you provide the correct pin code here or you might lock "
#~ "your sim card!"
#~ msgstr "请确认pin码正确，并且没有锁定sim卡！"

#~ msgid ""
#~ "Most of them are network servers, that offer a certain service for your "
#~ "device or network like shell access, serving webpages like <abbr title="
#~ "\"Lua Configuration Interface\">LuCI</abbr>, doing mesh routing, sending "
#~ "e-mails, ..."
#~ msgstr ""
#~ "这些大部分是为设备或网络提供特定服务的，比如shell访问，<abbr title=\"Lua "
#~ "Configuration Interface\">LuCI</abbr> App，网间漫游，发送E-mail等..."

#~ msgid "Number of failed connection tests to initiate automatic reconnect"
#~ msgstr "启动自动重连的失败连接次数"

#~ msgid "Override Gateway"
#~ msgstr "更新网关"

#~ msgid "PIN code"
#~ msgstr "PIN码"

#~ msgid "PPP Settings"
#~ msgstr "PPP设置"

#~ msgid "Package lists"
#~ msgstr "软件同步源"

#~ msgid ""
#~ "Port <abbr title=\"Primary VLAN IDs\">PVIDs</abbr> specify the default "
#~ "VLAN ID added to received untagged frames."
#~ msgstr ""
#~ "端口的<abbr title=\"Primary VLAN IDs\">PVID</abbr>指定了添加到所接收的未标"
#~ "记桢的默认VLAN ID。"

#~ msgid "Port PVIDs on %q"
#~ msgstr "分配%q的端口PVID"

#~ msgid "Proceed reverting all settings and resetting to firmware defaults?"
#~ msgstr "放弃所有配置并将路由复位到默认状态？"

#~ msgid "Processor"
#~ msgstr "处理器"

#~ msgid "Radius-Port"
#~ msgstr "Radius-端口"

#~ msgid "Radius-Server"
#~ msgstr "Radius-服务器"

#~ msgid ""
#~ "Really shutdown network ?\\nYou might loose access to this router if you "
#~ "are connected via this interface."
#~ msgstr ""
#~ "真的要关闭此网络？\n"
#~ "如果正由此网络管理路由，可能导致无法再管理路由器！"

#~ msgid "Relay Settings"
#~ msgstr "中继设置"

#~ msgid "Replace default route"
#~ msgstr "重置默认路由"

#~ msgid "Reset router to defaults"
#~ msgstr "恢复出厂设置"

#~ msgid "Routing table ID"
#~ msgstr "路由表ID"

#~ msgid ""
#~ "Seconds to wait for the modem to become ready before attempting to connect"
#~ msgstr "Modem尝试连接的就绪准备时间"

#~ msgid "Send Router Solicitiations"
#~ msgstr "发送路由探测"

#~ msgid "Server IPv4-Address"
#~ msgstr "服务器IPv4-地址"

#~ msgid "Service type"
#~ msgstr "服务类型"

#~ msgid "Services and daemons perform certain tasks on your device."
#~ msgstr "路由器上运行的部分任务和服务。"

#~ msgid "Settings"
#~ msgstr "设置"

#~ msgid "Setup wait time"
#~ msgstr "设置缓冲时间"

#~ msgid ""
#~ "Sorry. OpenWrt does not support a system upgrade on this platform.<br /> "
#~ "You need to manually flash your device."
#~ msgstr "抱歉，OpenWrt不支持本平台的系统升级。<br />请手动刷新设备。"

#~ msgid "Specify additional command line arguments for pppd here"
#~ msgstr "指定附加命令行参数到pppd"

#~ msgid "TTL"
#~ msgstr "TTL"

#~ msgid "The device node of your modem, e.g. /dev/ttyUSB0"
#~ msgstr "modem的设备节点。例如/dev/ttyUSB0"

#~ msgid "Time (in seconds) after which an unused connection will be closed"
#~ msgstr "自动关闭空闲连接的延迟时间(秒)"

#~ msgid "Time Server (rdate)"
#~ msgstr "校时服务器(rdate)"

#~ msgid "Tunnel Settings"
#~ msgstr "隧道设置"

#~ msgid "Update package lists"
#~ msgstr "更新软件列表"

#~ msgid "Upload an OpenWrt image file to reflash the device."
#~ msgstr "上传OpenWrt固件以刷新设备。"

#~ msgid "Upload image"
#~ msgstr "上传固件"

#~ msgid "Use peer DNS"
#~ msgstr "使用对等DNS"

#~ msgid "VLAN %d"
#~ msgstr "VLAN %d"

#~ msgid ""
#~ "You can specify multiple DNS servers here, press enter to add a new "
#~ "entry. Servers entered here will override automatically assigned ones."
#~ msgstr "这里可以指定多路DNS服务器。输入后会自动覆盖已分配的条目。"

#~ msgid ""
#~ "You need to install \"comgt\" for UMTS/GPRS, \"ppp-mod-pppoe\" for PPPoE, "
#~ "\"ppp-mod-pppoa\" for PPPoA or \"pptp\" for PPtP support"
#~ msgstr ""
#~ "UMTS/GPRS功能需安装\"comgt\",PPPoE需安装\"ppp-mod-pppoe\",PPPoA需安装"
#~ "\"ppp-mod-pppoa\",PPtP需安装\"pptp\"。"

#~ msgid "back"
#~ msgstr "后退"

#~ msgid "buffered"
#~ msgstr "已缓冲"

#~ msgid "cached"
#~ msgstr "已缓存"

#~ msgid "free"
#~ msgstr "空闲"

#~ msgid "static"
#~ msgstr "静态"

#~ msgid ""
#~ "<abbr title=\"Lua Configuration Interface\">LuCI</abbr> is a collection "
#~ "of free Lua software including an <abbr title=\"Model-View-Controller"
#~ "\">MVC</abbr>-Webframework and webinterface for embedded devices. <abbr "
#~ "title=\"Lua Configuration Interface\">LuCI</abbr> is licensed under the "
#~ "Apache-License."
#~ msgstr ""
#~ "<abbr title=\"Lua Configuration Interface\">LuCI</abbr>是一款嵌入式设备使"
#~ "用的免费Lua软件，包含web框架和web界面。<abbr title=\"Lua Configuration "
#~ "Interface\">LuCI</abbr>遵循Apache-License."

#~ msgid "<abbr title=\"Secure Shell\">SSH</abbr>-Keys"
#~ msgstr "<abbr title=\"Secure Shell\">SSH</abbr>-密钥"

#~ msgid ""
#~ "A lightweight HTTP/1.1 webserver written in C and Lua designed to serve "
#~ "LuCI"
#~ msgstr "一个用C语言和Lua实现的服务于LuCI的轻量级 HTTP/1.1 web服务器。"

#~ msgid ""
#~ "A small webserver which can be used to serve <abbr title=\"Lua "
#~ "Configuration Interface\">LuCI</abbr>."
#~ msgstr ""
#~ "一个用于<abbr title=\"Lua Configuration Interface\">LuCI</abbr>的小型web服"
#~ "务器。"

#~ msgid "About"
#~ msgstr "关于"

#~ msgid "Active IP Connections"
#~ msgstr "活动IP连接"

#~ msgid "Addresses"
#~ msgstr "地址"

#~ msgid "Admin Password"
#~ msgstr "管理密码"

#~ msgid "Alias"
#~ msgstr "别名"

#~ msgid "Authentication Realm"
#~ msgstr "验证范围"

#~ msgid "Bridge Port"
#~ msgstr "桥接端口"

#~ msgid ""
#~ "Change the password of the system administrator (User <code>root</code>)"
#~ msgstr "修改管理员密码"

#~ msgid "Client + WDS"
#~ msgstr "客户端+WDS"

#~ msgid "Configuration file"
#~ msgstr "配置文件"

#~ msgid "Connection timeout"
#~ msgstr "连接超时"

#~ msgid "Contributing Developers"
#~ msgstr "特别致谢"

#~ msgid "DHCP assigned"
#~ msgstr "DHCP有效分配"

#~ msgid "Document root"
#~ msgstr "根文档"

#~ msgid "Enable Keep-Alive"
#~ msgstr "开启保持活动"

#~ msgid "Enable device"
#~ msgstr "开启设备"

#~ msgid "Ethernet Bridge"
#~ msgstr "以太网桥"

#~ msgid ""
#~ "Here you can paste public <abbr title=\"Secure Shell\">SSH</abbr>-Keys "
#~ "(one per line) for <abbr title=\"Secure Shell\">SSH</abbr> public-key "
#~ "authentication."
#~ msgstr ""
#~ "这里可以粘贴公用<abbr title=\"Secure Shell\">SSH</abbr>密钥以用于<abbr "
#~ "title=\"Secure Shell\">SSH</abbr>公共密钥认证(每行一个密钥)。"

#~ msgid "ID"
#~ msgstr "ID"

#~ msgid "IP Configuration"
#~ msgstr "IP设置"

#~ msgid "Interface Status"
#~ msgstr "接口状态"

#~ msgid "Lead Development"
#~ msgstr "开发向导"

#~ msgid "Master"
#~ msgstr "Master"

#~ msgid "Master + WDS"
#~ msgstr "Master + WDS"

#~ msgid "No address configured on this interface."
#~ msgstr "本接口未设置地址"

#~ msgid "Not configured"
#~ msgstr "未设置"

#~ msgid "Password successfully changed"
#~ msgstr "密码已修改"

#~ msgid "Plugin path"
#~ msgstr "插件路径"

#~ msgid "Ports"
#~ msgstr "端口"

#~ msgid "Primary"
#~ msgstr "主要的"

#~ msgid "Project Homepage"
#~ msgstr "项目主页"

#~ msgid "Pseudo Ad-Hoc"
#~ msgstr "伪装Ad-Hoc"

#~ msgid "STP"
#~ msgstr "STP"

#~ msgid "Thanks To"
#~ msgstr "感谢"

#~ msgid ""
#~ "The realm which will be displayed at the authentication prompt for "
#~ "protected pages."
#~ msgstr "在有提示验证保护的网页时显示验证范围。"

#~ msgid "Unknown Error"
#~ msgstr "未知错误"

#~ msgid "VLAN"
#~ msgstr "VLAN"

#~ msgid "defaults to <code>/etc/httpd.conf</code>"
#~ msgstr "默认为<code>/etc/httpd.conf</code>"

#~ msgid "Enable this switch"
#~ msgstr "开启交换机"

#~ msgid "OPKG error code %i"
#~ msgstr "OPKG 出错代码 %i"

#~ msgid "Package lists updated"
#~ msgstr "更新软件包列表"

#~ msgid "Reset switch during setup"
#~ msgstr "设置时复位交换机"

#~ msgid "Upgrade installed packages"
#~ msgstr "升级已安装软件"

#~ msgid "<abbr title=\"Domain Name System\">DNS</abbr>-Port"
#~ msgstr "<abbr title=\"Domain Name System\">DNS</abbr>-端口"

#~ msgid ""
#~ "<abbr title=\"Lua Configuration Interface\">LuCI</abbr> is a free, "
#~ "flexible, and user friendly graphical interface for configuring OpenWrt "
#~ "Kamikaze."
#~ msgstr ""
#~ "<abbr title=\"Lua Configuration Interface\">LuCI</abbr>是一个免费的，灵活"
#~ "的，可视化的用户界面，可用来配置OpenWrt。"

#~ msgid "AP-Isolation"
#~ msgstr "AP隔离"

#~ msgid "Active IPv4-Routes"
#~ msgstr "活动的IPv4链路"

#~ msgid "adds domain names to hostentries in the resolv file"
#~ msgstr "添加域名条目到主机解析文件"

#~ msgid "Add the Wifi network to physical network"
#~ msgstr "添加无线网络到物理网络"

#~ msgid ""
#~ "Also kernel or service logfiles can be viewed here to get an overview "
#~ "over their current state."
#~ msgstr "这里显示了系统日志，可以了解系统当前的运行状态。"

#~ msgid "And now have fun with your router!"
#~ msgstr "现在开始体验路由带来的乐趣吧!"

#~ msgid ""
#~ "As we always want to improve this interface we are looking forward to "
#~ "your feedback and suggestions."
#~ msgstr "我们一直在努力提升界面效果，并期待着您的意见与建议。"

#~ msgid "Attach to existing network"
#~ msgstr "连接现有网络"

#~ msgid "Clamp Segment Size"
#~ msgstr "固定段大小"

#~ msgid "Configuration applied"
#~ msgstr "设置已应用"

#~ msgid "Create Or Attach Network"
#~ msgstr "创建/连接 网络"

#~ msgid "Devices"
#~ msgstr "设备"

#~ msgid "enable"
#~ msgstr "启用"

#~ msgid "Errors"
#~ msgstr "错误"

#~ msgid "Essentials"
#~ msgstr "概要"

#~ msgid ""
#~ "Fixes problems with unreachable websites, submitting forms or other "
#~ "unexpected behaviour for some ISPs."
#~ msgstr "修复某些ISP的不可达网站或其他未知错误"

#~ msgid ""
#~ "filter useless <abbr title=\"Domain Name System\">DNS</abbr>-queries of "
#~ "Windows-systems"
#~ msgstr ""
#~ "过滤无用的<abbr title=\"Domain Name System\">DNS</abbr>Windows-systems查询"

#~ msgid "Hardware Address"
#~ msgstr "硬件地址"

#~ msgid "Hello!"
#~ msgstr "Hello!"

#~ msgid "Here you can configure installed wifi devices."
#~ msgstr "这里可以配置已安装的无线设备。"

#~ msgid ""
#~ "Here you can find information about the current system status like <abbr "
#~ "title=\"Central Processing Unit\">CPU</abbr> clock frequency, memory "
#~ "usage or network interface data."
#~ msgstr ""
#~ "这里可以查看系统当前的状态信息，比如<abbr title=\"Central Processing Unit"
#~ "\">CPU</abbr>频率、内存使用率或网络链接数据。"

#~ msgid ""
#~ "If the interface is attached to an existing network it will be "
#~ "<em>bridged</em> to the existing interfaces and is covered by the "
#~ "firewall zone of the choosen network.<br />Uncheck the attach option to "
#~ "define a new standalone network for this interface."
#~ msgstr ""
#~ "如果连接在已有网络，那么它会被<em>桥接</em>到现有接口，并且被所选的防火墙"
#~ "区域覆盖。取消附加选项可以重定义此接口为新的独立网络。"

#~ msgid "Independent (Ad-Hoc)"
#~ msgstr "独立(点对点Ad-Hoc)"

#~ msgid "Internet Connection"
#~ msgstr "网络连接"

#~ msgid "Join (Client)"
#~ msgstr "加入(客户端)"

#~ msgid "Leases"
#~ msgstr "租约"

#~ msgid "localises the hostname depending on its subnet"
#~ msgstr "根据子网本地化主机名"

#~ msgid "LuCI Components"
#~ msgstr "LuCI 组件"

#~ msgid ""
#~ "Notice: In <abbr title=\"Lua Configuration Interface\">LuCI</abbr> "
#~ "changes have to be confirmed by clicking Changes - Save &amp; Apply "
#~ "before being applied."
#~ msgstr ""
#~ "注意：在<abbr title=\"Lua Configuration Interface\">LuCI</abbr>中，点击 保"
#~ "存&amp;应用 后设置才会生效。"

#~ msgid ""
#~ "On the following pages you can adjust all important settings of your "
#~ "router."
#~ msgstr "本页可以设置路由器的重要参数。"

#~ msgid "Perform Actions"
#~ msgstr "执行操作"

#~ msgid ""
#~ "prevents caching of negative <abbr title=\"Domain Name System\">DNS</"
#~ "abbr>-replies"
#~ msgstr "阻止缓存无效的<abbr title=\"Domain Name System\">DNS</abbr>应答"

#~ msgid "Prevents client to client communication"
#~ msgstr "禁止客户端间的通信"

#~ msgid "Provide (Access Point)"
#~ msgstr "添加(接入点)"

#~ msgid "Search file..."
#~ msgstr "查找文件..."

#~ msgid "Server"
#~ msgstr "服务器"

#~ msgid "TX / RX"
#~ msgstr "发送 / 接收"

#~ msgid "The <abbr title=\"Lua Configuration Interface\">LuCI</abbr> Team"
#~ msgstr "<abbr title=\"Lua Configuration Interface\">LuCI</abbr>开发团队"

#~ msgid "The following changes have been comitted"
#~ msgstr "以下更改已提交"

#~ msgid "The following changes have been applied"
#~ msgstr "以下更改已生效"

#~ msgid ""
#~ "This is the administration area of <abbr title=\"Lua Configuration "
#~ "Interface\">LuCI</abbr>."
#~ msgstr ""
#~ "这是<abbr title=\"Lua Configuration Interface\">LuCI</abbr>的管理页面。"

#~ msgid "transmitted / received"
#~ msgstr "已传输 / 已接收"

#~ msgid ""
#~ "When flashing a new firmware with <abbr title=\"Lua Configuration "
#~ "Interface\">LuCI</abbr> these files will be added to the new firmware "
#~ "installation."
#~ msgstr ""
#~ "当刷写带<abbr title=\"Lua Configuration Interface\">LuCI</abbr>的新固件"
#~ "时，这些文件将被加入到新的固件中。"

#~ msgid ""
#~ "With <abbr title=\"Dynamic Host Configuration Protocol\">DHCP</abbr> "
#~ "network members can automatically receive their network settings (<abbr "
#~ "title=\"Internet Protocol\">IP</abbr>-address, netmask, <abbr title="
#~ "\"Domain Name System\">DNS</abbr>-server, ...)."
#~ msgstr ""
#~ "用户可以通过<abbr title=\"Dynamic Host Configuration Protocol\">DHCP</"
#~ "abbr>自动接收网络的(<abbr title=\"Internet Protocol\">IP</abbr>地址，子网"
#~ "掩码，<abbr title=\"Domain Name System\">DNS</abbr>服务器, ...)等配置信"
#~ "息。"

#~ msgid "Wireless Scan"
#~ msgstr "搜索无线"

#~ msgid ""
#~ "You are about to join the wireless network <em><strong>%s</strong></em>. "
#~ "In order to complete the process, you need to provide some additional "
#~ "details."
#~ msgstr ""
#~ "即将加入无线网络<em><strong>%s</strong></em>，这需要填写一些额外信息。"

#~ msgid ""
#~ "You can run several wifi networks with one device. Be aware that there "
#~ "are certain hardware and driverspecific restrictions. Normally you can "
#~ "operate 1 Ad-Hoc or up to 3 Master-Mode and 1 Client-Mode network "
#~ "simultaneously."
#~ msgstr ""
#~ "一台设备可以用虚拟方式同时运行几个无线网络。但注意会有硬件或软件限制。通常"
#~ "可以运行一个点对点无线网络，或同时运行三个Master模式和一个客户端模式的无线"
#~ "网络。"

#~ msgid ""
#~ "You need to install \"ppp-mod-pppoe\" for PPPoE or \"pptp\" for PPtP "
#~ "support"
#~ msgstr "需要安装\"ppp-mod-pppoe\"以支持PPPoe，\"pptp\"以支持PPtP"

#~ msgid ""
#~ "You need to install <a href='%s'><em>wpa-supplicant</em></a> to use WPA!"
#~ msgstr "需要安装<a href='%s'><em>wpa-supplicant</em></a>以支持WPA加密!"

#~ msgid ""
#~ "You need to install the <a href='%s'>Broadcom <em>nas</em> supplicant</a> "
#~ "to use WPA!"
#~ msgstr ""
#~ "需要安装<a href='%s'>Broadcom<em>nas</em> supplicant</a>以支持WPA加密!"

#~ msgid "User Interface"
#~ msgstr "用户界面"

#~ msgid "(hidden)"
#~ msgstr "(隐藏)"

#~ msgid "(optional)"
#~ msgstr "(任意)"

#~ msgid "Aliases"
#~ msgstr "别名"

#~ msgid "First leased address"
#~ msgstr "起始分配地址"

#~ msgid "Local Network"
#~ msgstr "本地网络"

#~ msgid "Number of leased addresses"
#~ msgstr "地址租用数"

#~ msgid "Resolvfile"
#~ msgstr "解析文件"

#~ msgid "Zone"
#~ msgstr "区域"

#~ msgid "additional hostfile"
#~ msgstr "附加的主机文件"

#~ msgid "automatically reconnect"
#~ msgstr "自动重连"

#~ msgid "concurrent queries"
#~ msgstr "并发查询"

#~ msgid "disconnect when idle for"
#~ msgstr "空闲自动断开"

#~ msgid "don't cache unknown"
#~ msgstr "不缓存未知数据"

#~ msgid "installed"
#~ msgstr "已安装"

#~ msgid "manual"
#~ msgstr "手册"

#~ msgid "not installed"
#~ msgstr "未安装"

#~ msgid "query port"
#~ msgstr "查询端口"

#~ msgid "all"
#~ msgstr "全部"

#~ msgid "Code"
#~ msgstr "代码"

#~ msgid "Distance"
#~ msgstr "距离"

#~ msgid "Legend"
#~ msgstr "图例"

#~ msgid "Library"
#~ msgstr "Library"

#~ msgid "see '%s' manpage"
#~ msgstr "详参 &#39;%s&#39; 联机帮助"

#~ msgid "Package Manager"
#~ msgstr "软件包管理"

#~ msgid "Service"
#~ msgstr "服务"

#~ msgid "Statistics"
#~ msgstr "统计信息"<|MERGE_RESOLUTION|>--- conflicted
+++ resolved
@@ -3488,7 +3488,6 @@
 msgid "« Back"
 msgstr "« 后退"
 
-<<<<<<< HEAD
 msgid "Use all servers"
 msgstr "同时使用所有服务器"
 
@@ -3500,7 +3499,7 @@
 
 msgid "IP list for dnsmasq to select a server.By using this, dnsmasq will only forward the reply from servers in this list if the replied ip is in the list.Or it will forward the reply from other servers.<br />Leave empty to disable this feature."
 msgstr "启用此功能后，当回复的结果在该列表内时，使用来自在列表内的DNS服务器返回的结果，否则使用列表外DNS服务器所返回的结果。<br />留空则禁用此功能。"
-=======
+
 #~ msgid "ADSL Status"
 #~ msgstr "ADSL状态"
 
@@ -3509,7 +3508,6 @@
 
 #~ msgid "Noise Margin"
 #~ msgstr "噪声容限"
->>>>>>> 5b79e62c
 
 #~ msgid "Delete this interface"
 #~ msgstr "删除此接口"
