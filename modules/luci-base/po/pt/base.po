--- conflicted
+++ resolved
@@ -709,12 +709,6 @@
 msgid "Connection Limit"
 msgstr "Limite de Ligações"
 
-<<<<<<< HEAD
-=======
-msgid "Connection attempt failed"
-msgstr ""
-
->>>>>>> b38306dc
 msgid "Connections"
 msgstr "Ligações"
 
