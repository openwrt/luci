--- conflicted
+++ resolved
@@ -3,11 +3,7 @@
 "Project-Id-Version: LuCI\n"
 "Report-Msgid-Bugs-To: \n"
 "POT-Creation-Date: 2010-04-20 09:40+0200\n"
-<<<<<<< HEAD
 "PO-Revision-Date: 2018-05-14 20:05+0200\n"
-=======
-"PO-Revision-Date: 2018-07-7 14:05+0200\n"
->>>>>>> b38306dc
 "Last-Translator: Rixerx <krystian.kozak20@gmail.com>\n"
 "Language-Team: Polish\n"
 "Language: pl\n"
@@ -53,12 +49,6 @@
 
 msgid "-- match by uuid --"
 msgstr "-- dopasuj po uuid --"
-<<<<<<< HEAD
-=======
-
-msgid "-- please select --"
-msgstr ""
->>>>>>> b38306dc
 
 msgid "1 Minute Load:"
 msgstr "Obciążenie 1 min.:"
@@ -730,12 +720,6 @@
 msgid "Connection Limit"
 msgstr "Limit połączeń"
 
-<<<<<<< HEAD
-=======
-msgid "Connection attempt failed"
-msgstr ""
-
->>>>>>> b38306dc
 msgid "Connections"
 msgstr "Połączenia"
 
@@ -868,11 +852,7 @@
 msgstr "Brama domyślna"
 
 msgid "Default is stateless + stateful"
-<<<<<<< HEAD
-msgstr ""
-=======
-msgstr "Domyślnie jest to stateless + stateful"
->>>>>>> b38306dc
+msgstr ""
 
 msgid "Default state"
 msgstr "Stan domyślny"
@@ -913,16 +893,8 @@
 msgid "Device is rebooting..."
 msgstr "Urządzenie jest uruchamiane ponownie ..."
 
-<<<<<<< HEAD
 msgid "Device unreachable"
 msgstr "Urządzenie nieosiągalne"
-=======
-msgid "Device unreachable!"
-msgstr "Urządzenie nieosiągalne!"
-
-msgid "Device unreachable! Still waiting for device..."
-msgstr "Urządzenie nieosiągalne! Wciąż czekam na urządzenie..."
->>>>>>> b38306dc
 
 msgid "Diagnostics"
 msgstr "Diagnostyka"
@@ -948,12 +920,6 @@
 
 msgid "Disable Encryption"
 msgstr "Wyłącz szyfrowanie"
-<<<<<<< HEAD
-=======
-
-msgid "Disable this network"
-msgstr ""
->>>>>>> b38306dc
 
 msgid "Disabled"
 msgstr "Wyłączony"
@@ -1232,7 +1198,6 @@
 msgstr ""
 
 msgid "External system log server"
-<<<<<<< HEAD
 msgstr "Zewnętrzny serwer dla logów systemowych"
 
 msgid "External system log server port"
@@ -1240,15 +1205,6 @@
 
 msgid "External system log server protocol"
 msgstr "Protokół zewnętrznego serwera dla logów systemowych"
-=======
-msgstr "Serwer zewnętrzny dla logów systemowych"
-
-msgid "External system log server port"
-msgstr "Port zewnętrznego serwera logów systemowych"
-
-msgid "External system log server protocol"
-msgstr "Protokół zewnętrznego serwera logów systemowych"
->>>>>>> b38306dc
 
 msgid "Extra SSH command options"
 msgstr ""
@@ -1942,13 +1898,8 @@
 msgid "Loading"
 msgstr "Ładowanie"
 
-<<<<<<< HEAD
 msgid "Local IP address to assign"
 msgstr "Lokalny adres IP do przypisania"
-=======
-msgid "Local IP address is invalid"
-msgstr ""
->>>>>>> b38306dc
 
 msgid "Local IP address to assign"
 msgstr "Lokalny adres IP do przypisania"
@@ -2486,13 +2437,8 @@
 msgid "PIN"
 msgstr "PIN"
 
-<<<<<<< HEAD
 msgid "PMK R1 Push"
 msgstr "PMK R1 Push"
-=======
-msgid "PIN code rejected"
-msgstr ""
->>>>>>> b38306dc
 
 msgid "PMK R1 Push"
 msgstr "PMK R1 Push"
@@ -2652,14 +2598,10 @@
 msgstr "Zapobiegaj nasłuchiwaniu na tych interfejsach."
 
 msgid "Prevents client-to-client communication"
-<<<<<<< HEAD
 msgstr "Zabroń klientą na komunikacje między sobą"
 
 msgid "Prism2/2.5/3 802.11b Wireless Controller"
 msgstr "Kontroler bezprzewodowy Prism2/2.5/3 802.11b"
-=======
-msgstr "Zapobiega na komunikacje między klientami"
->>>>>>> b38306dc
 
 msgid "Private Key"
 msgstr "Klucz prywatny"
@@ -2943,11 +2885,7 @@
 msgstr ""
 
 msgid "Route type"
-<<<<<<< HEAD
-msgstr ""
-=======
-msgstr "Typ trasy"
->>>>>>> b38306dc
+msgstr ""
 
 msgid "Router Advertisement-Service"
 msgstr "Serwis rozgłoszeniowy routera"
@@ -3106,11 +3044,7 @@
 msgstr "Oprogramowanie"
 
 msgid "Software VLAN"
-<<<<<<< HEAD
 msgstr "VLAN programowy"
-=======
-msgstr "Programowy VLAN"
->>>>>>> b38306dc
 
 msgid "Some fields are invalid, cannot save values!"
 msgstr "Wartości pewnych pól są niewłaściwe, nie mogę ich zachować!"
@@ -3577,14 +3511,8 @@
 "archive here. To reset the firmware to its initial state, click \"Perform "
 "reset\" (only possible with squashfs images)."
 msgstr ""
-<<<<<<< HEAD
 "Aby przywrócić pliki konfiguracyjne, możesz tutaj przesłać wcześniej "
 "utworzoną kopię zapasową."
-=======
-"Aby przywrócić pliki konfiguracyjne, możesz przesłać tutaj wcześniej "
-"utworzoną kopię zapasową. Aby przywrócić ustawienia domyślne wciśnij "
-"\"Wykonaj reset\" (możliwe tylko w przypadku obrazu squashfs)."
->>>>>>> b38306dc
 
 msgid "Tone"
 msgstr ""
@@ -3681,12 +3609,6 @@
 
 msgid "Unknown Error, password not changed!"
 msgstr "Nieznany błąd, hasło nie zostało zmienione!"
-<<<<<<< HEAD
-=======
-
-msgid "Unknown error (%s)"
-msgstr ""
->>>>>>> b38306dc
 
 msgid "Unmanaged"
 msgstr "Niezarządzalny"
@@ -3964,15 +3886,9 @@
 "upgrade it to at least version 7 or use another browser like Firefox, Opera "
 "or Safari."
 msgstr ""
-<<<<<<< HEAD
 "Twój Internet Explorer jest za stary, aby poprawnie wyświetlić tę "
 "stronę zaktualizuj go do wersji co najmniej 7 lub użyj innej przeglądarki, "
 "takiej jak Firefox, Opera czy Safari."
-=======
-"Twój Internet Explorer jest za stary, aby poprawnie wyświetlić tę stronę "
-"zaktualizuj go do wersji co najmniej 7 lub użyj innej przeglądarki, takiej "
-"jak Firefox, Opera czy Safari."
->>>>>>> b38306dc
 
 msgid "any"
 msgstr "dowolny"
@@ -3985,12 +3901,6 @@
 
 msgid "bridged"
 msgstr "zmostkowany"
-<<<<<<< HEAD
-=======
-
-msgid "create"
-msgstr ""
->>>>>>> b38306dc
 
 msgid "create:"
 msgstr "utwórz:"
@@ -4131,82 +4041,3 @@
 
 msgid "« Back"
 msgstr "« Wróć"
-<<<<<<< HEAD
-=======
-
-#~ msgid "Activate this network"
-#~ msgstr "Aktywuj tą sieć"
-
-#~ msgid "Hermes 802.11b Wireless Controller"
-#~ msgstr "Kontroler bezprzewodowy Hermes 802.11b"
-
-#~ msgid "Interface is shutting down..."
-#~ msgstr "Interfejs jest wyłączany..."
-
-#~ msgid "Interface reconnected"
-#~ msgstr "Połączono ponownie interfejs"
-
-#~ msgid "Interface shut down"
-#~ msgstr "Wyłączono interfejs"
-
-#~ msgid "Prism2/2.5/3 802.11b Wireless Controller"
-#~ msgstr "Kontroler bezprzewodowy Prism2/2.5/3 802.11b"
-
-#~ msgid "RaLink 802.11%s Wireless Controller"
-#~ msgstr "Kontroler bezprzewodowy RaLink 802.11%s"
-
-#~ msgid ""
-#~ "Really shutdown interface \"%s\"? You might lose access to this device if "
-#~ "you are connected via this interface."
-#~ msgstr ""
-#~ "Naprawdę wyłączyć interfejs \"%s\"?\n"
-#~ "Możesz stracić dostęp do tego urządzenia jeśli jesteś połączony przez ten "
-#~ "interfejs!"
-
-#~ msgid "Reconnecting interface"
-#~ msgstr "Łączę ponownie interfejs"
-
-#~ msgid "Shutdown this network"
-#~ msgstr "Wyłącz tą sieć"
-
-#~ msgid "Wireless restarted"
-#~ msgstr "Zrestartowano sieć bezprzewodową"
-
-#~ msgid "Wireless shut down"
-#~ msgstr "Wyłączanie sieci bezprzewodowej"
-
-#~ msgid "DHCP Leases"
-#~ msgstr "Dzierżawy DHCP"
-
-#~ msgid "DHCPv6 Leases"
-#~ msgstr "Dzierżawy DHCPv6"
-
-#~ msgid ""
-#~ "Really delete this interface? The deletion cannot be undone! You might "
-#~ "lose access to this device if you are connected via this interface."
-#~ msgstr ""
-#~ "Naprawdę usunąć ten interfejs? Usunięcie nie może zostać cofnięte!\n"
-#~ "Możesz stracić dostęp do tego urządzenia, jeśli jesteś połączony przez "
-#~ "ten interfejs!"
-
-#, fuzzy
-#~ msgid ""
-#~ "Really shut down network? You might lose access to this device if you are "
-#~ "connected via this interface."
-#~ msgstr ""
-#~ "Naprawdę wyłączyć tę sieć?\n"
-#~ "Możesz stracić dostęp do tego urządzenia jeśli jesteś połączony przez ten "
-#~ "interfejs!"
-
-#~ msgid "Sort"
-#~ msgstr "Posortuj"
-
-#~ msgid "help"
-#~ msgstr "pomoc"
-
-#~ msgid "IPv4 WAN Status"
-#~ msgstr "Status IPv4 WAN"
-
-#~ msgid "IPv6 WAN Status"
-#~ msgstr "Status WAN IPv6"
->>>>>>> b38306dc
