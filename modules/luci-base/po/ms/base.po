#, fuzzy
msgid ""
msgstr ""
"Project-Id-Version: PACKAGE VERSION\n"
"Report-Msgid-Bugs-To: \n"
"POT-Creation-Date: 2010-05-07 17:57+1000\n"
"PO-Revision-Date: 2010-05-07 17:57+1000\n"
"Last-Translator: Wai Chet Teow <waichet@hotmail.com>\n"
"Language-Team: LANGUAGE <LL@li.org>\n"
"Language: \n"
"MIME-Version: 1.0\n"
"Content-Type: text/plain; charset=UTF-8\n"
"Content-Transfer-Encoding: 8bit\n"
"X-Generator: Translate Toolkit 1.1.1\n"

msgid "%.1f dB"
msgstr ""

msgid "%s is untagged in multiple VLANs!"
msgstr ""

msgid "(%d minute window, %d second interval)"
msgstr ""

msgid "(%s available)"
msgstr "(%s sedia)"

msgid "(empty)"
msgstr ""

msgid "(no interfaces attached)"
msgstr "(tiada interface dipasang)"

msgid "-- Additional Field --"
msgstr "-- Gelanggang Tambahan --"

msgid "-- Please choose --"
msgstr "-- Sila pilih --"

msgid "-- custom --"
msgstr "-- memperibadi --"

msgid "-- match by device --"
msgstr ""

msgid "-- match by label --"
msgstr ""

msgid "-- match by uuid --"
msgstr ""

msgid "-- please select --"
msgstr ""

msgid "1 Minute Load:"
msgstr ""

msgid "15 Minute Load:"
msgstr ""

msgid "4-character hexadecimal ID"
msgstr ""

msgid "464XLAT (CLAT)"
msgstr ""

msgid "5 Minute Load:"
msgstr ""

msgid "6-octet identifier as a hex string - no colons"
msgstr ""

msgid "802.11r Fast Transition"
msgstr ""

msgid "802.11w Association SA Query maximum timeout"
msgstr ""

msgid "802.11w Association SA Query retry timeout"
msgstr ""

msgid "802.11w Management Frame Protection"
msgstr ""

msgid "802.11w maximum timeout"
msgstr ""

msgid "802.11w retry timeout"
msgstr ""

msgid "<abbr title=\"Basic Service Set Identifier\">BSSID</abbr>"
msgstr "<abbr title=\"Basic Service Set Identifier\">BSSID</abbr>"

msgid "<abbr title=\"Domain Name System\">DNS</abbr> query port"
msgstr ""

msgid "<abbr title=\"Domain Name System\">DNS</abbr> server port"
msgstr ""

msgid ""
"<abbr title=\"Domain Name System\">DNS</abbr> servers will be queried in the "
"order of the resolvfile"
msgstr ""

msgid "<abbr title=\"Extended Service Set Identifier\">ESSID</abbr>"
msgstr ""
"<abbr title=\"perkhidmatan set mengenalpasti diperpanjangkan\">ESSID</abbr>"

msgid "<abbr title=\"Internet Protocol Version 4\">IPv4</abbr>-Address"
msgstr "IPv4-Alamat"

msgid "<abbr title=\"Internet Protocol Version 4\">IPv4</abbr>-Gateway"
msgstr "IPv4-Pintu gerbang"

msgid "<abbr title=\"Internet Protocol Version 4\">IPv4</abbr>-Netmask"
msgstr "IPv4-Netmask"

msgid ""
"<abbr title=\"Internet Protocol Version 6\">IPv6</abbr>-Address or Network "
"(CIDR)"
msgstr "IPv6 Host-Alamat atau Rangkaian (CIDR)"

msgid "<abbr title=\"Internet Protocol Version 6\">IPv6</abbr>-Gateway"
msgstr "IPv6-Pintu gerbang"

msgid "<abbr title=\"Internet Protocol Version 6\">IPv6</abbr>-Suffix (hex)"
msgstr ""

msgid "<abbr title=\"Light Emitting Diode\">LED</abbr> Configuration"
msgstr "Konfigurasi lampu LED"

msgid "<abbr title=\"Light Emitting Diode\">LED</abbr> Name"
msgstr ""

msgid "<abbr title=\"Media Access Control\">MAC</abbr>-Address"
msgstr "MAC-Alamat"

msgid "<abbr title=\"The DHCP Unique Identifier\">DUID</abbr>"
msgstr ""

msgid ""
"<abbr title=\"maximal\">Max.</abbr> <abbr title=\"Dynamic Host Configuration "
"Protocol\">DHCP</abbr> leases"
msgstr ""

msgid ""
"<abbr title=\"maximal\">Max.</abbr> <abbr title=\"Extension Mechanisms for "
"Domain Name System\">EDNS0</abbr> packet size"
msgstr ""

msgid "<abbr title=\"maximal\">Max.</abbr> concurrent queries"
msgstr ""

msgid "<abbr title='Pairwise: %s / Group: %s'>%s - %s</abbr>"
msgstr ""

msgid ""
"<br/>Note: you need to manually restart the cron service if the crontab file "
"was empty before editing."
msgstr ""

msgid "A43C + J43 + A43"
msgstr ""

msgid "A43C + J43 + A43 + V43"
msgstr ""

msgid "ADSL"
msgstr ""

msgid "ANSI T1.413"
msgstr ""

msgid "APN"
msgstr ""

msgid "ARP retry threshold"
msgstr ""

msgid "ATM (Asynchronous Transfer Mode)"
msgstr ""

msgid "ATM Bridges"
msgstr ""

msgid "ATM Virtual Channel Identifier (VCI)"
msgstr ""

msgid "ATM Virtual Path Identifier (VPI)"
msgstr ""

msgid ""
"ATM bridges expose encapsulated ethernet in AAL5 connections as virtual "
"Linux network interfaces which can be used in conjunction with DHCP or PPP "
"to dial into the provider network."
msgstr ""

msgid "ATM device number"
msgstr ""

msgid "ATU-C System Vendor ID"
msgstr ""

msgid "Access Concentrator"
msgstr ""

msgid "Access Point"
msgstr "Pusat akses"

msgid "Actions"
msgstr "Aksi"

msgid "Active <abbr title=\"Internet Protocol Version 4\">IPv4</abbr>-Routes"
msgstr "Aktive IPv4-Routen"

msgid "Active <abbr title=\"Internet Protocol Version 6\">IPv6</abbr>-Routes"
msgstr "Aktif IPv6-Laluan"

msgid "Active Connections"
msgstr "Sambungan Aktif"

msgid "Active DHCP Leases"
msgstr ""

msgid "Active DHCPv6 Leases"
msgstr ""

msgid "Ad-Hoc"
msgstr "Ad-Hoc"

msgid "Add"
msgstr "Tambah"

msgid "Add local domain suffix to names served from hosts files"
msgstr ""

msgid "Add new interface..."
msgstr ""

msgid "Additional Hosts files"
msgstr ""

msgid "Additional servers file"
msgstr ""

msgid "Address"
msgstr ""

msgid "Address to access local relay bridge"
msgstr ""

msgid "Administration"
msgstr "Pentadbiran"

msgid "Advanced Settings"
msgstr "Tetapan Lanjutan"

msgid "Aggregate Transmit Power(ACTATP)"
msgstr ""

msgid "Alert"
msgstr ""

msgid "Alias interface"
msgstr ""

msgid ""
"Allocate IP addresses sequentially, starting from the lowest available "
"address"
msgstr ""

msgid "Allocate IP sequentially"
msgstr ""

msgid "Allow <abbr title=\"Secure Shell\">SSH</abbr> password authentication"
msgstr "Membenarkan pengesahan kata laluan SSH"

msgid "Allow all except listed"
msgstr "Izinkan semua kecualian yang disenaraikan"

msgid "Allow legacy 802.11b rates"
msgstr ""

msgid "Allow listed only"
msgstr "Izinkan senarai saja"

msgid "Allow localhost"
msgstr ""

msgid "Allow remote hosts to connect to local SSH forwarded ports"
msgstr ""

msgid "Allow root logins with password"
msgstr ""

msgid "Allow the <em>root</em> user to login with password"
msgstr ""

msgid ""
"Allow upstream responses in the 127.0.0.0/8 range, e.g. for RBL services"
msgstr ""

msgid "Allowed IPs"
msgstr ""

msgid "Always announce default router"
msgstr ""

msgid "Annex"
msgstr ""

msgid "Annex A + L + M (all)"
msgstr ""

msgid "Annex A G.992.1"
msgstr ""

msgid "Annex A G.992.2"
msgstr ""

msgid "Annex A G.992.3"
msgstr ""

msgid "Annex A G.992.5"
msgstr ""

msgid "Annex B (all)"
msgstr ""

msgid "Annex B G.992.1"
msgstr ""

msgid "Annex B G.992.3"
msgstr ""

msgid "Annex B G.992.5"
msgstr ""

msgid "Annex J (all)"
msgstr ""

msgid "Annex L G.992.3 POTS 1"
msgstr ""

msgid "Annex M (all)"
msgstr ""

msgid "Annex M G.992.3"
msgstr ""

msgid "Annex M G.992.5"
msgstr ""

msgid "Announce as default router even if no public prefix is available."
msgstr ""

msgid "Announced DNS domains"
msgstr ""

msgid "Announced DNS servers"
msgstr ""

msgid "Anonymous Identity"
msgstr ""

msgid "Anonymous Mount"
msgstr ""

msgid "Anonymous Swap"
msgstr ""

msgid "Antenna 1"
msgstr "Antena 1"

msgid "Antenna 2"
msgstr "Antena 2"

msgid "Antenna Configuration"
msgstr ""

msgid "Any zone"
msgstr ""

msgid "Apply request failed with status <code>%h</code>"
msgstr ""

msgid "Apply unchecked"
msgstr ""

msgid "Architecture"
msgstr ""

msgid ""
"Assign a part of given length of every public IPv6-prefix to this interface"
msgstr ""

msgid "Assign interfaces..."
msgstr ""

msgid ""
"Assign prefix parts using this hexadecimal subprefix ID for this interface."
msgstr ""

msgid "Associated Stations"
msgstr "Associated Stesen"

msgid "Associations"
msgstr ""

msgid "Auth Group"
msgstr ""

msgid "Authentication"
msgstr "Authentifizierung"

msgid "Authentication Type"
msgstr ""

msgid "Authoritative"
msgstr "Pengesahan"

msgid "Authorization Required"
msgstr "Otorisasi Diperlukan"

msgid "Auto Refresh"
msgstr ""

msgid "Automatic"
msgstr ""

msgid "Automatic Homenet (HNCP)"
msgstr ""

msgid "Automatically check filesystem for errors before mounting"
msgstr ""

msgid "Automatically mount filesystems on hotplug"
msgstr ""

msgid "Automatically mount swap on hotplug"
msgstr ""

msgid "Automount Filesystem"
msgstr ""

msgid "Automount Swap"
msgstr ""

msgid "Available"
msgstr "Boleh didapati"

msgid "Available packages"
msgstr ""

msgid "Average:"
msgstr ""

msgid "B43 + B43C"
msgstr ""

msgid "B43 + B43C + V43"
msgstr ""

msgid "BR / DMR / AFTR"
msgstr ""

msgid "BSSID"
msgstr ""

msgid "Back"
msgstr ""

msgid "Back to Overview"
msgstr ""

msgid "Back to configuration"
msgstr ""

msgid "Back to overview"
msgstr "Kembali ke ikhtisar"

msgid "Back to scan results"
msgstr "Kembali ke keputusan scan"

msgid "Backup"
msgstr "Sandaran"

msgid "Backup / Flash Firmware"
msgstr ""

msgid "Backup file list"
msgstr ""

msgid "Bad address specified!"
msgstr ""

msgid "Band"
msgstr ""

msgid ""
"Below is the determined list of files to backup. It consists of changed "
"configuration files marked by opkg, essential base files and the user "
"defined backup patterns."
msgstr ""

msgid "Bind interface"
msgstr ""

msgid "Bind only to specific interfaces rather than wildcard address."
msgstr ""

msgid "Bind the tunnel to this interface (optional)."
msgstr ""

msgid "Bitrate"
msgstr ""

msgid "Bogus NX Domain Override"
msgstr ""

msgid "Bridge"
msgstr "Bridge"

msgid "Bridge interfaces"
msgstr "Antara Muka Bridge"

msgid "Bridge unit number"
msgstr ""

msgid "Bring up on boot"
msgstr ""

msgid "Broadcom 802.11%s Wireless Controller"
msgstr ""

msgid "Broadcom BCM%04x 802.11 Wireless Controller"
msgstr ""

msgid "Buffered"
msgstr ""

msgid ""
"Build/distribution specific feed definitions. This file will NOT be "
"preserved in any sysupgrade."
msgstr ""

msgid "CA certificate; if empty it will be saved after the first connection."
msgstr ""

msgid "CPU usage (%)"
msgstr "Penggunaan CPU (%)"

msgid "Call failed"
msgstr ""

msgid "Cancel"
msgstr "Batal"

msgid "Category"
msgstr ""

msgid "Chain"
msgstr "Rantai"

msgid "Changes"
msgstr "Laman"

msgid "Changes applied."
msgstr "Laman diterapkan."

msgid "Changes have been reverted."
msgstr ""

msgid "Changes the administrator password for accessing the device"
msgstr ""

msgid "Channel"
msgstr "Saluran"

msgid ""
"Channel %d is not available in the %s regulatory domain and has been auto-"
"adjusted to %d."
msgstr ""

msgid "Check"
msgstr ""

msgid "Check filesystems before mount"
msgstr ""

msgid "Check this option to delete the existing networks from this radio."
msgstr ""

msgid "Checksum"
msgstr "Jumlah disemak "

msgid ""
"Choose the firewall zone you want to assign to this interface. Select "
"<em>unspecified</em> to remove the interface from the associated zone or "
"fill out the <em>create</em> field to define a new zone and attach the "
"interface to it."
msgstr "Pilih zon firewall yang anda ingin tetapkan untuk antar muka ini."

msgid ""
"Choose the network(s) you want to attach to this wireless interface or fill "
"out the <em>create</em> field to define a new network."
msgstr ""

msgid "Cipher"
msgstr ""

msgid "Cisco UDP encapsulation"
msgstr ""

msgid ""
"Click \"Generate archive\" to download a tar archive of the current "
"configuration files."
msgstr ""

#, fuzzy
msgid "Client"
msgstr "Pelanggan"

msgid "Client ID to send when requesting DHCP"
msgstr ""

msgid ""
"Close inactive connection after the given amount of seconds, use 0 to "
"persist connection"
msgstr ""

msgid "Close list..."
msgstr ""

msgid "Collecting data..."
msgstr ""

msgid "Command"
msgstr "Perintah"

msgid "Common Configuration"
msgstr ""

msgid ""
"Complicates key reinstallation attacks on the client side by disabling "
"retransmission of EAPOL-Key frames that are used to install keys. This "
"workaround might cause interoperability issues and reduced robustness of key "
"negotiation especially in environments with heavy traffic load."
msgstr ""

msgid "Configuration"
msgstr "Konfigurasi"

msgid "Configuration failed"
msgstr ""

msgid "Configuration files will be kept."
msgstr ""

msgid "Configuration has been applied."
msgstr ""

msgid "Configuration has been rolled back!"
msgstr ""

msgid "Confirmation"
msgstr "Pengesahan"

msgid "Connect"
msgstr ""

msgid "Connected"
msgstr ""

msgid "Connection Limit"
msgstr "Sambungan Batas"

<<<<<<< HEAD
=======
msgid "Connection attempt failed"
msgstr ""

>>>>>>> b38306dc
msgid "Connections"
msgstr ""

msgid ""
"Could not regain access to the device after applying the configuration "
"changes. You might need to reconnect if you modified network related "
"settings such as the IP address or wireless security credentials."
msgstr ""

msgid "Country"
msgstr ""

msgid "Country Code"
msgstr "Kod negara"

msgid "Cover the following interface"
msgstr ""

msgid "Cover the following interfaces"
msgstr ""

msgid "Create / Assign firewall-zone"
msgstr "Buat / Menetapkan dinding api-zon"

msgid "Create Interface"
msgstr ""

msgid "Create a bridge over multiple interfaces"
msgstr ""

msgid "Critical"
msgstr ""

msgid "Cron Log Level"
msgstr ""

msgid "Custom Interface"
msgstr ""

msgid "Custom delegated IPv6-prefix"
msgstr ""

msgid ""
"Custom feed definitions, e.g. private feeds. This file can be preserved in a "
"sysupgrade."
msgstr ""

msgid "Custom feeds"
msgstr ""

msgid ""
"Custom files (certificates, scripts) may remain on the system. To prevent "
"this, perform a factory-reset first."
msgstr ""

msgid ""
"Customizes the behaviour of the device <abbr title=\"Light Emitting Diode"
"\">LED</abbr>s if possible."
msgstr "Mengkustomisasi perilaku peranti LED jika mungkin."

msgid "DHCP Server"
msgstr ""

msgid "DHCP and DNS"
msgstr ""

msgid "DHCP client"
msgstr ""

msgid "DHCP-Options"
msgstr "DHCP-Pilihan"

msgid "DHCPv6 client"
msgstr ""

msgid "DHCPv6-Mode"
msgstr ""

msgid "DHCPv6-Service"
msgstr ""

msgid "DNS"
msgstr ""

msgid "DNS forwardings"
msgstr ""

msgid "DNS-Label / FQDN"
msgstr ""

msgid "DNSSEC"
msgstr ""

msgid "DNSSEC check unsigned"
msgstr ""

msgid "DPD Idle Timeout"
msgstr ""

msgid "DS-Lite AFTR address"
msgstr ""

msgid "DSL"
msgstr ""

msgid "DSL Status"
msgstr ""

msgid "DSL line mode"
msgstr ""

msgid "DUID"
msgstr ""

msgid "Data Rate"
msgstr ""

msgid "Debug"
msgstr ""

msgid "Default %d"
msgstr ""

msgid "Default gateway"
msgstr ""

msgid "Default is stateless + stateful"
msgstr ""

msgid "Default state"
msgstr ""

msgid "Define a name for this network."
msgstr ""

msgid ""
"Define additional DHCP options, for example "
"\"<code>6,192.168.2.1,192.168.2.2</code>\" which advertises different DNS "
"servers to clients."
msgstr ""

msgid "Delete"
msgstr "Padam"

msgid "Delete this network"
msgstr ""

msgid "Description"
msgstr "Keterangan"

msgid "Design"
msgstr "Disain"

msgid "Destination"
msgstr "Tempat tujuan"

msgid "Device"
msgstr "Alat"

msgid "Device Configuration"
msgstr ""

msgid "Device is rebooting..."
msgstr ""

msgid "Device unreachable!"
msgstr ""

msgid "Device unreachable! Still waiting for device..."
msgstr ""

msgid "Diagnostics"
msgstr ""

msgid "Dial number"
msgstr ""

msgid "Directory"
msgstr ""

msgid "Disable"
msgstr ""

msgid ""
"Disable <abbr title=\"Dynamic Host Configuration Protocol\">DHCP</abbr> for "
"this interface."
msgstr ""

msgid "Disable DNS setup"
msgstr ""

msgid "Disable Encryption"
msgstr ""

msgid "Disable this network"
msgstr ""

msgid "Disabled"
msgstr ""

msgid "Disabled (default)"
msgstr ""

msgid "Discard upstream RFC1918 responses"
msgstr ""

msgid "Disconnection attempt failed"
msgstr ""

msgid "Dismiss"
msgstr ""

msgid "Displaying only packages containing"
msgstr ""

msgid "Distance Optimization"
msgstr "Jarak Optimasi"

msgid "Distance to farthest network member in meters."
msgstr "Jarak ke rangkaian terjauh ahli dalam meter."

msgid "Distribution feeds"
msgstr ""

msgid "Diversity"
msgstr "Keanekaragaman"

# Nur für NAT-Firewalls?
msgid ""
"Dnsmasq is a combined <abbr title=\"Dynamic Host Configuration Protocol"
"\">DHCP</abbr>-Server and <abbr title=\"Domain Name System\">DNS</abbr>-"
"Forwarder for <abbr title=\"Network Address Translation\">NAT</abbr> "
"firewalls"
msgstr ""
"Dnsmasq adalah gabungan <abbr title=\"Dynamic Host Configuration Protocol"
"\">DHCP</abbr>-Pelayan dan<abbr title=\"Domain Name System\">DNS</abbr>-"
"Forwarder untuk <abbr title=\"Network Address Translation\">NAT</abbr> "
"firewall"

msgid "Do not cache negative replies, e.g. for not existing domains"
msgstr ""

msgid "Do not forward requests that cannot be answered by public name servers"
msgstr ""

msgid "Do not forward reverse lookups for local networks"
msgstr ""

msgid "Domain required"
msgstr "Domain diperlukan"

msgid "Domain whitelist"
msgstr ""

msgid "Don't Fragment"
msgstr ""

msgid ""
"Don't forward <abbr title=\"Domain Name System\">DNS</abbr>-Requests without "
"<abbr title=\"Domain Name System\">DNS</abbr>-Name"
msgstr "Jangan hantar permintaan DNS tanpa nama DNS"

msgid "Down"
msgstr ""

msgid "Download and install package"
msgstr "Turun dan memasang pakej"

msgid "Download backup"
msgstr ""

msgid "Downstream SNR offset"
msgstr ""

msgid "Dropbear Instance"
msgstr ""

msgid ""
"Dropbear offers <abbr title=\"Secure Shell\">SSH</abbr> network shell access "
"and an integrated <abbr title=\"Secure Copy\">SCP</abbr> server"
msgstr ""
"Dropbear menawarkan SSH kulit rangkaian aksesdan pelayan yang terintegrasi."

msgid "Dual-Stack Lite (RFC6333)"
msgstr ""

msgid "Dynamic <abbr title=\"Dynamic Host Configuration Protocol\">DHCP</abbr>"
msgstr "Dinamik DHCP"

msgid "Dynamic tunnel"
msgstr ""

msgid ""
"Dynamically allocate DHCP addresses for clients. If disabled, only clients "
"having static leases will be served."
msgstr ""

msgid "EA-bits length"
msgstr ""

msgid "EAP-Method"
msgstr "EAP-Kaedah"

msgid "Edit"
msgstr "Sunting"

msgid ""
"Edit the raw configuration data above to fix any error and hit \"Save\" to "
"reload the page."
msgstr ""

msgid "Edit this interface"
msgstr ""

msgid "Edit this network"
msgstr ""

msgid "Emergency"
msgstr ""

msgid "Enable"
msgstr ""

msgid ""
"Enable <abbr title=\"Internet Group Management Protocol\">IGMP</abbr> "
"snooping"
msgstr ""

msgid "Enable <abbr title=\"Spanning Tree Protocol\">STP</abbr>"
msgstr "Mengaktifkan <abbr title=\"Spanning Tree Protocol\">STP</abbr>"

msgid "Enable HE.net dynamic endpoint update"
msgstr ""

msgid "Enable IPv6 negotiation"
msgstr ""

msgid "Enable IPv6 negotiation on the PPP link"
msgstr ""

msgid "Enable Jumbo Frame passthrough"
msgstr ""

msgid "Enable NTP client"
msgstr ""

msgid "Enable Single DES"
msgstr ""

msgid "Enable TFTP server"
msgstr ""

msgid "Enable VLAN functionality"
msgstr ""

msgid "Enable WPS pushbutton, requires WPA(2)-PSK"
msgstr ""

msgid "Enable key reinstallation (KRACK) countermeasures"
msgstr ""

msgid "Enable learning and aging"
msgstr ""

msgid "Enable mirroring of incoming packets"
msgstr ""

msgid "Enable mirroring of outgoing packets"
msgstr ""

msgid "Enable the DF (Don't Fragment) flag of the encapsulating packets."
msgstr ""

msgid "Enable this mount"
msgstr ""

msgid "Enable this network"
msgstr ""

msgid "Enable this swap"
msgstr ""

msgid "Enable/Disable"
msgstr ""

msgid "Enabled"
msgstr ""

msgid "Enables IGMP snooping on this bridge"
msgstr ""

msgid ""
"Enables fast roaming among access points that belong to the same Mobility "
"Domain"
msgstr ""

msgid "Enables the Spanning Tree Protocol on this bridge"
msgstr "Aktifkan spanning Tree Protokol di jambatan ini"

msgid "Encapsulation mode"
msgstr ""

msgid "Encryption"
msgstr "Enkripsi"

msgid "Endpoint Host"
msgstr ""

msgid "Endpoint Port"
msgstr ""

msgid "Enter custom value"
msgstr ""

msgid "Enter custom values"
msgstr ""

msgid "Erasing..."
msgstr ""

msgid "Error"
msgstr "Kesalahan"

msgid "Errored seconds (ES)"
msgstr ""

msgid "Ethernet Adapter"
msgstr "Ethernet Adapter"

msgid "Ethernet Switch"
msgstr "Ethernet Beralih"

msgid "Exclude interfaces"
msgstr ""

msgid "Expand hosts"
msgstr ""

msgid "Expires"
msgstr ""

msgid ""
"Expiry time of leased addresses, minimum is 2 minutes (<code>2m</code>)."
msgstr ""

msgid "External"
msgstr ""

msgid "External R0 Key Holder List"
msgstr ""

msgid "External R1 Key Holder List"
msgstr ""

msgid "External system log server"
msgstr ""

msgid "External system log server port"
msgstr ""

msgid "External system log server protocol"
msgstr ""

msgid "Extra SSH command options"
msgstr ""

msgid "FT over DS"
msgstr ""

msgid "FT over the Air"
msgstr ""

msgid "FT protocol"
msgstr ""

msgid "Failed to confirm apply within %ds, waiting for rollback…"
msgstr ""

msgid "File"
msgstr ""

msgid "Filename of the boot image advertised to clients"
msgstr ""

msgid "Filesystem"
msgstr "Fail Sistem"

msgid "Filter"
msgstr "Penapis"

msgid "Filter private"
msgstr "Penapis swasta"

msgid "Filter useless"
msgstr "Penapis tak berguna"

msgid "Finalizing failed"
msgstr ""

msgid ""
"Find all currently attached filesystems and swap and replace configuration "
"with defaults based on what was detected"
msgstr ""

msgid "Find and join network"
msgstr ""

msgid "Find package"
msgstr "Cari pakej"

msgid "Finish"
msgstr "Selesai"

msgid "Firewall"
msgstr "Firewall"

msgid "Firewall Mark"
msgstr ""

msgid "Firewall Settings"
msgstr "Tetapan Firewall"

msgid "Firewall Status"
msgstr "Status Firewall"

msgid "Firmware File"
msgstr ""

msgid "Firmware Version"
msgstr ""

msgid "Fixed source port for outbound DNS queries"
msgstr ""

msgid "Flash Firmware"
msgstr "Firmware Flash"

msgid "Flash image..."
msgstr ""

msgid "Flash new firmware image"
msgstr ""

msgid "Flash operations"
msgstr ""

msgid "Flashing..."
msgstr ""

msgid "Force"
msgstr "Paksa"

msgid "Force CCMP (AES)"
msgstr ""

msgid "Force DHCP on this network even if another server is detected."
msgstr ""

msgid "Force TKIP"
msgstr ""

msgid "Force TKIP and CCMP (AES)"
msgstr ""

msgid "Force link"
msgstr ""

msgid "Force use of NAT-T"
msgstr ""

msgid "Form token mismatch"
msgstr ""

msgid "Forward DHCP traffic"
msgstr ""

msgid "Forward Error Correction Seconds (FECS)"
msgstr ""

msgid "Forward broadcast traffic"
msgstr ""

msgid "Forward mesh peer traffic"
msgstr ""

msgid "Forwarding mode"
msgstr ""

msgid "Fragmentation Threshold"
msgstr "Fragmentasi Ambang"

msgid "Frame Bursting"
msgstr "Bingkai Meletup"

msgid "Free"
msgstr ""

msgid "Free space"
msgstr ""

msgid ""
"Further information about WireGuard interfaces and peers at <a href=\"http://"
"wireguard.com\">wireguard.com</a>."
msgstr ""

msgid "GHz"
msgstr ""

msgid "GPRS only"
msgstr ""

msgid "Gateway"
msgstr ""

msgid "Gateway address is invalid"
msgstr ""

msgid "Gateway ports"
msgstr ""

msgid "General Settings"
msgstr ""

msgid "General Setup"
msgstr "Setup Umum"

msgid "General options for opkg"
msgstr ""

msgid "Generate Config"
msgstr ""

msgid "Generate PMK locally"
msgstr ""

msgid "Generate archive"
msgstr ""

msgid "Generic 802.11%s Wireless Controller"
msgstr ""

msgid "Given password confirmation did not match, password not changed!"
msgstr ""

msgid "Global Settings"
msgstr ""

msgid "Global network options"
msgstr ""

msgid "Go to password configuration..."
msgstr ""

msgid "Go to relevant configuration page"
msgstr "Menuju ke halaman konfigurasi yang relevan"

msgid "Group Password"
msgstr ""

msgid "Guest"
msgstr ""

msgid "HE.net password"
msgstr ""

msgid "HE.net username"
msgstr ""

msgid "HT mode (802.11n)"
msgstr ""

msgid "Hang Up"
msgstr "Menutup"

msgid "Header Error Code Errors (HEC)"
msgstr ""

msgid ""
"Here you can configure the basic aspects of your device like its hostname or "
"the timezone."
msgstr ""
"Di sini anda boleh mengkonfigurasi aspek asas peranti anda seperti nama host "
"atau zon."

msgid ""
"Here you can paste public SSH-Keys (one per line) for SSH public-key "
"authentication."
msgstr ""

msgid "Hide <abbr title=\"Extended Service Set Identifier\">ESSID</abbr>"
msgstr "Menyembunyikan ESSID"

msgid "Host"
msgstr ""

msgid "Host entries"
msgstr "Entri host"

msgid "Host expiry timeout"
msgstr ""

msgid "Host-<abbr title=\"Internet Protocol Address\">IP</abbr> or Network"
msgstr "IP host atau rangkaian"

msgid "Host-Uniq tag content"
msgstr ""

msgid "Hostname"
msgstr "Nama Host"

msgid "Hostname to send when requesting DHCP"
msgstr ""

msgid "Hostnames"
msgstr "Nama Host"

msgid "Hybrid"
msgstr ""

msgid "IKE DH Group"
msgstr ""

msgid "IP Addresses"
msgstr ""

msgid "IP address"
msgstr "Alamat IP"

msgid "IP address in invalid"
msgstr ""

msgid "IP address is missing"
msgstr ""

msgid "IPv4"
msgstr ""

msgid "IPv4 Firewall"
msgstr ""

msgid "IPv4 Upstream"
msgstr ""

msgid "IPv4 address"
msgstr ""

msgid "IPv4 and IPv6"
msgstr ""

msgid "IPv4 assignment length"
msgstr ""

msgid "IPv4 broadcast"
msgstr ""

msgid "IPv4 gateway"
msgstr ""

msgid "IPv4 netmask"
msgstr ""

msgid "IPv4 only"
msgstr ""

msgid "IPv4 prefix"
msgstr ""

msgid "IPv4 prefix length"
msgstr ""

msgid "IPv4-Address"
msgstr ""

msgid "IPv4-in-IPv4 (RFC2003)"
msgstr ""

msgid "IPv6"
msgstr "Konfigurasi IPv6"

msgid "IPv6 Firewall"
msgstr ""

msgid "IPv6 Neighbours"
msgstr ""

msgid "IPv6 Settings"
msgstr ""

msgid "IPv6 ULA-Prefix"
msgstr ""

msgid "IPv6 Upstream"
msgstr ""

msgid "IPv6 address"
msgstr ""

msgid "IPv6 assignment hint"
msgstr ""

msgid "IPv6 assignment length"
msgstr ""

msgid "IPv6 gateway"
msgstr ""

msgid "IPv6 only"
msgstr ""

msgid "IPv6 prefix"
msgstr ""

msgid "IPv6 prefix length"
msgstr ""

msgid "IPv6 routed prefix"
msgstr ""

msgid "IPv6 suffix"
msgstr ""

msgid "IPv6-Address"
msgstr ""

msgid "IPv6-PD"
msgstr ""

msgid "IPv6-in-IPv4 (RFC4213)"
msgstr ""

msgid "IPv6-over-IPv4 (6rd)"
msgstr ""

msgid "IPv6-over-IPv4 (6to4)"
msgstr ""

msgid "Identity"
msgstr "Identiti"

msgid "If checked, 1DES is enabled"
msgstr ""

msgid "If checked, encryption is disabled"
msgstr ""

msgid ""
"If specified, mount the device by its UUID instead of a fixed device node"
msgstr ""

msgid ""
"If specified, mount the device by the partition label instead of a fixed "
"device node"
msgstr ""

msgid "If unchecked, no default route is configured"
msgstr ""

msgid "If unchecked, the advertised DNS server addresses are ignored"
msgstr ""

msgid ""
"If your physical memory is insufficient unused data can be temporarily "
"swapped to a swap-device resulting in a higher amount of usable <abbr title="
"\"Random Access Memory\">RAM</abbr>. Be aware that swapping data is a very "
"slow process as the swap-device cannot be accessed with the high datarates "
"of the <abbr title=\"Random Access Memory\">RAM</abbr>."
msgstr ""
"Jika memori fizikal anda tidak cukup data yang boleh digunakan sementara "
"menukar ke peranti-penukar yang dihasilkan dalam jumlah RAM berguna yang "
"lebih tinggi. Berhati-hatilah bahawa penukaran data adalah proses yang "
"sangat lambat kerana peranti-penukar tidak boleh diakses dengan datarates "
"yang tinggi pada RAM."

msgid "Ignore <code>/etc/hosts</code>"
msgstr "Mengabaikan /etc/hosts"

msgid "Ignore interface"
msgstr "Abaikan antara muka"

msgid "Ignore resolve file"
msgstr "Abaikan fail yang selesai"

msgid "Image"
msgstr ""

msgid "In"
msgstr "Masuk"

msgid ""
"In order to prevent unauthorized access to the system, your request has been "
"blocked. Click \"Continue »\" below to return to the previous page."
msgstr ""

msgid "Inactivity timeout"
msgstr ""

msgid "Inbound:"
msgstr ""

msgid "Info"
msgstr ""

msgid "Initialization failure"
msgstr ""

msgid "Initscript"
msgstr ""

msgid "Initscripts"
msgstr ""

msgid "Install"
msgstr "Memasang"

msgid "Install iputils-traceroute6 for IPv6 traceroute"
msgstr ""

msgid "Install package %q"
msgstr ""

msgid "Install protocol extensions..."
msgstr ""

msgid "Installed packages"
msgstr ""

msgid "Interface"
msgstr "Interface"

msgid "Interface %q device auto-migrated from %q to %q."
msgstr ""

msgid "Interface Configuration"
msgstr ""

msgid "Interface Overview"
msgstr ""

msgid "Interface is reconnecting..."
msgstr ""

msgid "Interface name"
msgstr ""

msgid "Interface not present or not connected yet."
msgstr ""

msgid "Interfaces"
msgstr "Interface"

msgid "Internal"
msgstr ""

msgid "Internal Server Error"
msgstr ""

msgid "Invalid"
msgstr "Tak Sah"

msgid "Invalid VLAN ID given! Only IDs between %d and %d are allowed."
msgstr ""

msgid "Invalid VLAN ID given! Only unique IDs are allowed"
msgstr ""

msgid "Invalid username and/or password! Please try again."
msgstr "Username dan / atau password tak sah! Sila cuba lagi."

msgid "Isolate Clients"
msgstr ""

#, fuzzy
msgid ""
"It appears that you are trying to flash an image that does not fit into the "
"flash memory, please verify the image file!"
msgstr ""
"Tampak bahawa anda cuba untuk flash fail gambar yang tidak sesuai dengan "
"memori flash, sila buat pengesahan pada fail gambar!"

msgid "JavaScript required!"
msgstr ""

#, fuzzy
msgid "Join Network"
msgstr "Gabung Rangkaian"

msgid "Join Network: Wireless Scan"
msgstr ""

msgid "Joining Network: %q"
msgstr ""

msgid "Keep settings"
msgstr ""

msgid "Kernel Log"
msgstr "Log Kernel"

msgid "Kernel Version"
msgstr ""

msgid "Key"
msgstr "Kunci"

msgid "Key #%d"
msgstr ""

msgid "Kill"
msgstr "Tamatkan"

msgid "L2TP"
msgstr ""

msgid "L2TP Server"
msgstr ""

msgid "LCP echo failure threshold"
msgstr ""

msgid "LCP echo interval"
msgstr ""

msgid "LLC"
msgstr ""

msgid "Label"
msgstr ""

msgid "Language"
msgstr "Bahasa"

msgid "Language and Style"
msgstr ""

msgid "Latency"
msgstr ""

msgid "Leaf"
msgstr ""

msgid "Lease time"
msgstr ""

msgid "Lease validity time"
msgstr ""

msgid "Leasefile"
msgstr "Sewa fail"

msgid "Leasetime remaining"
msgstr "Sisa masa penyewaan"

msgid "Leave empty to autodetect"
msgstr ""

msgid "Leave empty to use the current WAN address"
msgstr ""

msgid "Legend:"
msgstr ""

msgid "Limit"
msgstr "Batas"

msgid "Limit DNS service to subnets interfaces on which we are serving DNS."
msgstr ""

msgid "Limit listening to these interfaces, and loopback."
msgstr ""

msgid "Line Attenuation (LATN)"
msgstr ""

msgid "Line Mode"
msgstr ""

msgid "Line State"
msgstr ""

msgid "Line Uptime"
msgstr ""

msgid "Link On"
msgstr "Link Pada"

msgid ""
"List of <abbr title=\"Domain Name System\">DNS</abbr> servers to forward "
"requests to"
msgstr ""

msgid ""
"List of R0KHs in the same Mobility Domain. <br />Format: MAC-address,NAS-"
"Identifier,128-bit key as hex string. <br />This list is used to map R0KH-ID "
"(NAS Identifier) to a destination MAC address when requesting PMK-R1 key "
"from the R0KH that the STA used during the Initial Mobility Domain "
"Association."
msgstr ""

msgid ""
"List of R1KHs in the same Mobility Domain. <br />Format: MAC-address,R1KH-ID "
"as 6 octets with colons,128-bit key as hex string. <br />This list is used "
"to map R1KH-ID to a destination MAC address when sending PMK-R1 key from the "
"R0KH. This is also the list of authorized R1KHs in the MD that can request "
"PMK-R1 keys."
msgstr ""

msgid "List of SSH key files for auth"
msgstr ""

msgid "List of domains to allow RFC1918 responses for"
msgstr ""

msgid "List of hosts that supply bogus NX domain results"
msgstr ""

msgid "Listen Interfaces"
msgstr ""

msgid "Listen Port"
msgstr ""

msgid "Listen only on the given interface or, if unspecified, on all"
msgstr ""

msgid "Listening port for inbound DNS queries"
msgstr ""

msgid "Load"
msgstr "Load"

msgid "Load Average"
msgstr ""

msgid "Loading"
msgstr ""

msgid "Local IP address is invalid"
msgstr ""

msgid "Local IP address to assign"
msgstr ""

msgid "Local IPv4 address"
msgstr ""

msgid "Local IPv6 address"
msgstr ""

msgid "Local Service Only"
msgstr ""

msgid "Local Startup"
msgstr ""

msgid "Local Time"
msgstr "Masa Tempatan"

msgid "Local domain"
msgstr ""

msgid ""
"Local domain specification. Names matching this domain are never forwarded "
"and are resolved from DHCP or hosts files only"
msgstr ""

msgid "Local domain suffix appended to DHCP names and hosts file entries"
msgstr ""

msgid "Local server"
msgstr ""

msgid ""
"Localise hostname depending on the requesting subnet if multiple IPs are "
"available"
msgstr ""

msgid "Localise queries"
msgstr "Soalan tempatan"

msgid "Locked to channel %s used by: %s"
msgstr ""

msgid "Log output level"
msgstr ""

msgid "Log queries"
msgstr "Log soalan"

msgid "Logging"
msgstr ""

msgid "Login"
msgstr "Login"

msgid "Logout"
msgstr "Logout"

msgid "Loss of Signal Seconds (LOSS)"
msgstr ""

msgid "Lowest leased address as offset from the network address."
msgstr ""

msgid "MAC-Address"
msgstr ""

msgid "MAC-Address Filter"
msgstr "Penapis alamat MAC"

msgid "MAC-Filter"
msgstr "Penapis MAC"

msgid "MAC-List"
msgstr "Senarai MAC"

msgid "MAP / LW4over6"
msgstr ""

msgid "MAP rule is invalid"
msgstr ""

msgid "MB/s"
msgstr ""

msgid "MD5"
msgstr ""

msgid "MHz"
msgstr ""

msgid "MTU"
msgstr ""

msgid ""
"Make sure to clone the root filesystem using something like the commands "
"below:"
msgstr ""

msgid "Manual"
msgstr ""

msgid "Max. Attainable Data Rate (ATTNDR)"
msgstr ""

msgid "Maximum allowed number of active DHCP leases"
msgstr ""

msgid "Maximum allowed number of concurrent DNS queries"
msgstr ""

msgid "Maximum allowed size of EDNS.0 UDP packets"
msgstr ""

msgid "Maximum amount of seconds to wait for the modem to become ready"
msgstr ""

msgid ""
"Maximum length of the name is 15 characters including the automatic protocol/"
"bridge prefix (br-, 6in4-, pppoe- etc.)"
msgstr ""

msgid "Maximum number of leased addresses."
msgstr ""

msgid "Mbit/s"
msgstr ""

msgid "Memory"
msgstr "Memori"

msgid "Memory usage (%)"
msgstr "Penggunaan Memori (%)"

msgid "Mesh Id"
msgstr ""

msgid "Metric"
msgstr "Metrik"

msgid "Mirror monitor port"
msgstr ""

msgid "Mirror source port"
msgstr ""

msgid "Missing protocol extension for proto %q"
msgstr ""

msgid "Mobility Domain"
msgstr ""

msgid "Mode"
msgstr "Mode"

msgid "Model"
msgstr ""

msgid "Modem device"
msgstr "Alat modem"

msgid "Modem information query failed"
msgstr ""

msgid "Modem init timeout"
msgstr ""

msgid "Monitor"
msgstr "Monitor"

msgid "Mount Entry"
msgstr ""

msgid "Mount Point"
msgstr "Mount Point"

msgid "Mount Points"
msgstr "Mount Points"

msgid "Mount Points - Mount Entry"
msgstr ""

msgid "Mount Points - Swap Entry"
msgstr ""

msgid ""
"Mount Points define at which point a memory device will be attached to the "
"filesystem"
msgstr ""
"Mount Points menentukan di mana titik peranti memori akan melekat pada fail "
"sistem"

msgid "Mount filesystems not specifically configured"
msgstr ""

msgid "Mount options"
msgstr ""

msgid "Mount point"
msgstr ""

msgid "Mount swap not specifically configured"
msgstr ""

msgid "Mounted file systems"
msgstr "Mounted fail sistems"

msgid "Move down"
msgstr ""

msgid "Move up"
msgstr ""

msgid "Multicast address"
msgstr ""

msgid "NAS ID"
msgstr "NAS ID"

msgid "NAT-T Mode"
msgstr ""

msgid "NAT64 Prefix"
msgstr ""

msgid "NCM"
msgstr ""

msgid "NDP-Proxy"
msgstr ""

msgid "NT Domain"
msgstr ""

msgid "NTP server candidates"
msgstr ""

msgid "Name"
msgstr "Nama"

msgid "Name of the new interface"
msgstr ""

msgid "Name of the new network"
msgstr "Nama rangkaian baru"

msgid "Navigation"
msgstr "Navigation"

msgid "Netmask"
msgstr ""

msgid "Network"
msgstr "Rangkaian"

msgid "Network Utilities"
msgstr ""

msgid "Network boot image"
msgstr ""

msgid "Network device is not present"
msgstr ""

msgid "Network without interfaces."
msgstr ""

msgid "Next »"
msgstr "Kemudian »"

msgid "No DHCP Server configured for this interface"
msgstr ""

msgid "No NAT-T"
msgstr ""

msgid "No chains in this table"
msgstr "Tiada rantai dalam jadual ini"

msgid "No files found"
msgstr ""

msgid "No information available"
msgstr ""

msgid "No matching prefix delegation"
msgstr ""

msgid "No negative cache"
msgstr ""

msgid "No network configured on this device"
msgstr ""

msgid "No network name specified"
msgstr ""

msgid "No package lists available"
msgstr ""

msgid "No password set!"
msgstr ""

msgid "No rules in this chain"
msgstr "Tidak ada peraturan dalam rantai ini"

msgid "No zone assigned"
msgstr ""

msgid "Noise"
msgstr "Kebisingan"

msgid "Noise Margin (SNR)"
msgstr ""

msgid "Noise:"
msgstr ""

msgid "Non Pre-emtive CRC errors (CRC_P)"
msgstr ""

msgid "Non-wildcard"
msgstr ""

msgid "None"
msgstr ""

msgid "Normal"
msgstr ""

msgid "Not Found"
msgstr ""

msgid "Not associated"
msgstr ""

msgid "Not connected"
msgstr ""

msgid "Note: Configuration files will be erased."
msgstr ""

msgid "Note: interface name length"
msgstr ""

msgid "Notice"
msgstr ""

msgid "Nslookup"
msgstr ""

msgid "Number of cached DNS entries (max is 10000, 0 is no caching)"
msgstr ""

msgid "OK"
msgstr "Baik"

msgid "OPKG-Configuration"
msgstr "OPKG-Konfigurasi"

msgid "Obfuscated Group Password"
msgstr ""

msgid "Obfuscated Password"
msgstr ""

msgid "Obtain IPv6-Address"
msgstr ""

msgid "Off-State Delay"
msgstr ""

msgid ""
"On this page you can configure the network interfaces. You can bridge "
"several interfaces by ticking the \"bridge interfaces\" field and enter the "
"names of several network interfaces separated by spaces. You can also use "
"<abbr title=\"Virtual Local Area Network\">VLAN</abbr> notation "
"<samp>INTERFACE.VLANNR</samp> (<abbr title=\"for example\">e.g.</abbr>: "
"<samp>eth0.1</samp>)."
msgstr ""
"Pada halaman ini anda boleh mengkonfigurasi antara muka rangkaian. Anda "
"boleh menjembatani beberapa antara muka dengan menanda jambatan antara muka "
"gelanggang dan masukkan beberapa nama antara muka rangkaian dipisahkan "
"dengan ruang. Anda juga boleh menggunakan antara muka VLAN notasi. Seperti "
"eth0.1."

msgid "On-State Delay"
msgstr ""

msgid "One of hostname or mac address must be specified!"
msgstr ""

msgid "One or more fields contain invalid values!"
msgstr ""

msgid "One or more invalid/required values on tab"
msgstr ""

msgid "One or more required fields have no value!"
msgstr ""

msgid "Open list..."
msgstr ""

msgid "OpenConnect (CISCO AnyConnect)"
msgstr ""

msgid "Operating frequency"
msgstr ""

msgid "Option changed"
msgstr ""

msgid "Option removed"
msgstr ""

msgid "Optional"
msgstr ""

msgid ""
"Optional. 32-bit mark for outgoing encrypted packets. Enter value in hex, "
"starting with <code>0x</code>."
msgstr ""

msgid ""
"Optional. Allowed values: 'eui64', 'random', fixed value like '::1' or "
"'::1:2'. When IPv6 prefix (like 'a:b:c:d::') is received from a delegating "
"server, use the suffix (like '::1') to form the IPv6 address ('a:b:c:d::1') "
"for the interface."
msgstr ""

msgid ""
"Optional. Base64-encoded preshared key. Adds in an additional layer of "
"symmetric-key cryptography for post-quantum resistance."
msgstr ""

msgid "Optional. Create routes for Allowed IPs for this peer."
msgstr ""

msgid "Optional. Description of peer."
msgstr ""

msgid ""
"Optional. Host of peer. Names are resolved prior to bringing up the "
"interface."
msgstr ""

msgid "Optional. Maximum Transmission Unit of tunnel interface."
msgstr ""

msgid "Optional. Port of peer."
msgstr ""

msgid ""
"Optional. Seconds between keep alive messages. Default is 0 (disabled). "
"Recommended value if this device is behind a NAT is 25."
msgstr ""

msgid "Optional. UDP port used for outgoing and incoming packets."
msgstr ""

msgid "Options"
msgstr "Pilihan"

msgid "Other:"
msgstr ""

msgid "Out"
msgstr "Keluar"

msgid "Outbound:"
msgstr ""

msgid "Output Interface"
msgstr ""

msgid "Override MAC address"
msgstr ""

msgid "Override MTU"
msgstr ""

msgid "Override TOS"
msgstr ""

msgid "Override TTL"
msgstr ""

msgid "Override default interface name"
msgstr ""

msgid "Override the gateway in DHCP responses"
msgstr ""

msgid ""
"Override the netmask sent to clients. Normally it is calculated from the "
"subnet that is served."
msgstr ""

msgid "Override the table used for internal routes"
msgstr ""

msgid "Overview"
msgstr "Keseluruhan"

msgid "Owner"
msgstr "Pemilik"

msgid "PAP/CHAP password"
msgstr ""

msgid "PAP/CHAP username"
msgstr ""

msgid "PID"
msgstr "PID"

msgid "PIN"
msgstr ""

msgid "PIN code rejected"
msgstr ""

msgid "PMK R1 Push"
msgstr ""

msgid "PPP"
msgstr ""

msgid "PPPoA Encapsulation"
msgstr "Pengkapsulan PPPoA"

msgid "PPPoATM"
msgstr ""

msgid "PPPoE"
msgstr ""

msgid "PPPoSSH"
msgstr ""

msgid "PPtP"
msgstr ""

msgid "PSID offset"
msgstr ""

msgid "PSID-bits length"
msgstr ""

msgid "PTM/EFM (Packet Transfer Mode)"
msgstr ""

msgid "Package libiwinfo required!"
msgstr ""

msgid "Package lists are older than 24 hours"
msgstr ""

msgid "Package name"
msgstr "Nama pakej"

msgid "Packets"
msgstr "Paket"

msgid "Part of zone %q"
msgstr ""

msgid "Password"
msgstr "Kata laluan"

msgid "Password authentication"
msgstr "Kata laluan pengesahan"

msgid "Password of Private Key"
msgstr "Kata Laluan Kunci Swasta"

msgid "Password of inner Private Key"
msgstr ""

msgid "Password successfully changed!"
msgstr ""

msgid "Password2"
msgstr ""

msgid "Path to CA-Certificate"
msgstr "Path ke CA-Sijil"

msgid "Path to Client-Certificate"
msgstr ""

msgid "Path to Private Key"
msgstr "Path ke Kunci Swasta"

msgid "Path to inner CA-Certificate"
msgstr ""

msgid "Path to inner Client-Certificate"
msgstr ""

msgid "Path to inner Private Key"
msgstr ""

msgid "Peak:"
msgstr ""

msgid "Peer IP address to assign"
msgstr ""

msgid "Peer address is missing"
msgstr ""

msgid "Peers"
msgstr ""

msgid "Perfect Forward Secrecy"
msgstr ""

msgid "Perform reboot"
msgstr "Lakukan reboot"

msgid "Perform reset"
msgstr ""

msgid "Persistent Keep Alive"
msgstr ""

msgid "Phy Rate:"
msgstr ""

msgid "Physical Settings"
msgstr "Tetapan Fizikal"

msgid "Ping"
msgstr ""

msgid "Pkts."
msgstr "Pkts."

msgid "Please enter your username and password."
msgstr "Sila masukkan username dan kata laluan anda."

msgid "Policy"
msgstr "Dasar"

msgid "Port"
msgstr "Port"

msgid "Port status:"
msgstr ""

msgid "Power Management Mode"
msgstr ""

msgid "Pre-emtive CRC errors (CRCP_P)"
msgstr ""

msgid "Prefer LTE"
msgstr ""

msgid "Prefer UMTS"
msgstr ""

msgid "Prefix Delegated"
msgstr ""

msgid "Preshared Key"
msgstr ""

msgid ""
"Presume peer to be dead after given amount of LCP echo failures, use 0 to "
"ignore failures"
msgstr ""

msgid "Prevent listening on these interfaces."
msgstr ""

msgid "Prevents client-to-client communication"
msgstr "Mencegah komunikasi sesama Pelanggan"

msgid "Private Key"
msgstr ""

msgid "Proceed"
msgstr "Teruskan"

msgid "Processes"
msgstr "Proses"

msgid "Profile"
msgstr ""

msgid "Prot."
msgstr "Prot."

msgid "Protocol"
msgstr "Protokol"

msgid "Protocol family"
msgstr ""

msgid "Protocol of the new interface"
msgstr ""

msgid "Protocol support is not installed"
msgstr ""

msgid "Provide NTP server"
msgstr ""

msgid "Provide new network"
msgstr ""

msgid "Pseudo Ad-Hoc (ahdemo)"
msgstr "Pseudo Ad-Hoc (ahdemo)"

msgid "Public Key"
msgstr ""

msgid "Public prefix routed to this device for distribution to clients."
msgstr ""

msgid "QMI Cellular"
msgstr ""

msgid "Quality"
msgstr ""

msgid "R0 Key Lifetime"
msgstr ""

msgid "R1 Key Holder"
msgstr ""

msgid "RFC3947 NAT-T mode"
msgstr ""

msgid "RTS/CTS Threshold"
msgstr "RTS/CTS-Ambang"

# Ein / Aus, eingehend / ausgehend?
msgid "RX"
msgstr "RX"

msgid "RX Rate"
msgstr ""

msgid "Radius-Accounting-Port"
msgstr ""

msgid "Radius-Accounting-Secret"
msgstr ""

msgid "Radius-Accounting-Server"
msgstr ""

msgid "Radius-Authentication-Port"
msgstr ""

msgid "Radius-Authentication-Secret"
msgstr ""

msgid "Radius-Authentication-Server"
msgstr ""

msgid "Raw hex-encoded bytes. Leave empty unless your ISP require this"
msgstr ""

msgid ""
"Read <code>/etc/ethers</code> to configure the <abbr title=\"Dynamic Host "
"Configuration Protocol\">DHCP</abbr>-Server"
msgstr "Baca /etc/ethers untuk mengkonfigurasikan DHCP-Server"

msgid ""
"Really delete this interface? The deletion cannot be undone! You might lose "
"access to this device if you are connected via this interface"
msgstr ""

msgid ""
"Really delete this wireless network? The deletion cannot be undone! You "
"might lose access to this device if you are connected via this network."
msgstr ""

msgid "Really reset all changes?"
msgstr ""

msgid "Really switch protocol?"
msgstr ""

msgid "Realtime Connections"
msgstr ""

msgid "Realtime Graphs"
msgstr ""

msgid "Realtime Load"
msgstr ""

msgid "Realtime Traffic"
msgstr ""

msgid "Realtime Wireless"
msgstr ""

msgid "Reassociation Deadline"
msgstr ""

msgid "Rebind protection"
msgstr ""

msgid "Reboot"
msgstr "Reboot"

msgid "Rebooting..."
msgstr ""

msgid "Reboots the operating system of your device"
msgstr "Reboot sistem operasi peranti anda"

msgid "Receive"
msgstr "Menerima"

msgid "Receiver Antenna"
msgstr "Antena Penerima"

msgid "Recommended. IP addresses of the WireGuard interface."
msgstr ""

msgid "Reconnect this interface"
msgstr ""

msgid "References"
msgstr "Rujukan"

msgid "Relay"
msgstr ""

msgid "Relay Bridge"
msgstr ""

msgid "Relay between networks"
msgstr ""

msgid "Relay bridge"
msgstr ""

msgid "Remote IPv4 address"
msgstr ""

msgid "Remote IPv4 address or FQDN"
msgstr ""

msgid "Remove"
msgstr "Menghapuskan"

msgid "Repeat scan"
msgstr "Ulangi scan"

msgid "Replace entry"
msgstr "Tukar entri"

msgid "Replace wireless configuration"
msgstr ""

msgid "Request IPv6-address"
msgstr ""

msgid "Request IPv6-prefix of length"
msgstr ""

msgid "Required"
msgstr ""

msgid "Required for certain ISPs, e.g. Charter with DOCSIS 3"
msgstr ""

msgid "Required. Base64-encoded private key for this interface."
msgstr ""

msgid "Required. Base64-encoded public key of peer."
msgstr ""

msgid ""
"Required. IP addresses and prefixes that this peer is allowed to use inside "
"the tunnel. Usually the peer's tunnel IP addresses and the networks the peer "
"routes through the tunnel."
msgstr ""

msgid ""
"Requires the 'full' version of wpad/hostapd and support from the wifi driver "
"<br />(as of Feb 2017: ath9k and ath10k, in LEDE also mwlwifi and mt76)"
msgstr ""

msgid ""
"Requires upstream supports DNSSEC; verify unsigned domain responses really "
"come from unsigned domains"
msgstr ""

msgid "Reset"
msgstr "Reset"

msgid "Reset Counters"
msgstr "Reset Loket"

msgid "Reset to defaults"
msgstr ""

msgid "Resolv and Hosts Files"
msgstr ""

msgid "Resolve file"
msgstr ""

msgid "Restart"
msgstr ""

msgid "Restart Firewall"
msgstr "Restart Firewall"

msgid "Restart radio interface"
msgstr ""

msgid "Restore"
msgstr "Mengembalikan"

msgid "Restore backup"
msgstr "Kembalikan sandaran"

msgid "Reveal/hide password"
msgstr ""

msgid "Revert"
msgstr "Kembali"

msgid "Revert changes"
msgstr ""

msgid "Revert request failed with status <code>%h</code>"
msgstr ""

msgid "Reverting configuration…"
msgstr ""

msgid "Root"
msgstr ""

msgid "Root directory for files served via TFTP"
msgstr ""

msgid "Root preparation"
msgstr ""

msgid "Route Allowed IPs"
msgstr ""

msgid "Route type"
msgstr ""

msgid "Router Advertisement-Service"
msgstr ""

msgid "Router Password"
msgstr ""

msgid "Routes"
msgstr "Laluan"

msgid ""
"Routes specify over which interface and gateway a certain host or network "
"can be reached."
msgstr ""
"Laluan menentukan di mana interface dan gateway host atau rangkaian tertentu "
"yang boleh dicapai."

msgid "Run a filesystem check before mounting the device"
msgstr ""

msgid "Run filesystem check"
msgstr ""

msgid "SHA256"
msgstr ""

msgid "SNR"
msgstr ""

msgid "SSH Access"
msgstr ""

msgid "SSH server address"
msgstr ""

msgid "SSH server port"
msgstr ""

msgid "SSH username"
msgstr ""

msgid "SSH-Keys"
msgstr ""

msgid "SSID"
msgstr "SSID"

msgid "Save"
msgstr "Simpan"

msgid "Save & Apply"
msgstr "Simpan & Melaksanakan"

msgid "Scan"
msgstr "Scan"

msgid "Scheduled Tasks"
msgstr "Tugas Jadual"

msgid "Section added"
msgstr ""

msgid "Section removed"
msgstr ""

msgid "See \"mount\" manpage for details"
msgstr "Rujuk \"mount\" laman manual untuk detail"

msgid ""
"Send LCP echo requests at the given interval in seconds, only effective in "
"conjunction with failure threshold"
msgstr ""

msgid "Separate Clients"
msgstr "Pisahkan Pelanggan"

msgid "Server Settings"
msgstr ""

msgid "Service Name"
msgstr ""

msgid "Service Type"
msgstr ""

msgid "Services"
msgstr "Perkhidmatan"

msgid ""
"Set interface properties regardless of the link carrier (If set, carrier "
"sense events do not invoke hotplug handlers)."
msgstr ""

msgid "Set up Time Synchronization"
msgstr ""

msgid "Setting PLMN failed"
msgstr ""

msgid "Setting operation mode failed"
msgstr ""

msgid "Setup DHCP Server"
msgstr ""

msgid "Severely Errored Seconds (SES)"
msgstr ""

msgid "Short GI"
msgstr ""

msgid "Show current backup file list"
msgstr ""

msgid "Shutdown this interface"
msgstr ""

msgid "Signal"
msgstr "Isyarat"

msgid "Signal Attenuation (SATN)"
msgstr ""

msgid "Signal:"
msgstr ""

msgid "Size"
msgstr "Saiz"

msgid "Size (.ipk)"
msgstr ""

msgid "Size of DNS query cache"
msgstr ""

msgid "Skip"
msgstr "Skip"

msgid "Skip to content"
msgstr "Skip ke kadar"

msgid "Skip to navigation"
msgstr "Skip ke navigation"

msgid "Slot time"
msgstr "Slot masa"

msgid "Software"
msgstr "Perisian"

msgid "Software VLAN"
msgstr ""

msgid "Some fields are invalid, cannot save values!"
msgstr ""

msgid "Sorry, the object you requested was not found."
msgstr ""

msgid "Sorry, the server encountered an unexpected error."
msgstr ""

msgid ""
"Sorry, there is no sysupgrade support present; a new firmware image must be "
"flashed manually. Please refer to the wiki for device specific install "
"instructions."
msgstr ""

msgid "Source"
msgstr "Sumber"

msgid "Specifies the directory the device is attached to"
msgstr ""

msgid "Specifies the listening port of this <em>Dropbear</em> instance"
msgstr ""

msgid ""
"Specifies the maximum amount of failed ARP requests until hosts are presumed "
"to be dead"
msgstr ""

msgid ""
"Specifies the maximum amount of seconds after which hosts are presumed to be "
"dead"
msgstr ""

msgid "Specify a TOS (Type of Service)."
msgstr ""

msgid ""
"Specify a TTL (Time to Live) for the encapsulating packet other than the "
"default (64)."
msgstr ""

msgid ""
"Specify an MTU (Maximum Transmission Unit) other than the default (1280 "
"bytes)."
msgstr ""

msgid "Specify the secret encryption key here."
msgstr ""

msgid "Start"
msgstr "Mula"

msgid "Start priority"
msgstr ""

msgid "Starting configuration apply…"
msgstr ""

msgid "Startup"
msgstr ""

msgid "Static IPv4 Routes"
msgstr "Laluan IPv4 Statik"

msgid "Static IPv6 Routes"
msgstr "Laluan IPv6 Statik"

msgid "Static Leases"
msgstr "Statische Einträge"

msgid "Static Routes"
msgstr "Laluan Statik"

msgid "Static address"
msgstr ""

msgid ""
"Static leases are used to assign fixed IP addresses and symbolic hostnames "
"to DHCP clients. They are also required for non-dynamic interface "
"configurations where only hosts with a corresponding lease are served."
msgstr ""

msgid "Status"
msgstr "Status"

msgid "Stop"
msgstr ""

msgid "Strict order"
msgstr "Order Ketat"

msgid "Submit"
msgstr "Menyerahkan"

msgid "Suppress logging"
msgstr ""

msgid "Suppress logging of the routine operation of these protocols"
msgstr ""

msgid "Swap"
msgstr ""

msgid "Swap Entry"
msgstr ""

msgid "Switch"
msgstr "Beralih"

msgid "Switch %q"
msgstr ""

msgid "Switch %q (%s)"
msgstr ""

msgid ""
"Switch %q has an unknown topology - the VLAN settings might not be accurate."
msgstr ""

msgid "Switch Port Mask"
msgstr ""

msgid "Switch VLAN"
msgstr ""

msgid "Switch protocol"
msgstr ""

msgid "Sync with browser"
msgstr ""

msgid "Synchronizing..."
msgstr ""

msgid "System"
msgstr "Sistem"

msgid "System Log"
msgstr "Log Sistem"

msgid "System Properties"
msgstr ""

msgid "System log buffer size"
msgstr ""

msgid "TCP:"
msgstr ""

msgid "TFTP Settings"
msgstr ""

msgid "TFTP server root"
msgstr ""

# same as RX
msgid "TX"
msgstr "TX"

msgid "TX Rate"
msgstr ""

msgid "Table"
msgstr "Meja"

msgid "Target"
msgstr "Sasaran"

msgid "Target network"
msgstr ""

msgid "Terminate"
msgstr "Menamatkan"

msgid ""
"The <em>Device Configuration</em> section covers physical settings of the "
"radio hardware such as channel, transmit power or antenna selection which "
"are shared among all defined wireless networks (if the radio hardware is "
"multi-SSID capable). Per network settings like encryption or operation mode "
"are grouped in the <em>Interface Configuration</em>."
msgstr ""

msgid ""
"The <em>libiwinfo-lua</em> package is not installed. You must install this "
"component for working wireless configuration!"
msgstr ""

msgid ""
"The HE.net endpoint update configuration changed, you must now use the plain "
"username instead of the user ID!"
msgstr ""

msgid ""
"The IPv4 address or the fully-qualified domain name of the remote tunnel end."
msgstr ""

msgid ""
"The IPv6 prefix assigned to the provider, usually ends with <code>::</code>"
msgstr ""

msgid ""
"The allowed characters are: <code>A-Z</code>, <code>a-z</code>, <code>0-9</"
"code> and <code>_</code>"
msgstr ""
"Karakter yang diizinkan adalah: <code>A-Z</code>, <code>a-z</code>, "
"<code>0-9</code> dan <code>_</code>"

msgid "The backup archive does not appear to be a valid gzip file."
msgstr ""

msgid "The configuration file could not be loaded due to the following error:"
msgstr ""

msgid ""
"The device could not be reached within %d seconds after applying the pending "
"changes, which caused the configuration to be rolled back for safety "
"reasons. If you believe that the configuration changes are correct "
"nonetheless, perform an unchecked configuration apply. Alternatively, you "
"can dismiss this warning and edit changes before attempting to apply again, "
"or revert all pending changes to keep the currently working configuration "
"state."
msgstr ""

msgid ""
"The device file of the memory or partition (<abbr title=\"for example\">e.g."
"</abbr> <code>/dev/sda1</code>)"
msgstr "Fail peranti memori atau partisyen, (contohnya: /dev/sda)"

msgid ""
"The filesystem that was used to format the memory (<abbr title=\"for example"
"\">e.g.</abbr> <samp><abbr title=\"Third Extended Filesystem\">ext3</abbr></"
"samp>)"
msgstr "Failsistem yang digunakan untuk memformat memori (contohnya: ext3)"

msgid ""
"The flash image was uploaded. Below is the checksum and file size listed, "
"compare them with the original file to ensure data integrity.<br /> Click "
"\"Proceed\" below to start the flash procedure."
msgstr ""
"Fail gambar flash telah di-upload. Berikut ini adalah checksum dan saiz fail "
"yang berdaftar, membandingkannya dengan fail gambar asli untuk memastikan "
"integriti data.<br /> Klik butang terus di bawah untuk memulakan prosedur "
"flash."

msgid "The following changes have been reverted"
msgstr "Laman berikut telah kembali"

msgid "The following rules are currently active on this system."
msgstr "Peraturan berikut sedang aktif pada sistem ini."

msgid "The given network name is not unique"
msgstr ""

msgid ""
"The hardware is not multi-SSID capable and the existing configuration will "
"be replaced if you proceed."
msgstr ""

msgid ""
"The length of the IPv4 prefix in bits, the remainder is used in the IPv6 "
"addresses."
msgstr ""

msgid "The length of the IPv6 prefix in bits"
msgstr ""

msgid "The local IPv4 address over which the tunnel is created (optional)."
msgstr ""

msgid ""
"The network ports on this device can be combined to several <abbr title="
"\"Virtual Local Area Network\">VLAN</abbr>s in which computers can "
"communicate directly with each other. <abbr title=\"Virtual Local Area "
"Network\">VLAN</abbr>s are often used to separate different network "
"segments. Often there is by default one Uplink port for a connection to the "
"next greater network like the internet and other ports for a local network."
msgstr ""

msgid "The selected protocol needs a device assigned"
msgstr ""

msgid "The submitted security token is invalid or already expired!"
msgstr ""

msgid ""
"The system is erasing the configuration partition now and will reboot itself "
"when finished."
msgstr ""

#, fuzzy
msgid ""
"The system is flashing now.<br /> DO NOT POWER OFF THE DEVICE!<br /> Wait a "
"few minutes before you try to reconnect. It might be necessary to renew the "
"address of your computer to reach the device again, depending on your "
"settings."
msgstr ""
"Sistem ini sekarang mula flash.<br /> JANGAN TUTUP KUASA UNTUK PERANTI!<br /"
"> Tunggu beberapa minit sehingga anda cuba untuk menyambung kembali. Mungkin "
"anda perlu mengemas kini alamat komputer anda untuk mencapai peranti lagi, "
"bergantung pada tetapan anda."

msgid ""
"The uploaded image file does not contain a supported format. Make sure that "
"you choose the generic image format for your platform."
msgstr ""
"Format Fail gambar yang diupload tidak disokongkan. Pastikan anda memilih "
"fail format gambar yang generik untuk platform anda."

msgid "There are no active leases."
msgstr ""

msgid "There are no changes to apply."
msgstr ""

msgid "There are no pending changes to revert!"
msgstr ""

msgid "There are no pending changes!"
msgstr ""

msgid ""
"There is no device assigned yet, please attach a network device in the "
"\"Physical Settings\" tab"
msgstr ""

msgid ""
"There is no password set on this router. Please configure a root password to "
"protect the web interface and enable SSH."
msgstr ""

msgid "This IPv4 address of the relay"
msgstr ""

msgid ""
"This file may contain lines like 'server=/domain/1.2.3.4' or "
"'server=1.2.3.4' fordomain-specific or full upstream <abbr title=\"Domain "
"Name System\">DNS</abbr> servers."
msgstr ""

msgid ""
"This is a list of shell glob patterns for matching files and directories to "
"include during sysupgrade. Modified files in /etc/config/ and certain other "
"configurations are automatically preserved."
msgstr ""

msgid ""
"This is either the \"Update Key\" configured for the tunnel or the account "
"password if no update key has been configured"
msgstr ""

msgid ""
"This is the content of /etc/rc.local. Insert your own commands here (in "
"front of 'exit 0') to execute them at the end of the boot process."
msgstr ""

msgid ""
"This is the local endpoint address assigned by the tunnel broker, it usually "
"ends with <code>...:2/64</code>"
msgstr ""

msgid ""
"This is the only <abbr title=\"Dynamic Host Configuration Protocol\">DHCP</"
"abbr> in the local network"
msgstr "Ini adalah DHCP hanya dalam rangkaian tempatan."

msgid "This is the plain username for logging into the account"
msgstr ""

msgid ""
"This is the prefix routed to you by the tunnel broker for use by clients"
msgstr ""

msgid "This is the system crontab in which scheduled tasks can be defined."
msgstr ""
"Ini adalah crontab sistem di mana tugas-tugas yang dijadualkan boleh "
"ditakrifkan."

msgid ""
"This is usually the address of the nearest PoP operated by the tunnel broker"
msgstr ""

msgid ""
"This list gives an overview over currently running system processes and "
"their status."
msgstr ""
"Senarai ini memberikan gambaran lebih pada proses sistem yang sedang "
"berjalan dan statusnya."

msgid "This page gives an overview over currently active network connections."
msgstr ""
"Laman ini memberikan gambaran lebih dari saat ini sambungan rangkaian yang "
"aktif."

msgid "This section contains no values yet"
msgstr "Bahagian ini belum mengandungi nilai-nilai lagi"

msgid "Time Synchronization"
msgstr ""

msgid "Time Synchronization is not configured yet."
msgstr ""

msgid "Timezone"
msgstr "Zon masa"

msgid ""
"To restore configuration files, you can upload a previously generated backup "
"archive here. To reset the firmware to its initial state, click \"Perform "
"reset\" (only possible with squashfs images)."
msgstr ""

msgid "Tone"
msgstr ""

msgid "Total Available"
msgstr ""

msgid "Traceroute"
msgstr ""

msgid "Traffic"
msgstr "Lalu lintas"

msgid "Transfer"
msgstr "Pemindahan"

msgid "Transmission Rate"
msgstr "Kelajuan Penghantaran"

msgid "Transmit"
msgstr "Pancar"

msgid "Transmit Power"
msgstr "Daya Pancar"

msgid "Transmitter Antenna"
msgstr "Antena Pemancar"

msgid "Trigger"
msgstr ""

msgid "Trigger Mode"
msgstr ""

msgid "Tunnel ID"
msgstr ""

msgid "Tunnel Interface"
msgstr ""

msgid "Tunnel Link"
msgstr ""

msgid "Tx-Power"
msgstr ""

msgid "Type"
msgstr "Jenis"

msgid "UDP:"
msgstr ""

msgid "UMTS only"
msgstr ""

msgid "UMTS/GPRS/EV-DO"
msgstr ""

msgid "USB Device"
msgstr ""

msgid "USB Ports"
msgstr ""

msgid "UUID"
msgstr ""

msgid "Unable to determine device name"
msgstr ""

msgid "Unable to determine external IP address"
msgstr ""

msgid "Unable to determine upstream interface"
msgstr ""

msgid "Unable to dispatch"
msgstr ""

msgid "Unable to obtain client ID"
msgstr ""

msgid "Unable to resolve AFTR host name"
msgstr ""

msgid "Unable to resolve peer host name"
msgstr ""

msgid "Unavailable Seconds (UAS)"
msgstr ""

msgid "Unknown"
msgstr ""

msgid "Unknown Error, password not changed!"
msgstr ""

msgid "Unknown error (%s)"
msgstr ""

msgid "Unmanaged"
msgstr ""

msgid "Unmount"
msgstr ""

msgid "Unsaved Changes"
msgstr "Perubahan yang belum disimpan"

msgid "Unsupported MAP type"
msgstr ""

msgid "Unsupported modem"
msgstr ""

msgid "Unsupported protocol type."
msgstr ""

msgid "Up"
msgstr ""

msgid "Update lists"
msgstr ""

msgid ""
"Upload a sysupgrade-compatible image here to replace the running firmware. "
"Check \"Keep settings\" to retain the current configuration (requires a "
"compatible firmware image)."
msgstr ""

msgid "Upload archive..."
msgstr ""

msgid "Uploaded File"
msgstr "Uploaded Fail"

msgid "Uptime"
msgstr "Masa Aktif"

msgid "Use <code>/etc/ethers</code>"
msgstr "Guna /etc/ethers"

msgid "Use DHCP gateway"
msgstr ""

msgid "Use DNS servers advertised by peer"
msgstr ""

msgid "Use ISO/IEC 3166 alpha2 country codes."
msgstr ""

msgid "Use MTU on tunnel interface"
msgstr ""

msgid "Use TTL on tunnel interface"
msgstr ""

msgid "Use as external overlay (/overlay)"
msgstr ""

msgid "Use as root filesystem (/)"
msgstr ""

msgid "Use broadcast flag"
msgstr ""

msgid "Use builtin IPv6-management"
msgstr ""

msgid "Use custom DNS servers"
msgstr ""

msgid "Use default gateway"
msgstr ""

msgid "Use gateway metric"
msgstr ""

msgid "Use routing table"
msgstr ""

msgid ""
"Use the <em>Add</em> Button to add a new lease entry. The <em>MAC-Address</"
"em> identifies the host, the <em>IPv4-Address</em> specifies the fixed "
"address to use, and the <em>Hostname</em> is assigned as a symbolic name to "
"the requesting host. The optional <em>Lease time</em> can be used to set non-"
"standard host-specific lease time, e.g. 12h, 3d or infinite."
msgstr ""

msgid "Used"
msgstr "Diguna"

msgid "Used Key Slot"
msgstr ""

msgid ""
"Used for two different purposes: RADIUS NAS ID and 802.11r R0KH-ID. Not "
"needed with normal WPA(2)-PSK."
msgstr ""

msgid "User certificate (PEM encoded)"
msgstr ""

msgid "User key (PEM encoded)"
msgstr ""

msgid "Username"
msgstr "Username"

msgid "VC-Mux"
msgstr ""

msgid "VDSL"
msgstr ""

msgid "VLANs on %q"
msgstr ""

msgid "VLANs on %q (%s)"
msgstr ""

msgid "VPN Local address"
msgstr ""

msgid "VPN Local port"
msgstr ""

msgid "VPN Server"
msgstr ""

msgid "VPN Server port"
msgstr ""

msgid "VPN Server's certificate SHA1 hash"
msgstr ""

msgid "VPNC (CISCO 3000 (and others) VPN)"
msgstr ""

msgid "Vendor"
msgstr ""

msgid "Vendor Class to send when requesting DHCP"
msgstr ""

msgid "Verify"
msgstr ""

msgid "Version"
msgstr "Versi"

msgid "Virtual dynamic interface"
msgstr ""

msgid "WDS"
msgstr "WDS"

msgid "WEP Open System"
msgstr ""

msgid "WEP Shared Key"
msgstr ""

msgid "WEP passphrase"
msgstr ""

msgid "WMM Mode"
msgstr "WMM Mod"

msgid "WPA passphrase"
msgstr ""

msgid ""
"WPA-Encryption requires wpa_supplicant (for client mode) or hostapd (for AP "
"and ad-hoc mode) to be installed."
msgstr ""
"WPA-Enkripsi memerlukan pemohan wpa (untuk mod pelanggan) atau hostapd "
"(untuk AP dan mod ad-hoc) yang akan dipasangkan."

msgid "Waiting for changes to be applied..."
msgstr ""

msgid "Waiting for command to complete..."
msgstr ""

msgid "Waiting for configuration to get applied… %ds"
msgstr ""

msgid "Waiting for device..."
msgstr ""

msgid "Warning"
msgstr ""

msgid "Warning: There are unsaved changes that will get lost on reboot!"
msgstr ""

msgid ""
"When using a PSK, the PMK can be generated locally without inter AP "
"communications"
msgstr ""

msgid "Width"
msgstr ""

msgid "WireGuard VPN"
msgstr ""

msgid "Wireless"
msgstr ""

msgid "Wireless Adapter"
msgstr "Adapter Wayarles"

msgid "Wireless Network"
msgstr "Rangkaian Wayarles"

msgid "Wireless Overview"
msgstr "Gambaran keseluruhan Wayarles"

msgid "Wireless Security"
msgstr "Keselamatan WLAN"

msgid "Wireless is disabled"
msgstr ""

msgid "Wireless is not associated"
msgstr ""

msgid "Wireless is restarting..."
msgstr ""

msgid "Wireless network is disabled"
msgstr ""

msgid "Wireless network is enabled"
msgstr ""

msgid "Write received DNS requests to syslog"
msgstr ""

msgid "Write system log to file"
msgstr ""

msgid ""
"You can enable or disable installed init scripts here. Changes will applied "
"after a device reboot.<br /><strong>Warning: If you disable essential init "
"scripts like \"network\", your device might become inaccessible!</strong>"
msgstr ""

msgid ""
"You must enable JavaScript in your browser or LuCI will not work properly."
msgstr ""

msgid ""
"Your Internet Explorer is too old to display this page correctly. Please "
"upgrade it to at least version 7 or use another browser like Firefox, Opera "
"or Safari."
msgstr ""

msgid "any"
msgstr ""

msgid "auto"
msgstr "auto"

msgid "baseT"
msgstr ""

msgid "bridged"
msgstr ""

msgid "create"
msgstr ""

msgid "create:"
msgstr ""

msgid "creates a bridge over specified interface(s)"
msgstr "mencipta jambatan di antara muka tertentu"

msgid "dB"
msgstr ""

msgid "dBm"
msgstr ""

msgid "disable"
msgstr "mematikan"

msgid "disabled"
msgstr ""

msgid "expired"
msgstr ""

msgid ""
"file where given <abbr title=\"Dynamic Host Configuration Protocol\">DHCP</"
"abbr>-leases will be stored"
msgstr "fail dimana DHCP-sewa akan disimpan"

msgid "forward"
msgstr ""

msgid "full-duplex"
msgstr ""

msgid "half-duplex"
msgstr ""

msgid "hidden"
msgstr ""

msgid "hybrid mode"
msgstr ""

msgid "if target is a network"
msgstr "jika target itu ialah rangkaian"

msgid "input"
msgstr ""

msgid "kB"
msgstr ""

msgid "kB/s"
msgstr ""

msgid "kbit/s"
msgstr ""

msgid "local <abbr title=\"Domain Name System\">DNS</abbr> file"
msgstr "Fail DNS tempatan"

msgid "minutes"
msgstr ""

msgid "no"
msgstr ""

msgid "no link"
msgstr ""

msgid "none"
msgstr "tidak ada"

msgid "not present"
msgstr ""

msgid "off"
msgstr ""

msgid "on"
msgstr ""

msgid "open"
msgstr ""

msgid "output"
msgstr ""

msgid "overlay"
msgstr ""

msgid "random"
msgstr ""

msgid "relay mode"
msgstr ""

msgid "routed"
msgstr ""

msgid "server mode"
msgstr ""

msgid "stateful-only"
msgstr ""

msgid "stateless"
msgstr ""

msgid "stateless + stateful"
msgstr ""

msgid "tagged"
msgstr ""

msgid "time units (TUs / 1.024 ms) [1000-65535]"
msgstr ""

msgid "unknown"
msgstr ""

msgid "unlimited"
msgstr ""

msgid "unspecified"
msgstr ""

msgid "unspecified -or- create:"
msgstr "Tidak dirinci -atau- buat:"

msgid "untagged"
msgstr ""

msgid "yes"
msgstr ""

msgid "« Back"
msgstr "« Kembali"

#~ msgid "help"
#~ msgstr "Membantu"

#~ msgid "Apply"
#~ msgstr "Melaksanakan"

#~ msgid "Applying changes"
#~ msgstr "Melaksanakan perubahan"

#~ msgid "Action"
#~ msgstr "Aksi"

#~ msgid "Buttons"
#~ msgstr "Butang"

#~ msgid "Handler"
#~ msgstr "Kawalan"

#, fuzzy
#~ msgid "Maximum hold time"
#~ msgstr "Memegang masa maksimum"

#, fuzzy
#~ msgid "Minimum hold time"
#~ msgstr "Memegang masa minimum"

#~ msgid "Path to executable which handles the button event"
#~ msgstr "Path ke eksekusi yang mengendalikan acara butang"

#, fuzzy
#~ msgid "Specifies the button state to handle"
#~ msgstr "Menentukan state butang untuk melaku"

#~ msgid "This page allows the configuration of custom button actions"
#~ msgstr "Laman ini membolehkan konfigurasi butang tindakan peribadi"

#~ msgid "Leasetime"
#~ msgstr "Masa penyewaan"

#~ msgid "automatic"
#~ msgstr "automatik"

#~ msgid "AR Support"
#~ msgstr "AR-Penyokong"

#~ msgid "Background Scan"
#~ msgstr "Latar Belakang Scan"

#~ msgid "Compression"
#~ msgstr "Mampatan"

#~ msgid "Disable HW-Beacon timer"
#~ msgstr "Mematikan pemasa HW-Beacon"

#~ msgid "Do not send probe responses"
#~ msgstr "Jangan menghantar jawapan penyelidikan"

#~ msgid "Fast Frames"
#~ msgstr "Frame Cepat"

#~ msgid "Maximum Rate"
#~ msgstr "Rate Maksimum"

#~ msgid "Minimum Rate"
#~ msgstr "Rate Minimum"

#~ msgid "Multicast Rate"
#~ msgstr "Multicast Rate"

#~ msgid "Outdoor Channels"
#~ msgstr "Saluran Outdoor"

#~ msgid "Regulatory Domain"
#~ msgstr "Peraturan Domain"

#~ msgid "Separate WDS"
#~ msgstr "Pisahkan WDS"

#~ msgid "Turbo Mode"
#~ msgstr "Mod Turbo"

#~ msgid "XR Support"
#~ msgstr "Sokongan XR"<|MERGE_RESOLUTION|>--- conflicted
+++ resolved
@@ -675,12 +675,6 @@
 msgid "Connection Limit"
 msgstr "Sambungan Batas"
 
-<<<<<<< HEAD
-=======
-msgid "Connection attempt failed"
-msgstr ""
-
->>>>>>> b38306dc
 msgid "Connections"
 msgstr ""
 
