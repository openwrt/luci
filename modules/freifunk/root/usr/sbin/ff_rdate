--- conflicted
+++ resolved
@@ -6,11 +6,7 @@
 	done
 }
 
-<<<<<<< HEAD
-local servers="$(uci_get_one 'network.wan.lease_timesrv') $(uci show timeserver |grep hostname |cut -d '=' -f 2 |tr '\n' ' ')"
-=======
 local servers="$(uci_get_one 'network.wan.lease_timesrv') $(uci show timeserver | sed -ne 's/.*hostname=//p')"
->>>>>>> fd051004
 
 if [ -n "$servers" ]; then
 	for server in $servers; do
