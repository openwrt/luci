<%#
LuCI - Lua Configuration Interface
Copyright 2008 Steven Barth <steven@midlink.org>
Copyright 2008 Jo-Philipp Wich <xm@leipzig.freifunk.net>

Licensed under the Apache License, Version 2.0 (the "License");
you may not use this file except in compliance with the License.
You may obtain a copy of the License at

	http://www.apache.org/licenses/LICENSE-2.0

$Id$

-%>
<%+header%>
<% 
local uci = require "luci.model.uci".cursor()
local ff = uci:get_all("freifunk")
if not ff.community.name then
	ff.community.name = ""
end
local co = "profile_" .. ff.community.name
local community = uci:get_first(co, "community", "name") or "Freifunk"
local url = uci:get_first(co, "community", "homepage") or "http://www.freifunk.net"


require("luci.fs")
local usertext = luci.fs.readfile("/www/luci-static/index_user.html")

if (ff.community.DefaultText or "") ~= "disabled" then

	defaulttext = '<h2><a id="content" name="content">'..
	(translate("Hello and welcome in the network of"))..
	' '..
	(community or "Freifunk Deutschland")..
	'!</a></h2><p>'..
	translate("We are an initiative to establish a free, independent and open wireless mesh network.")..
	'<br />'..
	translate("This is the access point")..
	' '..
	luci.sys.hostname()..
	'. '..
	translate("It is operated by")..
	' <a href="'..
<<<<<<< HEAD
	luci.dispatcher.build_url("freifunk", "index", "contact")..
=======
	luci.dispatcher.build_url("freifunk", "contact")..
>>>>>>> 33caee55
	'">'..
	(ff.contact.nickname or translate("Please set your contact information"))..
	'</a>.</p><p>'..
	translate("You can find further information about the global Freifunk initiative at")..
	' <a href="http://freifunk.net">Freifunk.net</a>.<br />'..
	translate("If you are interested in our project then contact the local community")..
	' <a href="'..url..'">'..community..'</a>.</p><p><strong>'..
	translate("Notice")..
	'</strong>: '..
	translate("Internet access depends on technical and organisational conditions and may or may not work for you.")..
	'</p>'
end
%>

<%=defaulttext%>
<%=usertext%>

<%+footer%><|MERGE_RESOLUTION|>--- conflicted
+++ resolved
@@ -42,11 +42,7 @@
 	'. '..
 	translate("It is operated by")..
 	' <a href="'..
-<<<<<<< HEAD
-	luci.dispatcher.build_url("freifunk", "index", "contact")..
-=======
 	luci.dispatcher.build_url("freifunk", "contact")..
->>>>>>> 33caee55
 	'">'..
 	(ff.contact.nickname or translate("Please set your contact information"))..
 	'</a>.</p><p>'..
